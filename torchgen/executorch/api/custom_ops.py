<<<<<<< HEAD
=======
from __future__ import annotations

>>>>>>> 9ae78a57
from collections import defaultdict
from dataclasses import dataclass
from typing import Sequence, TYPE_CHECKING

from torchgen import dest

# disable import sorting to avoid circular dependency.
from torchgen.api.types import DispatcherSignature  # usort:skip
from torchgen.context import method_with_native_function
from torchgen.model import BaseTy, BaseType, DispatchKey, NativeFunction, Variant
from torchgen.utils import concatMap, Target


if TYPE_CHECKING:
    from torchgen.executorch.model import ETKernelIndex
    from torchgen.selective_build.selector import SelectiveBuilder


# Generates RegisterKernelStub.cpp, which provides placeholder kernels for custom operators. This will be used at
# model authoring side.
@dataclass(frozen=True)
class ComputeNativeFunctionStub:
    @method_with_native_function
    def __call__(self, f: NativeFunction) -> str | None:
        if Variant.function not in f.variants:
            return None

        sig = DispatcherSignature.from_schema(
            f.func, prefix=f"wrapper_CPU_{f.func.name.overload_name}_", symint=False
        )
        assert sig is not None
        if len(f.func.returns) == 0:
            ret_name = ""
        elif len(f.func.returns) == 1:
            if f.func.arguments.out:
                ret_name = f.func.arguments.out[0].name
            else:
                ret_name = next(
                    (
                        a.name
                        for a in f.func.arguments.flat_non_out
                        if a.type == f.func.returns[0].type
                    ),
                    "",
                )
            if not ret_name:
                # if return type is tensor
                if f.func.returns[0].type == BaseType(BaseTy.Tensor):
                    # Returns an empty tensor
                    ret_name = "at::Tensor()"
                else:
                    raise Exception(  # noqa: TRY002
                        f"Can't handle this return type {f.func}"
                    )  # noqa: TRY002
        elif len(f.func.arguments.out) == len(f.func.returns):
            # Returns a tuple of out arguments
            tensor_type = "at::Tensor &"
            comma = ", "
            ret_name = f"""::std::tuple<{comma.join([tensor_type] * len(f.func.returns))}>(
                {comma.join([r.name for r in f.func.arguments.out])}
            )"""
        else:
            assert all(
                a.type == BaseType(BaseTy.Tensor) for a in f.func.returns
            ), f"Only support tensor returns but got {f.func.returns}"
            # Returns a tuple of empty tensors
            tensor_type = "at::Tensor"
            comma = ", "
            ret_name = f"""::std::tuple<{comma.join([tensor_type] * len(f.func.returns))}>(
                {comma.join(["at::Tensor()" for _ in f.func.returns])}
            )"""
        ret_str = f"return {ret_name};" if len(f.func.returns) > 0 else ""
        return f"""
{sig.defn()} {{
    {ret_str}
}}
    """


def gen_custom_ops_registration(
    *,
    native_functions: Sequence[NativeFunction],
    selector: SelectiveBuilder,
    kernel_index: ETKernelIndex,
    rocm: bool,
) -> tuple[str, str]:
    """
    Generate custom ops registration code for dest.RegisterDispatchKey.

    :param native_functions: a sequence of `NativeFunction`
    :param selector: for selective build.
    :param kernel_index: kernels for all the ops.
    :param rocm: bool for dest.RegisterDispatchKey.
    :return: generated C++ code to register custom operators into PyTorch
    """

    # convert kernel index to BackendIndex. This is because we can't handle ETKernelIndex yet.
    # TODO larryliu: evaluate if this code is still needed. If yes let it handle ETKernelIndex.

    dispatch_key = DispatchKey.CPU
    backend_index = kernel_index._to_backend_index()
    static_init_dispatch_registrations = ""
    ns_grouped_native_functions: dict[str, list[NativeFunction]] = defaultdict(list)
    for native_function in native_functions:
        ns_grouped_native_functions[native_function.namespace].append(native_function)

    for namespace, functions in ns_grouped_native_functions.items():
        if len(functions) == 0:
            continue
        dispatch_registrations_body = "\n".join(
            list(
                concatMap(
                    dest.RegisterDispatchKey(
                        backend_index,
                        Target.REGISTRATION,
                        selector,
                        rocm=rocm,
                        symint=False,
                        class_method_name=None,
                        skip_dispatcher_op_registration=False,
                    ),
                    functions,
                )
            )
        )
        static_init_dispatch_registrations += f"""
TORCH_LIBRARY_IMPL({namespace}, {dispatch_key}, m) {{
{dispatch_registrations_body}
}};"""
    anonymous_definition = "\n".join(
        list(
            concatMap(
                dest.RegisterDispatchKey(
                    backend_index,
                    Target.ANONYMOUS_DEFINITION,
                    selector,
                    rocm=rocm,
                    symint=False,
                    class_method_name=None,
                    skip_dispatcher_op_registration=False,
                ),
                native_functions,
            )
        )
    )
    return anonymous_definition, static_init_dispatch_registrations<|MERGE_RESOLUTION|>--- conflicted
+++ resolved
@@ -1,8 +1,5 @@
-<<<<<<< HEAD
-=======
 from __future__ import annotations
 
->>>>>>> 9ae78a57
 from collections import defaultdict
 from dataclasses import dataclass
 from typing import Sequence, TYPE_CHECKING

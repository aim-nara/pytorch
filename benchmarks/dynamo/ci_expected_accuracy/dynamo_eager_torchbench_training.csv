name,accuracy,graph_breaks



torchrec_dlrm,pass,6



BERT_pytorch,pass,6



Background_Matting,pass_due_to_skip,0



DALLE2_pytorch,eager_fail_to_run,0



LearningToPaint,pass,6



Super_SloMo,pass,7



alexnet,pass,6



basic_gnn_edgecnn,pass,20



basic_gnn_gcn,pass,13



basic_gnn_gin,pass,7



basic_gnn_sage,pass,7



dcgan,pass,6



demucs,pass,9



densenet121,pass,6



detectron2_maskrcnn_r_50_c4,eager_fail_to_run,0



dlrm,pass,6



drq,pass,7



fastNLP_Bert,pass,10



functorch_dp_cifar10,pass,7



functorch_maml_omniglot,pass,7



hf_Albert,pass,6



hf_Bart,pass,6



hf_Bert,pass,6



hf_Bert_large,pass,6



<<<<<<< HEAD
hf_BigBird,pass,52
=======
hf_BigBird,pass,19
>>>>>>> 44722c6b



hf_DistilBert,pass,6



hf_GPT2,pass,6



hf_GPT2_large,pass_due_to_skip,0



hf_Reformer,pass,25



hf_T5_base,eager_2nd_run_OOM,0



hf_T5_large,pass_due_to_skip,0



hf_Whisper,pass,6



hf_distil_whisper,model_fail_to_load,0



lennard_jones,pass,7



llava,model_fail_to_load,0



maml_omniglot,pass,7



mnasnet1_0,pass,7



mobilenet_v2,pass,6



mobilenet_v2_quantized_qat,eager_fail_to_run,0



mobilenet_v3_large,pass,7



moco,pass,11



nanogpt,pass,7



nvidia_deeprecommender,pass,7



opacus_cifar10,eager_fail_to_run,0



phlippe_densenet,pass,6



phlippe_resnet,pass,6



pytorch_CycleGAN_and_pix2pix,pass,6



pytorch_stargan,pass,6



pytorch_unet,pass_due_to_skip,7



resnet152,pass,7



resnet18,pass,6



resnet50,pass,6



resnet50_quantized_qat,eager_fail_to_run,0



resnext50_32x4d,pass,7



sam,eager_fail_to_run,0



shufflenet_v2_x1_0,pass,6



soft_actor_critic,pass,6



speech_transformer,pass,16



squeezenet1_1,pass,6



stable_diffusion_text_encoder,pass,5



stable_diffusion_unet,pass_due_to_skip,0



timm_efficientnet,pass,7



timm_regnet,pass,6



timm_resnest,pass,7



timm_vision_transformer,pass,6



timm_vision_transformer_large,pass_due_to_skip,0



timm_vovnet,pass,6



torch_multimodal_clip,pass,7



tts_angular,pass,9



vgg16,pass,6



vision_maskrcnn,pass,33



yolov3,pass,8<|MERGE_RESOLUTION|>--- conflicted
+++ resolved
@@ -98,11 +98,7 @@
 
 
 
-<<<<<<< HEAD
-hf_BigBird,pass,52
-=======
 hf_BigBird,pass,19
->>>>>>> 44722c6b
 
 
 

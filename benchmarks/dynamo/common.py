#!/usr/bin/env python3
from __future__ import annotations

import abc

import argparse
import collections
import contextlib
import copy
import csv
import dataclasses
import functools
import importlib
import itertools
import logging
import os
import pathlib
import shutil
import signal
import subprocess
import sys
import time
import weakref
from contextlib import contextmanager, nullcontext

from typing import (
    Any,
    Callable,
    Generator,
    List,
    Mapping,
    NamedTuple,
    Optional,
    Sequence,
    Tuple,
    Type,
    TYPE_CHECKING,
)
from unittest.mock import MagicMock

from typing_extensions import Self

if TYPE_CHECKING:
    from torch.onnx._internal.fx import diagnostics

import numpy as np
import pandas as pd
import psutil
import torch
import torch._dynamo
import torch._dynamo.utils
import torch._export
import torch.distributed
import torch.multiprocessing as mp
from scipy.stats import gmean, ttest_ind
from torch._dynamo.profiler import fx_insert_profiling, Profiler
from torch._dynamo.testing import (
    dummy_fx_compile,
    format_speedup,
    reset_rng_state,
    same,
)

try:
    from torch._dynamo.utils import (
        clone_inputs,
        graph_break_reasons,
        maybe_enable_compiled_autograd,
    )
    from torch._inductor.utils import fresh_inductor_cache
except ImportError:
    from _dynamo.utils import (
        clone_inputs,
        graph_break_reasons,
        maybe_enable_compiled_autograd,
    )
from torch._functorch.aot_autograd import set_model_name
from torch._inductor import config as inductor_config, metrics
from torch._subclasses.fake_tensor import FakeTensorMode

from torch.utils import _pytree as pytree
from torch.utils._pytree import tree_map, tree_map_only

from tqdm.auto import tqdm, trange

try:
    import torch_xla
    import torch_xla.core.xla_model as xm

    # This is to woraround the backward issue https://github.com/pytorch/xla/issues/4174
    torch_xla._XLAC._init_computation_client()
except ImportError:
    # ignore the error if torch_xla is not installed
    pass

log = logging.getLogger(__name__)

# We are primarily interested in TF32
torch.backends.cuda.matmul.allow_tf32 = True

# Suppress torch.profiler spam
os.environ["KINETO_LOG_LEVEL"] = "5"

current_name = ""
current_device = ""
current_onnx_compiler = ""
current_batch_size = None
output_filename = None

MAX_DOWNLOAD_ATTEMPTS = 5


class CI(NamedTuple):
    backend: str  # aot_eager or inductor
    training: bool
    dynamic: bool = False
    device: str = "cuda"


CI_SKIP_OPTIMIZER = {
    # TIMM
    "convmixer_768_32",  # accuracy
    "hrnet_w18",  # Stack issue in fx
    # HF
    "pnasnet5large",  # Stack issue in fx
    "MobileBertForMaskedLM",  # Stack issue in fx
    "MobileBertForQuestionAnswering",  # Stack issue in fx
    "PegasusForConditionalGeneration",  # OOM
}

CI_SKIP_DYNAMIC_BATCH_ONLY = {
    "sam",
    # See https://github.com/mindee/doctr/blob/f2114758d529ed8d3d0030581638f0520b6b98d8/doctr/models/detection/core.py#L89
    # It iterates over the batch, which is dynamic, and dynamo chokes
    # We should be able to graphbreak there.
    "doctr_det_predictor",
    "dlrm",
    "pyhpc_isoneutral_mixing",
    "pyhpc_equation_of_state",
    "pyhpc_turbulent_kinetic_energy",
    "detectron2_fcos_r_50_fpn",
}

# These models currently fail accuracy with eager Adam optimizer
# so we use SGD when running the full benchmarks
# https://github.com/pytorch/pytorch/issues/115966
BENCHMARK_USE_SGD = {
    # TorchBench
    "BERT_pytorch",
    "LearningToPaint",
    "alexnet",
    "dcgan",
    "demucs",
    "densenet121",
    "dlrm",
    "fastNLP_Bert",
    "mobilenet_v2",
    "phlippe_densenet",
    "phlippe_resnet",
    "pytorch_stargan",
    "resnet18",
    "shufflenet_v2_x1_0",
    "speech_transformer",
    "squeezenet1_1",
    "stable_diffusion_text_encoder",
    "timm_efficientdet",
    "timm_nfnet",
    "timm_regnet",
    "timm_vision_transformer",
    "timm_vovnet",
    "vgg16",
    "hf_T5",  # Fails dynamic https://github.com/pytorch/pytorch/issues/115968
    # HF
    "AlbertForMaskedLM",
    "BartForCausalLM",
    "BartForConditionalGeneration",
    "BlenderbotSmallForCausalLM",
    "BlenderbotSmallForConditionalGeneration",
    "DebertaV2ForQuestionAnswering",  # eager OOM
    "ElectraForCausalLM",
    "M2M100ForConditionalGeneration",
    "MBartForCausalLM",
    "MBartForConditionalGeneration",
    "OPTForCausalLM",
    "PLBartForCausalLM",
    "PLBartForConditionalGeneration",
    "PegasusForCausalLM",
    "Speech2Text2ForCausalLM",
    "TrOCRForCausalLM",
    "XGLMForCausalLM",
    # TIMM
    "adv_inception_v3",
    "botnet26t_256",
    "cait_m36_384",  # OOM
    "coat_lite_mini",
    "convit_base",
    "dpn107",
    "fbnetv3_b",
    "gernet_l",
    "lcnet_050",
    "mixnet_l",
    "res2net101_26w_4s",
    "res2net50_14w_8s",
    "res2next50",
    "resnest101e",
    "sebotnet33ts_256",
    "swsl_resnext101_32x16d",
    "tf_efficientnet_b0",
    "ghostnet_100",
    "gmixer_24_224",
    "tinynet_a",
}

# These models OOM in CI
# due to the extra memory of Adam optimizer states,
# so we fall back to SGD in CI
CI_USE_SGD = {
    "torchrec_dlrm",
    "demucs",
    "detectron2_fasterrcnn_r_101_c4",
    "detectron2_fasterrcnn_r_101_dc5",
    "detectron2_fasterrcnn_r_101_fpn",
    "detectron2_fasterrcnn_r_50_c4",
    "detectron2_fasterrcnn_r_50_dc5",
    "detectron2_fasterrcnn_r_50_fpn",
    "detectron2_maskrcnn_r_101_c4",
    "detectron2_maskrcnn_r_101_fpn",
    "detectron2_maskrcnn_r_50_c4",
    "detectron2_maskrcnn_r_50_fpn",
    "hf_T5_base",
    "hf_clip",
    "llama_v2_7b_16h",
    "mobilenet_v2_quantized_qat",
    "phi_1_5 resnet50_quantized_qat",
    "BlenderbotForCausalLM",
    "cait_m36_384",
    "DALLE2_pytorch",
    "moco",
    "timm_efficientdet",
    "ghostnet_100",
    "regnety_002",
    "poolformer_m36",
    "inception_v3",
    "tinynet_a",
    "selecsls42b",
    "mobilevit_s",
    "pytorch_CycleGAN_and_pix2pix",
    "vision_maskrcnn",
    "resmlp_12_224",
    "dlrm",
    "resnet50",
    "dm_nfnet_f0",
    "pit_b_224",
    "tf_mixnet_l",
}


DO_NOT_CAST_INPUTS = {"stable_diffusion"}


# Maps a benchmark model name to a list of status codes. For any listed entry, we'll
# capture TORCH_COMPILE_DEBUG logs in CI runs and preseve them (i.e., for upload) if
# the result status matches one listed.
CI_PRESERVE_COMPILE_DEBUG = {
    # For example:
    # "mnasnet1_0": ["fail_accuracy"],
}


def model_specified_by_path(path_and_class_str):
    return ":" in path_and_class_str


def load_model_from_path(path_and_class_str):
    configs = {}
    for kvstr in path_and_class_str.split(","):
        k, v = kvstr.split(":")
        configs[k] = v

    for name in ["path", "class"]:
        if name not in configs:
            raise RuntimeError(
                "Invalid --only arguments. Check help message for the correct format"
            )

    path = configs["path"]
    class_name = configs["class"]

    if path[:1] != "/":
        raise RuntimeError(
            "Use absolute path since dynamo may change the current working directory which makes using relative path tricky"
        )

    spec = importlib.util.spec_from_file_location("module_name", path)
    module = importlib.util.module_from_spec(spec)
    spec.loader.exec_module(module)

    model_class = getattr(module, class_name)
    assert issubclass(model_class, torch.nn.Module)
    model = model_class()
    assert hasattr(model, "get_example_inputs")
    inputs = model.get_example_inputs()
    return model, inputs


def output_csv(filename, headers, row):
    if os.path.exists(filename):
        with open(filename) as fd:
            lines = list(csv.reader(fd)) or [[]]
            if headers and len(headers) > len(lines[0]):
                # if prior results failed the header might not be filled in yet
                lines[0] = headers
            else:
                headers = lines[0]
    else:
        lines = [headers]
    lines.append([(f"{x:.6f}" if isinstance(x, float) else x) for x in row])
    with open(filename, "w") as fd:
        writer = csv.writer(fd, lineterminator="\n")
        for line in lines:
            writer.writerow(list(line) + ["0"] * (len(headers) - len(line)))


def nothing(f):
    return f


@functools.lru_cache(None)
def patch_torch_manual_seed():
    """Make torch manual seed deterministic. Helps with accuracy testing."""

    def deterministic_torch_manual_seed(*args, **kwargs):
        from torch._C import default_generator

        seed = 1337
        import torch.cuda

        if not torch.cuda._is_in_bad_fork():
            torch.cuda.manual_seed_all(seed)
        return default_generator.manual_seed(seed)

    torch.manual_seed = deterministic_torch_manual_seed


def synchronize():
    pass


def summarize_graph_break(filename):
    """
    Sorts and de-dupes the graphs breaks on the reason string. Note that this
    function is just a best effort to reduce the logging information. We could
    miss some graph breaks because of de-duping. We can further refine this
    function as need arises.
    """
    log_file = f"{filename.rstrip('.csv')}_graph_breaks.csv"
    if os.path.exists(log_file):
        df = pd.read_csv(log_file)
        df = df.sort_values("reason").drop_duplicates(subset="reason")

        # Specialize for multi tensor sgd as reason is not identical
        multi_tensor_sgd_row = df.loc[df["reason"].str.contains("_multi_tensor_sgd")]
        if len(multi_tensor_sgd_row):
            df = df[
                ~df["reason"].str.contains("_multi_tensor_sgd")
            ]  # Drop all sgd rows
            df = pd.concat(
                [df, pd.DataFrame([multi_tensor_sgd_row.iloc[0]])], axis=0
            )  # Add back a single row
        df.to_csv(f"{log_file.rstrip('.csv')}_deduped.csv", index=False)


def print_summary(filename, print_dataframe=False):
    if not (filename and os.path.exists(filename)):
        return
    data = pd.read_csv(filename)
    if "tag" in data.columns:
        for tag in data.tag.unique():
            if tag == "0.0000":
                continue  # This happens for failed runs
            print(f"\nSummary for tag={tag}:")
            print_summary_table(data[data.tag == tag], print_dataframe=print_dataframe)
    else:
        print_summary_table(data, print_dataframe=print_dataframe)
    summarize_graph_break(filename)


def print_summary_table(data, print_dataframe=False):
    if print_dataframe:
        pd.options.display.max_rows = 1000
        pd.options.display.max_columns = 1000
        pd.options.display.width = 2000
        print(data)
    width = max(map(len, data.columns))
    for col in data.columns:
        try:
            if col in ("dev", "name", "batch_size", "tag"):
                continue
            elif col in ("pct_ops", "pct_time"):
                print(col.ljust(width), f"{data[col].mean():.3%}")
            elif col in ("graphs", "graph_calls", "captured_ops", "total_ops"):
                print(col.ljust(width), f"{data[col].mean():.3f}")
            elif col in ("compilation_latency"):
                print(col.ljust(width), f"mean={data[col].mean():.3f} seconds")
            elif col in ("compression_ratio"):
                print(col.ljust(width), f"mean={data[col].mean():.3f}x")
            elif col in ("accuracy"):
                pass_rate = (data[col] == "pass").mean()
                print(col.ljust(width), f"pass_rate={100*pass_rate:.2f}%")
            else:
                cdata = data[col]
                print(
                    col.ljust(width),
                    f"gmean={gmean(cdata):.2f}x mean={cdata.mean():.3f}x",
                )
        except Exception as e:
            pass


def tensor_is_on_xla(tensors):
    def visit(x: torch.Tensor):
        nonlocal result
        if x.device.type == "xla":
            result = True

    result = False
    tree_map_only(torch.Tensor, visit, tensors)
    return result


def timed(
    model,
    model_iter_fn,
    example_inputs,
    times=1,
    return_result=False,
    collect_outputs=False,
):
    use_xla = tensor_is_on_xla(example_inputs)
    synchronize()

    if use_xla:
        xm.mark_step()
        xm.wait_device_ops()

    time_total = 0
    # Dont collect outputs to correctly measure timing
    for _ in range(times):
        # Put this call inside the loop to reset the seed for each iteration.
        # Don't include reset_rng_state() to correctly measure timing
        reset_rng_state(use_xla)
        t_iter_begin = time.perf_counter()
        result = model_iter_fn(model, example_inputs, collect_outputs=collect_outputs)

        # instead of calling sync on result_list, we should call mark_step.
        # In training case, result_list may be empty, but we want to
        # send all the pending graphs for compilation.
        if use_xla:
            # For the model running on regular torchxla (baseline), we need the
            # mark step to send the accumulated graph for compilation.
            #
            # For the model running with dynamo/torchxla bridge, in training case,
            # we need the mark step to send the optimizer graph out for
            # compilation.
            xm.mark_step()
        t_iter_end = time.perf_counter()
        time_total += t_iter_end - t_iter_begin

    t_0 = time.perf_counter()
    if use_xla:
        xm.wait_device_ops()
    synchronize()
    t_1 = time.perf_counter()
    time_total += t_1 - t_0
    return (time_total, result) if return_result else time_total


def _normalize_bench_inputs(example_inputs) -> Tuple[Tuple[Any], Mapping[str, Any]]:
    # NOTE(bowbao): For huggingface benchmark, example_inputs are formatted as dictionary,
    # and consumed like `model(**example_inputs)`.
    # For other benchmarks, example_inputs are formatted as tuple and consumed
    # like `model(*example_inputs)`.
    if isinstance(example_inputs, dict):
        return (), example_inputs
    else:
        return tuple(example_inputs), {}


def _register_dataclass_output_as_pytree(example_outputs) -> None:
    # NOTE(angelayi): For huggingface benchmark, some example outputs are
    # formatted as a dataclass which pytree cannot consume. So we want
    # to register the pytree implementation here
    example_outputs_flat = pytree.tree_leaves(example_outputs)
    output_dataclass_types = [
        type(out) for out in example_outputs_flat if dataclasses.is_dataclass(type(out))
    ]
    for output_type in output_dataclass_types:
        from torch._export.utils import register_dataclass_as_pytree_node

        register_dataclass_as_pytree_node(
            output_type,
            serialized_type_name=f"{output_type.__module__}.{output_type.__name__}",
        )


class Stats:
    totals = collections.defaultdict(collections.Counter)

    @classmethod
    def reset_counters(cls):
        for k, v in torch._dynamo.utils.counters.items():
            cls.totals[k].update(v)
        ok = torch._dynamo.utils.counters["frames"]["ok"]
        total = torch._dynamo.utils.counters["frames"]["total"]
        torch._dynamo.utils.counters.clear()
        return ok, total

    @classmethod
    def print_summary(cls):
        for k, v in sorted(cls.totals.items()):
            lines = "\n  ".join(map(str, v.most_common(50)))
            print(f"STATS {k}\n  {lines}")

    @classmethod
    def aot_summary(cls):
        return [cls.totals["aot_autograd"]["total"], cls.totals["aot_autograd"]["ok"]]


def coverage_experiment(args, model_iter_fn, model, example_inputs):
    """
    Test operator/model coverage of TorchDynamo and record statistics
    taken from a profiler.  This target is mainly intended to check
    correctness.

    Writes to ./coverage.csv
    """
    profiler = Profiler()
    frozen_model_iter_fn = torch._dynamo.run(model_iter_fn)
    with profiler.prof:
        frozen_model_iter_fn(model, example_inputs)
    coverage_result = profiler.results()
    output_csv(
        output_filename,
        (
            "dev",
            "name",
            "batch_size",
            "graphs",
            "graph_calls",
            "captured_ops",
            "total_ops",
            "pct_ops",
            "pct_time",
        ),
        [
            current_device,
            current_name,
            current_batch_size,
        ]
        + coverage_result.tocsv(),
    )
    return coverage_result


def speedup_experiment_fx2trt(args, model_iter_fn, model, example_inputs):
    """
    Measure speedups over eager using the trt inference backend. TRT backend is based fx graph
    generated by torch._dynamo.
    Writes to ./speedups_fx2trt.csv
    """
    return speedup_experiment(args, model_iter_fn, model, example_inputs)


def recompile_profiler_experiment(args, model_iter_fn, model, example_inputs):
    prof = torch._dynamo.utils.CompilerProfiler()
    opt_model_iter_fn = torch._dynamo.optimize(prof, nopython=args.nopython)(
        model_iter_fn
    )
    opt_model_iter_fn(model, example_inputs)
    output_csv(
        output_filename, ["model", "profiler report"], [current_name, prof.report()]
    )
    met = prof.get_metrics()
    guard_failures = len(met["guard_failures"])
    return [guard_failures]


def randomize_input(inputs):
    if isinstance(inputs, (list, tuple)):
        return type(inputs)([randomize_input(x) for x in inputs])
    elif isinstance(inputs, torch.Tensor):
        if inputs.dtype in (torch.float32, torch.float64):
            torch._dynamo.utils.counters["randomize_input"]["times"] += 1
            return torch.randn_like(inputs)
        elif inputs.dtype == torch.int64:
            # Note: we can not simply tune integer tensors as follows
            #   `return torch.randint_like(inputs, high=inputs.max().item())`
            # This may break some invariants between tensors.
            # E.g. in embedding lookup case, one tensor is the length
            # and another is an indices tensor.
            return inputs
        else:
            raise RuntimeError(
                f"randomize_input need support tensor of type {inputs.dtype}"
            )
    else:
        raise RuntimeError(
            f"randomize_input can not handle input of type {type(inputs)}"
        )


def maybe_mark_step(args):
    if args.trace_on_xla:
        xm.mark_step()


def speedup_experiment(args, model_iter_fn, model, example_inputs, **kwargs):
    """
    Measure speedups over eager.

    Writes to ./speedups.csv
    """
    # if args.dynamic_shapes:
    #     return speedup_experiment_ds(args, model_iter_fn, model, example_inputs)

    timings = np.zeros((args.repeat, 2), np.float64)
    # if we randomize the input, we should also check the result is correct
    should_randomize_input = args.randomize_input

    import contextlib

    from torch._inductor.utils import maybe_profile

    @contextlib.contextmanager
    def maybe_mark_profile(*args, **kwargs):
        prof: torch.profiler.profile = kwargs.pop("p", None)
        mark = kwargs.pop("mark", None)
        if prof:
            with torch.profiler.record_function(mark):
                yield
        else:
            yield

    times = args.iterations_per_run

    # Use higher tolerance for XLA since XLA cause numerical unstability when
    # graph size changes
    tolerance = args.xla_tolerance if args.trace_on_xla else 1e-4
    torch._dynamo.config.repro_tolerance = tolerance

    with maybe_profile(args.export_profiler_trace) as p:
        if args.export_aot_inductor:
            frozen_model_iter_fn = export_aot_inductor(
                model, example_inputs, args.devices[0]
            )
        else:
            frozen_model_iter_fn = torch._dynamo.run(model_iter_fn)

        for rep in trange(args.repeat, desc="running benchmark"):
            inputs = (
                randomize_input(copy.deepcopy(example_inputs))
                if should_randomize_input
                else example_inputs
            )
            # need call mark_step to perform the computation
            # on randomize_input. Otherwise the first call using the
            # inputs will incur high penalty then the next one.
            maybe_mark_step(args)

            # interleave the runs to handle frequency scaling and load changes
            with maybe_mark_profile(p=p, mark="expected"):
                timings[rep, 0], expected_output = timed(
                    model,
                    model_iter_fn,
                    inputs,
                    return_result=True,
                    times=times,
                    collect_outputs=args.collect_outputs,
                )

            # call mark_step between the 2 calls to make the comparison fair.
            maybe_mark_step(args)

            with maybe_mark_profile(p=p, mark="actual"), maybe_enable_compiled_autograd(
                args.compiled_autograd
            ):
                compiled_model = kwargs.get("compiled_model", model)
                maybe_run_with_seperate_optimizer_fn = kwargs.get(
                    "maybe_run_with_seperate_optimizer_fn", nullcontext()
                )
                with maybe_run_with_seperate_optimizer_fn():
                    timings[rep, 1], actual_output = timed(
                        compiled_model,
                        frozen_model_iter_fn,
                        inputs,
                        return_result=True,
                        times=times,
                        collect_outputs=args.collect_outputs,
                    )

    if args.export_profiler_trace:
        name = args.profiler_trace_name + "_" + model.name
        if hasattr(args, "rank"):
            name += f"_rank_{args.rank}"
        name += ".json"
        name = os.path.join(torch._dynamo.config.base_dir, name)
        p.export_chrome_trace(name)
    median = np.median(timings, axis=0)
    speedup = median[0] / median[1]
    if args.dump_raw_metrics:
        np.save(
            f"{output_filename[:-4]}-raw_timings-{current_name}-{current_device}.npy",
            timings,
        )

    first_headers = ["dev", "name", "batch_size"]
    first_fields = [current_device, current_name, current_batch_size]
    if "tag" in kwargs:
        first_headers.append("tag")
        first_fields.append(kwargs["tag"])
    headers = first_headers + ["speedup", "abs_latency"]
    row = first_fields + [float(speedup), median[1] * 1000]
    msg = f"{speedup:.3f}x"
    if args.baseline:
        headers.extend(
            [
                "baseline",
                "speedup_vs_baseline",
            ]
        )
        df = pd.read_csv(args.baseline)
        try:
            baseline_speedup = df[df["name"] == current_name]["speedup"].item()
            row.extend([baseline_speedup, speedup / baseline_speedup])
            msg = f"{baseline_speedup:.3f}x -> {speedup:.3f}x [{speedup / baseline_speedup:.3f}x]"
        except (KeyError, ZeroDivisionError):
            row.extend(
                [
                    0.0,
                    0.0,
                ]
            )
    if "compilation_latency" in kwargs:
        headers += [
            "compilation_latency",
            "compression_ratio",
            "eager_peak_mem",
            "dynamo_peak_mem",
        ]
        row.append(kwargs["compilation_latency"])
        row.append(kwargs["compression_ratio"])
        row.append(kwargs["eager_peak_mem"])
        row.append(kwargs["dynamo_peak_mem"])

    if "cache_lookup_latency" in kwargs:
        headers.append("cache_lookup_latency")
        row.append(kwargs["cache_lookup_latency"])

    if "dynamo_stats" in kwargs:
        for k, v in kwargs["dynamo_stats"].items():
            headers.append(k)
            row.append(v)
    if (
        not torch.distributed.is_available()  # no distributed is built
        or not torch.distributed.is_initialized()  # single gpu
        or torch.distributed.get_rank() == 0  # distributed + rank0
    ):
        output_csv(
            output_filename,
            headers,
            row,
        )
    headers, data = torch._dynamo.utils.compile_times(repr="csv", aggregate=True)
    assert (
        output_filename.find(".csv") > 0
    ), f"expected output_filename to be a .csv, but got {output_filename}"
    output_csv(
        output_filename[:-4] + "_compilation_metrics.csv",
        first_headers + headers,
        first_fields + data,
    )
    return msg


def speedup_experiment_ds(args, model_iter_fn, model, example_inputs):
    """
    Run dynamic shapes benchmarks.

    Requires dynamic shape compatible models, which provide a list of example inputs.

    Warms up using the first input example and then iterates the inputs,
    measuring (and expecting minimal) variance between the runtime for different examples.

    """
    timings = np.zeros((args.repeat, len(example_inputs), 2), np.float64)

    if args.repeat > 5:
        print(
            f"\ndynamic shapes experiments are slow, consider setting --repeat less than {args.repeat}\n"
        )

    nwarmup = 4
    for rep in range(args.repeat):
        # Start each rep fresh, e.g. only warmup on example 0
        torch._dynamo.reset()
        optimized_model_iter_fn = optimize_ctx(model_iter_fn)
        for _ in range(nwarmup):
            optimized_model_iter_fn(model, example_inputs[0])

        for input_idx, inputs in enumerate(example_inputs):
            # interleave the runs to handle frequency scaling and load changes
            timings[rep, input_idx, 0] = timed(
                model, model_iter_fn, inputs, return_result=False
            )
            # different from regular speedup_experiment, we _DO_ want to allow recompilation
            timings[rep, input_idx, 1] = timed(
                model, optimized_model_iter_fn, inputs, return_result=False
            )
    medians = np.median(timings, axis=0)
    speedups = list(medians[:, 0] / medians[:, 1])
    speedups_mean = np.mean(speedups)
    speedups_median = np.median(speedups)
    speedups_var = np.var(speedups)

    # TODO this x[0] is not going to work in general but bert only has 1 input
    shapes = [x[0].shape for x in example_inputs]
    shape_keys = sorted(set(shapes))
    shape_speedups = {
        shape: [
            it[1] for it in filter(lambda it: it[0] == shape, zip(shapes, speedups))
        ]
        for shape in shape_keys
    }
    output_str = (
        f"mean: {speedups_mean:.3f}, median: {speedups_median:.3f}, var: {speedups_var:.3f}"
        + "\nSpeedups by shape: "
        + "\n".join(
            [
                f"{shape}: "
                + ", ".join([f"{speedup: .3g}" for speedup in shape_speedups[shape]])
                for shape in shape_keys
            ]
        )
    )
    output_csv(
        output_filename,
        ("dev", "name", "batch_size", "speedup mean", "speedup median", "speedup var"),
        [
            current_device,
            current_name,
            current_batch_size,
            speedups_mean,
            speedups_median,
            speedups_var,
        ],
    )
    return output_str


@contextlib.contextmanager
def override_synchronize_with_onnx_iobinding(iobinding):
    global synchronize
    prev_synchrnoize = synchronize
    try:
        if iobinding is not None:

            def new_synchronize():
                iobinding.synchronize_inputs()
                iobinding.synchronize_outputs()

            synchronize = new_synchronize
        yield
    finally:
        synchronize = prev_synchrnoize


def speedup_experiment_onnx(
    args,
    model_iter_fn,
    onnx_model: OnnxModel,
    model,
    example_inputs,
    **kwargs,
):
    """
    Measure speedups over eager.

    This function is responsible for the following:
        1. Creating iobinding with OnnxModel if device is CUDA, which is essential for perf measurement.
        2. Running ORT with OnnxModel.

    Writes to ./{output_filename}, which should be
        `pathlib.Path(self.output_dir) / f"{self.compiler}_{suite}_{self.dtype}_{self.mode}_{self.device}_{self.testing}.csv".

    TODO(bowbao): Record export time and export peak memory usage.
    """
    timings = np.zeros((args.repeat, 2), np.float64)
    is_correct = True
    should_randomize_input = args.randomize_input
    times = args.iterations_per_run

    def create_onnx_input_binded_fn(onnx_model: OnnxModel, pt_inputs, example_outputs):
        # Goal is to move the iobinding creation outside of the timer function.
        iobinding, outputs = onnx_model.create_iobinding(pt_inputs, example_outputs)

        def onnxrt_model_iter_fn(model, inputs, collect_outputs=True):
            onnx_model.run_with_iobinding(iobinding, outputs)
            if collect_outputs:
                return outputs

        return onnxrt_model_iter_fn, iobinding

    def create_onnx_fn(onnx_model: OnnxModel, pt_inputs):
        # NOTE: Making perf comparison fair by moving out the i/o adapting part.
        # 1. Pre-adapt `pt_inputs` to `onnx_inputs` here.
        # 2. Drop `onnx_outputs` to `pt_outputs` adapting. Output comparison is not part of perf measurement.
        onnx_inputs = onnx_model.adapt_pt_inputs_to_onnx(pt_inputs)

        def onnxrt_model_iter_fn(model, inputs, collect_outputs=True):
            return onnx_model.run_with_onnx_inputs(onnx_inputs)

        return onnxrt_model_iter_fn

    def timed_onnx(model, onnx_model: OnnxModel, inputs):
        if current_device == "cpu" or onnx_model.is_cpu():
            onnxrt_model_iter_fn = create_onnx_fn(onnx_model, inputs)
            iobinding = None
        else:
            onnxrt_model_iter_fn, iobinding = create_onnx_input_binded_fn(
                onnx_model, inputs, expected_output
            )
        with override_synchronize_with_onnx_iobinding(iobinding):
            return timed(
                model,
                onnxrt_model_iter_fn,
                inputs,
                return_result=True,
                times=times,
                collect_outputs=args.collect_outputs,
            )

    # Insert ONNX warm-up
    inputs = (
        randomize_input(copy.deepcopy(example_inputs))
        if should_randomize_input
        else example_inputs
    )
    _, expected_output = timed(
        model,
        model_iter_fn,
        inputs,
        return_result=True,
        times=times,
        collect_outputs=args.collect_outputs,
    )
    for _ in range(2):
        timed_onnx(model, onnx_model, inputs)

    for rep in range(args.repeat):
        inputs = (
            randomize_input(copy.deepcopy(example_inputs))
            if should_randomize_input
            else example_inputs
        )
        if torch.cuda.device_count() > 1:
            # Manually set correct torch.cuda.current_device to ensure torch.cuda.synchronize() works as intended.
            # When there are more than 1 cuda devices, the first one is used for pytorch eager.
            # The second one is used for onnx ort.
            torch.cuda.set_device(0)
        timings[rep, 0], expected_output = timed(
            model,
            model_iter_fn,
            inputs,
            return_result=True,
            times=times,
            collect_outputs=args.collect_outputs,
        )
        if torch.cuda.device_count() > 1:
            # Manually set correct torch.cuda.current_device to ensure torch.cuda.synchronize() works as intended.
            # When there are more than 1 cuda devices, the first one is used for pytorch eager.
            # The second one is used for onnx ort.
            torch.cuda.set_device(1)
        timings[rep, 1], actual_output = timed_onnx(model, onnx_model, inputs)

    pvalue = ttest_ind(timings[:, 0], timings[:, 1]).pvalue
    median = np.median(timings, axis=0)
    speedup = median[0] / median[1]
    if args.dump_raw_metrics:
        np.save(
            f"{output_filename[:-4]}-raw_timings-{current_name}-{current_device}.npy",
            timings,
        )

    headers = ["dev", "name", "batch_size", "speedup", "abs_latency"]
    row = [
        current_device,
        current_name,
        current_batch_size,
        float(speedup),
        median[1] * 1000,
    ]
    if "compilation_latency" in kwargs:
        headers = headers + ["compilation_latency", "compression_ratio"]
        row.append(kwargs["compilation_latency"])
        row.append(kwargs["compression_ratio"])

    output_csv(
        output_filename,
        headers,
        row,
    )
    headers, data = torch._dynamo.utils.compile_times(repr="csv", aggregate=True)
    assert (
        output_filename.find(".csv") > 0
    ), f"expected output_filename to be a .csv, but got {output_filename}"
    output_csv(
        output_filename[:-4] + "_compilation_metrics.csv",
        ["dev", "name", "batch_size"] + headers,
        [current_device, current_name, current_batch_size] + data,
    )
    return format_speedup(speedup, pvalue, is_correct=is_correct)


def overhead_experiment(*args, model_iter_fn):
    """
    Measure overheads of TorchDynamo by running with no backend (only
    eager+FX), and reporting speedup/slowdown over eager.

    Writes to ./overheads.csv
    """
    return speedup_experiment(*args, model_iter_fn)


def print_fx(gm, example_inputs):
    print(gm.graph)
    return gm


def print_aten_ops(gm, example_inputs):
    from functorch.compile import aot_module

    def trace_printer(gm, _):
        print(gm.graph)
        return gm

    return aot_module(gm, fw_compiler=trace_printer, bw_compiler=trace_printer)


def baselines(models, model_iter_fn, example_inputs, args):
    """
    Common measurement code across all baseline experiments.
    """
    models = list(models)
    for idx, (name, model) in enumerate(models):
        if idx == 0:
            result0 = model_iter_fn(model, example_inputs)
        elif model is not None:
            try:
                result = model_iter_fn(model, example_inputs)
                if same(result0, result):
                    continue
                print(name, "is INCORRECT")
            except Exception:
                log.exception("error checking %s", name)
            models[idx] = (name, None)
    timings = np.zeros((args.repeat, len(models)), np.float64)
    timings.fill(1.0e10)
    for rep in range(args.repeat):
        for idx, (name, model) in enumerate(models):
            if model is not None:
                try:
                    timings[rep, idx] = timed(model, model_iter_fn, example_inputs)
                except Exception:
                    pass
    pvalue = [
        ttest_ind(timings[:, 0], timings[:, i]).pvalue
        for i in range(1, timings.shape[1])
    ]
    median = np.median(timings, axis=0)
    speedup = median[0] / median[1:]
    for idx, (name, model) in enumerate(models[1:]):
        if model is None:
            speedup[idx] = 0.0
    result = " ".join(
        [
            format_speedup(s, p, m is not None)
            for s, p, m in zip(speedup, pvalue, [m for n, m in models[1:]])
        ]
    )
    output_csv(
        output_filename,
        ("dev", "name", "batch_size") + tuple(n for n, m in models[1:]),
        [current_device, current_name, current_batch_size]
        + [f"{x:.4f}" for x in speedup],
    )
    return result


def xla(args, model_iter_fn, model, example_inputs):
    xla_dev = xm.xla_device(devkind=current_device)
    model_xla = copy.deepcopy(model).to("cpu").to(device=xla_dev)
    example_inputs_xla = tree_map_only(
        torch.Tensor, lambda x: x.to("cpu").to(device=xla_dev), example_inputs
    )
    for _ in range(3):  # warmup
        timed(model, model_iter_fn, example_inputs)
        timed(model_xla, model_iter_fn, example_inputs_xla)
    timings = np.zeros((args.repeat, 2), np.float64)
    timings.fill(1.0e10)
    for rep in range(args.repeat):
        timings[rep, 0] = timed(model, model_iter_fn, example_inputs)
        timings[rep, 1] = timed(model_xla, model_iter_fn, example_inputs_xla)

    pvalue = ttest_ind(timings[:, 0], timings[:, 1]).pvalue
    time_baseline, time_xla = np.median(timings, axis=0)
    speedup = time_baseline / time_xla
    output_csv(
        output_filename,
        ("dev", "name", "batch_size", "speedup", "time_baseline", "time_xla"),
        [
            current_device,
            current_name,
            current_batch_size,
            speedup,
            time_baseline,
            time_xla,
        ],
    )
    return format_speedup(speedup, pvalue)


def try_script(model, example_inputs):
    try:
        return torch.jit.script(model)
    except Exception:
        return None


class AOTInductorModelCache:
    cache = dict()

    @classmethod
    def load(cls, model, example_inputs, device):
        import torch._inductor
        import torch.export._trace

        key = weakref.ref(model)
        if key not in cls.cache:
            # Register the output dataclass to pytree
            example_args, example_kwargs = _normalize_bench_inputs(example_inputs)
            with torch.no_grad():
                # copy.deepcopy is required to prevent any surprising side-effect,
                # see https://github.com/pytorch/pytorch/issues/113029
                example_outputs = copy.deepcopy(model)(*example_args, **example_kwargs)

            if pytree._is_namedtuple_instance(example_outputs):
                typ = type(example_outputs)
                pytree._register_namedtuple(
                    typ,
                    serialized_type_name=f"{typ.__module__}.{typ.__name__}",
                )
            else:
                _register_dataclass_output_as_pytree(example_outputs)

            gm = torch.export._trace._export(
                model,
                example_args,
                example_kwargs,
                pre_dispatch=True,
            ).module()
            with torch.no_grad():
                so_path = torch._inductor.aot_compile(
                    gm, example_args, example_kwargs
                )  # type: ignore[arg-type]

            cls.cache[key] = torch._export.aot_load(so_path, device)

        return cls.cache[key]


def export(model, example_inputs):
    example_args, example_kwargs = _normalize_bench_inputs(example_inputs)
    example_outputs = model(*example_args, **example_kwargs)
    _register_dataclass_output_as_pytree(example_outputs)

    ep = torch.export.export(model, example_args, example_kwargs)

    def opt_export(_, example_inputs):
        example_args, example_kwargs = _normalize_bench_inputs(example_inputs)
        return ep(*example_args, **example_kwargs)

    return opt_export


def export_aot_inductor(model, example_inputs, device):
    optimized = AOTInductorModelCache.load(model, example_inputs, device)

    def opt_aot_inductor(_, example_inputs, collect_outputs=False):
        example_args, example_kwargs = _normalize_bench_inputs(example_inputs)
        return optimized(*example_args, **example_kwargs)

    return opt_aot_inductor


def download_retry_decorator(download_fn):
    """
    Decorator function for applying retry logic to a download function.

    The wrapped function will be called up to 5 times and raises an exception if the function fails each time.
    After each unsuccessful attempt, there is a delay before the next attempt, which is increased linearly with the number of tries.

    Usage:
    @download_retry_decorator
    def download_function(model_name: str):
        # download logic goes here
    """

    @functools.wraps(download_fn)
    def wrapper(self, *args, **kwargs) -> Any:
        tries = 0
        total_allowed_tries = MAX_DOWNLOAD_ATTEMPTS
        while tries <= total_allowed_tries:
            try:
                model = download_fn(self, *args, **kwargs)
                return model
            except Exception as e:
                tries += 1
                if tries <= total_allowed_tries:
                    wait = tries * 30
                    print(
                        f"Failed to load model: {e}. Trying again ({tries}/{total_allowed_tries}) after {wait}s"
                    )
                    time.sleep(wait)
                else:
                    raise RuntimeError(  # noqa: TRY200
                        f"Failed to load model '{args}' with following error(s): {str(e)}."
                    )

    return wrapper


class OnnxModel(abc.ABC):
    TORCH_TO_NUMPY_DTYPE = {
        torch.float16: np.float16,
        torch.float32: np.float32,
        torch.float64: np.float64,
        torch.uint8: np.uint8,
        torch.int8: np.int8,
        torch.int16: np.int16,
        torch.int32: np.int32,
        torch.int64: np.longlong,
        torch.bool: np.bool_,
    }

    _COMPILER_NAME: str

    def __init__(
        self,
        output_directory,
        model,
        example_inputs,
        dynamic_shapes: bool,
        copy_before_export: bool = False,
    ):
        model_name = current_name
        self.copy_before_export = copy_before_export
        self.model_dir = self._generate_onnx_model_directory(
            output_directory, self._COMPILER_NAME, model_name
        )
        self.model_path = str(
            self.model_dir / f"{model_name}_{self._COMPILER_NAME}.onnx"
        )

    def _determine_deepcopy_target_device(self):
        if current_device == "cpu":
            target_device = "cpu"
        else:
            if torch.cuda.device_count() > 1:
                # Copy to another cuda device to avoid OOM.
                target_device = "cuda:1"
            else:
                target_device = "cuda"
        return target_device

    def deepcopy_model_and_inputs_to_device(self, model, example_inputs, target_device):
        # Deepcopy model before export to avoid modification to baseline model.
        # To avoid OOM, the model is first moved to CPU. Both models are then moved to device.
        model_device = next(model.parameters()).device
        model.to("cpu")
        model_copy = copy.deepcopy(model).to(target_device)
        model.to(model_device)

        target_device_example_inputs = tree_map_only(
            torch.Tensor, lambda x: x.to(device=target_device), example_inputs
        )

        return model_copy, target_device_example_inputs

    @classmethod
    def _generate_onnx_model_directory(
        cls, output_directory: str, compiler_name: str, model_name: str
    ) -> pathlib.Path:
        model_path = pathlib.Path(
            output_directory,
            ".onnx_models",
            model_name,
            compiler_name,
        )
        if model_path.exists() and model_path.is_dir():
            shutil.rmtree(model_path)
        model_path.mkdir(parents=True, exist_ok=True)
        return model_path

    @abc.abstractmethod
    def format_pt_inputs(self, pt_inputs: Any) -> Sequence[torch.Tensor]:
        ...

    @abc.abstractmethod
    def format_pt_outputs(self, pt_outputs: Any) -> Sequence[torch.Tensor]:
        ...

    def adapt_pt_inputs_to_onnx(self, pt_inputs) -> Mapping[str, np.ndarray]:
        pt_inputs = self.format_pt_inputs(pt_inputs)
        return {
            ort_input.name: pt_input.cpu().numpy()
            for ort_input, pt_input in zip(self.onnx_session.get_inputs(), pt_inputs)
        }

    def adapt_onnx_outputs_to_pt(self, onnx_outputs: List[np.ndarray]) -> Any:
        pt_outputs = [
            torch.from_numpy(onnx_output).to(current_device)
            for onnx_output in onnx_outputs
        ]
        if len(pt_outputs) == 1:
            return pt_outputs[0]
        return pt_outputs

    def _init_ort_session(self, model_path: str):
        import onnxruntime

        if current_device == "cpu":
            ort_providers = ["CPUExecutionProvider"]
        else:
            # NOTE(bowbao): Reduce OOM by running ORT on another gpu.
            # TODO(bowbao): This works to avoid OOM, but performance is surprisingly very bad.
            cuda_provider_options = {
                "device_id": 1 if torch.cuda.device_count() > 1 else 0,
            }
            ort_providers = [("CUDAExecutionProvider", cuda_provider_options)]
        session_options = onnxruntime.SessionOptions()
        session_options.log_severity_level = 3  # Error

        ort_session = onnxruntime.InferenceSession(
            self.model_path,
            providers=ort_providers,
            sess_options=session_options,
        )
        return ort_session

    def is_cpu(self) -> bool:
        return self.onnx_session.get_providers()[0] == "CPUExecutionProvider"

    def cpu(self) -> Self:
        self.onnx_session.set_providers(["CPUExecutionProvider"])
        return self

    def create_outputs(self, *example_outputs):
        return tuple(torch.empty_like(x) for x in example_outputs)

    def create_iobinding(self, pt_inputs, example_outputs):
        pt_inputs = self.format_pt_inputs(pt_inputs)
        example_outputs = self.format_pt_outputs(example_outputs)

        iobinding = self.onnx_session.io_binding()
        args = [arg.contiguous() for arg in pt_inputs]
        for ort_input, arg in zip(self.onnx_session.get_inputs(), args):
            # NOTE: Run ORT on another cuda device to reduce OOM.
            if torch.cuda.device_count() > 1:
                arg = arg.detach().to("cuda:1")
            device = arg.device
            iobinding.bind_input(
                ort_input.name,
                device.type,
                device.index or 0,
                self.TORCH_TO_NUMPY_DTYPE[arg.dtype],
                arg.size(),
                arg.data_ptr(),
            )

        outputs = self.create_outputs(*example_outputs)
        for ort_output, output in zip(self.onnx_session.get_outputs(), outputs):
            if torch.cuda.device_count() > 1:
                output = output.detach().to("cuda:1")
            device = output.device
            iobinding.bind_output(
                ort_output.name,
                device.type,
                device.index or 0,
                self.TORCH_TO_NUMPY_DTYPE[output.dtype],
                output.size(),
                output.data_ptr(),
            )
        return iobinding, outputs

    def run_with_iobinding(self, iobinding, outputs):
        # 'outputs' are torch empty tensors binded to 'iobinding'.
        self.onnx_session.run_with_iobinding(iobinding)
        return outputs

    def run_with_onnx_inputs(self, onnx_inputs):
        return self.onnx_session.run(None, onnx_inputs)

    @classmethod
    def save_tensor_data(cls, numpy_tensor, output_path):
        from onnx import numpy_helper

        proto_tensor = numpy_helper.from_array(numpy_tensor)
        with open(output_path, "wb") as f:
            f.write(proto_tensor.SerializeToString())

    def run_and_serialize_inputs_outputs(self, pt_inputs):
        test_data_dir = self.model_dir / "test_data_set_0"
        test_data_dir.mkdir(parents=True, exist_ok=True)

        onnx_inputs = self.adapt_pt_inputs_to_onnx(pt_inputs)
        for i, onnx_input in enumerate(onnx_inputs.values()):
            self.save_tensor_data(onnx_input, str(test_data_dir / f"input_{i}.pb"))

        onnx_outputs = self.run_with_onnx_inputs(onnx_inputs)

        for i, onnx_output in enumerate(onnx_outputs):
            self.save_tensor_data(onnx_output, str(test_data_dir / f"output_{i}.pb"))

        return self.adapt_onnx_outputs_to_pt(onnx_outputs)

    def run(self, pt_inputs):
        # NOTE: For CUDA performance testing, use `run_with_iobinding` to exclude memory
        # copying overhead for inputs/outputs between cpu and gpu.
        # Otherwise perf number is inaccurate.
        onnx_inputs = self.adapt_pt_inputs_to_onnx(pt_inputs)
        onnx_outputs = self.run_with_onnx_inputs(onnx_inputs)
        return self.adapt_onnx_outputs_to_pt(onnx_outputs)


class OnnxModelFromTorchScript(OnnxModel):
    """TorchScript based onnx export. `torch.onnx.export`

    TODO(bowbao):
    * large model export failed.
          Onnx Model is larger than 2GB, but exporter makes decision based pt model size, which is
          smaller than 2GB.
    * OOM on slightly larger model.
          Both pt model and ort inference session are on gpu. Attempt has been made to move ORT to
          cuda:1, however ORT perf drop significantly.
          For now running everything with batch_size 1 set in launch script.
    """

    _COMPILER_NAME = "torchscript"

    def __init__(
        self, output_directory, model, example_inputs, dynamic_shapes: bool, **kwargs
    ):
        if dynamic_shapes:
            raise NotImplementedError("NYI dynamic shapes for OnnxModelFromTorchScript")
        super().__init__(
            output_directory, model, example_inputs, dynamic_shapes, **kwargs
        )
        self._export(
            model,
            example_inputs,
            self.model_path,
            opset_version=17,
            do_constant_folding=False,
            verbose=False,
        )
        self.onnx_session = self._init_ort_session(self.model_path)

    def _export(self, model, example_inputs, output_path: str, /, **kwargs) -> None:
        if self.copy_before_export:
            # Deepcopy model before export to avoid modification to baseline model.
            model, example_inputs = self.deepcopy_model_and_inputs_to_device(
                model, example_inputs, self._determine_deepcopy_target_device()
            )

        # Hack for huggingface models (kwargs only).
        if isinstance(example_inputs, dict):

            class WrapperModel(torch.nn.Module):
                def __init__(self, model, keys):
                    super().__init__()
                    self.model = model
                    self.keys = keys

                def forward(self, *args):
                    return self.model(**dict(zip(self.keys, args)))

            model = WrapperModel(model, list(example_inputs.keys()))

        torch.onnx.export(
            model,
            self.format_pt_inputs(example_inputs),
            output_path,
            **kwargs,
        )

    def format_pt_inputs(self, pt_inputs):
        # NOTE(bowbao): For huggingface benchmark, pt_inputs are formatted as dictionary,
        # and consumed like `model(**pt_inputs)`.
        # For other benchmarks, pt_inputs are formatted as tuple and consumed
        # like `model(*pt_inputs)`.
        if isinstance(pt_inputs, dict):
            pt_inputs = list(pt_inputs.values())
        if isinstance(pt_inputs, torch.Tensor):
            pt_inputs = (pt_inputs,)
        return tuple(arg.contiguous() for arg in pt_inputs)

    def format_pt_outputs(self, pt_outputs):
        if isinstance(pt_outputs, torch.Tensor):
            pt_outputs = (pt_outputs,)

        pt_outputs = pytree.tree_leaves(pt_outputs)

        # Hack for huggingface model outputs
        try:
            from transformers import modeling_outputs
        except ImportError:
            pass
        else:

            def _to_tuple(x):
                if isinstance(x, modeling_outputs.ModelOutput):
                    return x.to_tuple()
                return x

            pt_outputs = pytree.tree_map(_to_tuple, pt_outputs)
            pt_outputs = pytree.tree_leaves(pt_outputs)

        return pt_outputs


class OnnxModelFromDynamo(OnnxModel):
    """Dynamo and Fx based export. `torch.onnx.dynamo_export`."""

    _COMPILER_NAME = "dynamo"

    def __init__(
        self, output_directory, model, example_inputs, dynamic_shapes: bool, **kwargs
    ):
        super().__init__(
            output_directory, model, example_inputs, dynamic_shapes, **kwargs
        )
        self._dynamic_shapes = dynamic_shapes
        self._onnx_program = self._export(model, example_inputs, self.model_path)
        # Clear the model proto to save memory.
        # The model proto is saved to disk and no longer needed from `onnx_program`.
        # `onnx_program` is kept for i/o adapter usage.
        self._onnx_program.model_proto.Clear()
        self.onnx_session = self._init_ort_session(self.model_path)

    def _export(
        self, model, example_inputs, output_path: str
    ) -> torch.onnx.ONNXProgram:
        if self.copy_before_export:
            # Deepcopy model before export to avoid modification to baseline model.
            model, example_inputs = self.deepcopy_model_and_inputs_to_device(
                model, example_inputs, self._determine_deepcopy_target_device()
            )

        example_args, example_kwargs = _normalize_bench_inputs(example_inputs)
        options = torch.onnx.ExportOptions(dynamic_shapes=self._dynamic_shapes)
        onnx_program = torch.onnx.dynamo_export(
            model, *example_args, **example_kwargs, export_options=options
        )

        onnx_program.save(output_path)
        return onnx_program

    def format_pt_inputs(self, pt_inputs):
        pt_args, pt_kwargs = _normalize_bench_inputs(pt_inputs)
        return self._onnx_program.adapt_torch_inputs_to_onnx(*pt_args, **pt_kwargs)

    def format_pt_outputs(self, pt_outputs):
        return self._onnx_program.adapt_torch_outputs_to_onnx(pt_outputs)


class OnnxModelFromDynamoAotInline(OnnxModelFromDynamo):
    """Dynamo and Fx based export, with AOT inline post export. `torch.onnx.dynamo_export`."""

    _COMPILER_NAME = "dynamo_aot_inline"

    def _export(
        self, model, example_inputs, output_path: str
    ) -> torch.onnx.ONNXProgram:
        if self.copy_before_export:
            # Deepcopy model before export to avoid modification to baseline model.
            model, example_inputs = self.deepcopy_model_and_inputs_to_device(
                model, example_inputs, self._determine_deepcopy_target_device()
            )

        example_args, example_kwargs = _normalize_bench_inputs(example_inputs)
        options = torch.onnx.ExportOptions(dynamic_shapes=self._dynamic_shapes)
        onnx_program = torch.onnx.dynamo_export(
            model, *example_args, **example_kwargs, export_options=options
        )
        # Apply AOT inline post export.
        # Requires onnx >= 1.15
        import onnx
        import onnx.inliner

        # Workaround for inliner not supporting with models larger than 2GB.
        # Save model to disk first separating out external data,
        # and load back without external data for inliner to work on.
        model_proto = onnx_program.model_proto
        onnx.save_model(model_proto, output_path, save_as_external_data=True)
        model_proto = onnx.load(output_path, load_external_data=False)
        model_proto = onnx.inliner.inline_local_functions(model_proto)
        onnx.save_model(model_proto, output_path)
        return onnx_program


class _OnnxPatch:
    @classmethod
    def patch_non_tensor_outputs(cls, correct_result, new_result, fp64_outputs):
        """Patch non-tensor outputs to make them comparable with the correct result.

        ONNX model always returns a flat tuple of tensors, but the PyTorch model outputs
        `correct_result` and `fp64_outputs` can be arbitrary types. This function normalizes
        the outputs to make them comparable with the ONNX model output.
        """
        try:
            from transformers import modeling_outputs
        except ImportError:
            has_transformers = False
        else:
            has_transformers = True

        if has_transformers and isinstance(
            correct_result, modeling_outputs.ModelOutput
        ):
            correct_result = correct_result.to_tuple()
            fp64_outputs = fp64_outputs.to_tuple() if fp64_outputs is not None else None
        elif type(correct_result).__name__ in (
            "MaskedLMOutput",
            "Seq2SeqLMOutput",
            "CausalLMOutputWithCrossAttentions",
            "LongformerMaskedLMOutput",
            "Instances",
            "SquashedNormal",
            "Boxes",
            "Normal",
            "TanhTransform",
            "Foo",
            "Variable",
        ):
            # Copied from `same` function in `torch._dynamo.utils`
            correct_result = [
                value
                for key in correct_result.__dict__.keys()
                if (value := getattr(correct_result, key)) is not None
            ]
            fp64_outputs = (
                [
                    value
                    for key in fp64_outputs.__dict__.keys()
                    if (value := getattr(fp64_outputs, key)) is not None
                ]
                if fp64_outputs is not None
                else None
            )

        # Flatten nested tuple of tensors, i.e. past_key_values
        correct_result = pytree.tree_leaves(correct_result)
        # Hack to put results from different runs on same device.
        # This is needed for ONNX CPU fallback benchmark, where PyTorch eager is run on GPU.
        # Assuming outputs from a single run are always on same device!
        devices = [x.device for x in correct_result if isinstance(x, torch.Tensor)]
        assert devices and all(
            x == devices[0] for x in devices
        ), "All tensors must be on same device!"
        device = devices[0]
        new_result = pytree.tree_leaves(new_result)
        new_result = pytree.tree_map(
            lambda x: x.to(device=device) if isinstance(x, torch.Tensor) else x,
            new_result,
        )
        fp64_outputs = pytree.tree_leaves(fp64_outputs)

        return correct_result, new_result, fp64_outputs


@dataclasses.dataclass
class OnnxExportErrorRow:
    device: str
    model_name: str
    batch_size: int
    rule_id: Optional[str] = None
    rule_name: Optional[str] = None
    diagnostic_level: Optional[str] = None
    diagnostic_message: Optional[str] = None
    exception_type_name: Optional[str] = None
    exception_message: Optional[str] = None

    def __post_init__(self):
        assert (
            self.rule_id is not None
            and self.rule_name is not None
            and self.diagnostic_level is not None
            and self.diagnostic_message is not None
        ) or self.exception_type_name, (
            "Either rule_id, rule_name, diagnostic_level and diagnostic_message "
            "must be set or exception_type_name must be set"
        )

    @property
    def headers(self) -> List[str]:
        return [field.name for field in dataclasses.fields(self)]

    @property
    def row(self) -> List[str]:
        return [getattr(self, field.name) for field in dataclasses.fields(self)]


class OnnxExportErrorParser:
    def __init__(self, device: str, model_name: str, batch_size: int):
        self.device = device
        self.model_name = model_name
        self.batch_size = batch_size

    def _qualified_exception_class_name(self, exception: Exception) -> str:
        if exception.__class__.__module__ == "builtins":
            return exception.__class__.__name__
        return f"{exception.__class__.__module__}.{exception.__class__.__name__}"

    def parse_diagnostic_context(
        self,
        diagnostic_context: diagnostics.DiagnosticContext,
    ) -> Generator[OnnxExportErrorRow, Any, Any]:
        from torch.onnx._internal.fx import diagnostics

        for diagnostic in diagnostic_context.diagnostics:
            if diagnostic.level >= diagnostics.levels.ERROR:
                yield OnnxExportErrorRow(
                    device=self.device,
                    model_name=self.model_name,
                    batch_size=self.batch_size,
                    rule_id=diagnostic.rule.id,
                    rule_name=diagnostic.rule.name,
                    diagnostic_level=diagnostic.level.name,
                    diagnostic_message=diagnostic.message,
                )

    def parse_exception(self, exception: Exception) -> OnnxExportErrorRow:
        return OnnxExportErrorRow(
            device=self.device,
            model_name=self.model_name,
            batch_size=self.batch_size,
            exception_type_name=self._qualified_exception_class_name(exception),
            exception_message=str(exception),
        )


@dataclasses.dataclass
class OnnxContext:
    onnx_model: Optional[OnnxModel] = None


def optimize_onnx_ctx(
    output_directory: str,
    onnx_model_cls: Type[OnnxModel],
    run_n_iterations: Callable,
    dynamic_shapes: bool = False,
    copy_before_export: bool = False,
) -> Callable:
    # NOTE(bowbao): This function creates and returns the onnx version of 'run_n_iterations',
    # which does the following:
    #   1. Export and cache model.
    #   2. Create iobinding for ORT.
    #   3. Run ORT for n iterations.
    # The cached model is stored in 'context' under the returned callable.
    context = OnnxContext()
    test_data_dumped = False

    def run_n_iterations_onnx(model, inputs, n=2):
        from torch.onnx._internal import exporter
        from torch.onnx._internal.fx import diagnostics

        # NOTE(bowbao): Capture all export & ort errors and diagnostics.
        # Serialize to csv, to be parsed and summarized later by '._onnx/reporter.py'.
        # TODO: Accuracy mismatch is not reported here in csv.
        assert (
            output_filename.find(".csv") > 0
        ), f"expected output_filename to be a .csv, but got {output_filename}"
        output_error_filename = output_filename[:-4] + "_export_error.csv"
        parser = OnnxExportErrorParser(current_device, current_name, current_batch_size)
        try:
            nonlocal context
            if context.onnx_model is None:
                context.onnx_model = onnx_model_cls(
                    output_directory,
                    model,
                    copy.deepcopy(inputs),
                    dynamic_shapes=dynamic_shapes,
                    copy_before_export=copy_before_export,
                )
            onnx_model = context.onnx_model

            for _ in range(n):
                nonlocal test_data_dumped
                if not test_data_dumped:
                    # Serializes inputs and outputs to .pb files for further offline analysis.
                    # Due to this, this function is not and should not be used for perf measurement.
                    outputs = onnx_model.run_and_serialize_inputs_outputs(inputs)
                    test_data_dumped = True
                else:
                    outputs = onnx_model.run(inputs)
            return outputs
        except exporter.OnnxExporterError as e:
            # `torch.onnx.dynamo_export` raises error that encloses diagnostics.
            diagnostic_context = e.onnx_program.diagnostic_context
            for parsed_error in parser.parse_diagnostic_context(diagnostic_context):
                output_csv(
                    output_error_filename, parsed_error.headers, parsed_error.row
                )
            if context.onnx_model is not None:
                e.onnx_program.save_diagnostics(
                    f"{context.onnx_model.model_dir}/"
                    f"{current_onnx_compiler}_{current_name}_{current_device}.sarif"
                )

            # Check also the raw exception that caused export failure.
            # Skip if it is already analyzed by diagnostics.
            cause_of_exception = e.__cause__
            if not isinstance(
                cause_of_exception, diagnostics.RuntimeErrorWithDiagnostic
            ):
                parsed_error = parser.parse_exception(cause_of_exception)
                output_csv(
                    output_error_filename, parsed_error.headers, parsed_error.row
                )
            raise
        except Exception as e:
            # `torch.onnx.export` errors.
            # ORT errors.
            parsed_error = parser.parse_exception(e)
            output_csv(output_error_filename, parsed_error.headers, parsed_error.row)
            raise

    run_n_iterations_onnx.context = context

    return run_n_iterations_onnx


def read_batch_size_from_file(args, filename, model_name):
    batch_size = None
    if os.path.exists("benchmarks"):
        filename = os.path.join("benchmarks", filename)
    assert os.path.exists(filename), filename
    with open(filename) as f:
        lines = f.readlines()
        lines = [i.split(",") for i in lines if len(i.strip()) > 0]
        for val in lines:
            cur_name, b = val
            if model_name == cur_name:
                batch_size = int(b)
    if batch_size is None:
        log.warning("Could not find batch size for %s", model_name)
    elif batch_size == -1:
        raise RuntimeError(
            f"Batch size is unset for {model_name} in {args.batch_size_file}"
        )
    print(f"batch size: {batch_size}")
    return batch_size


class TimeOutException(Exception):
    pass


def alarm_handler(signum, frame):
    raise TimeOutException


def exit_after(s):
    """
    Decorator to raise TimeoutException if the fn is taking more than s seconds
    to run.
    """

    def outer(fn):
        def inner(*args, **kwargs):
            signal.signal(signal.SIGALRM, alarm_handler)
            signal.alarm(s)
            try:
                result = fn(*args, **kwargs)
            finally:
                signal.alarm(0)
            return result

        return inner

    return outer


def get_peak_memory():
    return torch.cuda.max_memory_allocated() / 10**9


def null_experiment(args, model_iter_fn, model, example_inputs):
    """
    A no-op experiment useful for making sure TorchBenchark alone works properly.
    """

    return []


def cast_to(dtype, model, inputs):
    # cast model and inputs to fp16
    if dtype == torch.float16:
        model = model.half()
    else:
        model = model.to(dtype)

    inputs = tree_map(
        lambda x: x.to(dtype)
        if isinstance(x, torch.Tensor) and x.is_floating_point()
        else x,
        inputs,
    )
    return model, inputs


def cast_to_bf16(model, inputs):
    return cast_to(torch.bfloat16, model, inputs)


def cast_to_fp16(model, inputs):
    return cast_to(torch.float16, model, inputs)


def cast_to_fp64(model, inputs):
    return cast_to(torch.float64, model, inputs)


def cast_to_fp32(model, inputs):
    return cast_to(torch.float32, model, inputs)


class DummyGradScaler:
    def scale(self, loss):
        return loss


def get_dynamo_stats():
    # TODO: consider deepcopy'ing the entire counters struct and
    # adding a helper to do subtraction on it
    return collections.Counter(
        {
            "calls_captured": torch._dynamo.utils.counters["stats"]["calls_captured"],
            "unique_graphs": torch._dynamo.utils.counters["stats"]["unique_graphs"],
            "graph_breaks": sum(torch._dynamo.utils.counters["graph_break"].values()),
            # NB: The plus removes zero counts
            "unique_graph_breaks": len(+torch._dynamo.utils.counters["graph_break"]),
            "autograd_captures": torch._dynamo.utils.counters["compiled_autograd"][
                "captures"
            ],
            "autograd_compiles": torch._dynamo.utils.counters["compiled_autograd"][
                "compiles"
            ],
        }
    )


def maybe_fresh_cache(fn, is_cold_start):
    def inner(*args, **kwargs):
        cache_minder = contextlib.nullcontext()
        if is_cold_start:
            cache_entries = {}
            cache_minder = fresh_inductor_cache(cache_entries)

        try:
            with cache_minder:
                return fn(*args, **kwargs)
        finally:
            dump_cache = False
            if dump_cache and is_cold_start:
                output_csv(
                    output_filename[:-4] + "_triton_cache.csv",
                    ["dev", "name", "batch_size", "triton_cache"],
                    [
                        current_device,
                        current_name,
                        current_batch_size,
                        cache_entries,
                    ],
                )

    return inner


@contextmanager
def maybe_init_distributed(should_init_distributed, rank, world_size, port="6789"):
    try:
        if should_init_distributed:
            torch.cuda.set_device(rank)
            os.environ["MASTER_ADDR"] = "localhost"
            os.environ["MASTER_PORT"] = port
            torch.distributed.init_process_group(
                "nccl", rank=rank, world_size=world_size
            )
        yield
    finally:
        if should_init_distributed:
            torch.distributed.destroy_process_group()


@contextmanager
def maybe_snapshot_memory(should_snapshot_memory, suffix):
    # Enables Memory Snapshot tool for memory deep dives:
    # https://pytorch.org/blog/understanding-gpu-memory-1/
    try:
        if should_snapshot_memory:
            torch.cuda.memory._record_memory_history(max_entries=100000)
        yield
    finally:
        if should_snapshot_memory:
            try:
                torch.cuda.memory._dump_snapshot(
                    os.path.join(
                        torch._dynamo.config.base_dir,
                        f"{output_filename.rstrip('.csv')}_{suffix}.pickle",
                    )
                )
            except Exception as e:
                logging.error("Failed to save memory snapshot, %s", e)

            torch.cuda.memory._record_memory_history(enabled=None)


class BenchmarkRunner:
    def __init__(self):
        self.model_iter_fn = None
        self.grad_scaler = DummyGradScaler()
        self.autocast = contextlib.nullcontext
        self.autocast_arg = {}
        self.optimizer = None
        self._args = None

    def setup_amp(self, current_device=None):
        if self.args.only in self.fp32_only_models:
            return

        devices = [current_device] if current_device else self.args.devices
        if self.args.amp:
            if devices == ["cuda"]:
                # AMP training can lead to small loss values which can undeflow
                # gradient values returning in zero gradients. To solve this
                # problem, PyTorch introduces GradScaler. GradScaler is a stateful
                # structure, that scales the loss values to prevent underflow. Loss
                # values are big at the beginning of training (therefore not
                # requiring scaling), while loss value tends to be small as network
                # starts getting better (requiring scaling). GradScaler manages all
                # of this fine tuning, checking the gradients are turning to inf,
                # discarding such batches.

                # Since we are not running a long iteration, default value of
                # init_scale 65536 is going to turn all gradients to inf. Therefore,
                # we just use a init_scale of 2.0 for benchmarking purpose.

                # Disabling Gradscaler because
                #  1) Benchmark setup runs 2 iterations of fwd-bwd. So, not useful.
                #  2) Current setup shares grad_scaler for eager and dynamo model,
                #  which is bad as Gradscaler has state and can adjust the scaling
                #  factor between eager and dynamo run, making accuracy check
                #  harder.
                # self.grad_scaler = torch.cuda.amp.GradScaler(init_scale=2.0)
                self.autocast = torch.cuda.amp.autocast
            if devices == ["cpu"]:
                self.autocast = torch.cpu.amp.autocast
            if self.args.amp_dtype:
                amp_dtype = (
                    torch.float16
                    if self.args.amp_dtype == "float16"
                    else torch.bfloat16
                )
                self.autocast_arg["dtype"] = amp_dtype

    def init_optimizer(self, name, device, params):
        if device == "cuda" and self.args.training and name not in CI_SKIP_OPTIMIZER:
            if (name in CI_USE_SGD and self.args.ci) or name in BENCHMARK_USE_SGD:
                self.optimizer = torch.optim.SGD(params, lr=0.01, foreach=True)
                # Disable multi_tensor_sgd for benchmarking, there isn't a large performance benefit (~1%) to compiling
                # this optimizer because it is a single foreach add, and increases compile time.
                # After autotuning and fake tensor caching lands, we can enable, becuase the compile time impact will be lower.
                # Fake Tensor caching: https://github.com/pytorch/pytorch/pull/113873
                # Autotuning: https://github.com/pytorch/pytorch/issues/117447
                self.optimizer.step = torch._dynamo.disable(self.optimizer.step)
            else:
                self.optimizer = torch.optim.Adam(
                    params, lr=0.01, capturable=True, foreach=True
                )
        else:
            self.optimizer = None

    @property
    def args(self):
        return self._args

    @args.setter
    def args(self, args):
        self._args = args

    @property
    def skip_models(self):
        return set()

    @property
    def skip_models_for_cuda(self):
        return set()

    @property
    def skip_models_for_cpu(self):
        return set()

    @property
    def skip_models_for_freezing(self):
        return set()

    @property
    def slow_models(self):
        return set()

    @property
    def very_slow_models(self):
        return set()

    @property
    def non_deterministic_models(self):
        return set()

    @property
    def fp32_only_models(self):
        return set()

    @property
    def force_amp_for_fp16_bf16_models(self):
        return set()

    @property
    def force_fp16_for_bf16_models(self):
        return set()

    @property
    def skip_not_suitable_for_training_models(self):
        return set()

    @property
    def failing_torchinductor_models(self):
        return set()

    @property
    def failing_fx2trt_models(self):
        return set()

    @property
    def skip_accuracy_checks_large_models_dashboard(self):
        return set()

    @property
    def skip_accuracy_check_as_eager_non_deterministic(self):
        return set()

    @property
    def skip_multiprocess_models(self):
        return set()

    @property
    def skip_models_due_to_control_flow(self):
        return set()

    def get_tolerance_and_cosine_flag(self, is_training, current_device, name):
        raise NotImplementedError

    @property
    def equal_nan(self):
        equal_nan = True
        if self.args.float32:
            equal_nan = False
        return equal_nan

    def iter_models(self, args):
        for model_name in self.iter_model_names(args):
            for device in args.devices:
                try:
                    yield self.load_model(
                        device,
                        model_name,
                        batch_size=args.batch_size,
                    )
                except NotImplementedError:
                    continue  # bad benchmark implementation

    def deepcopy_model(self, model):
        return copy.deepcopy(model)

    def cast_based_on_args(self, model, example_inputs):
        if self.args.float32 or self.args.only in self.fp32_only_models:
            if not self.args.float32:
                log.warning("Model %s supports float32 only", self.args.only)
            model, example_inputs = cast_to_fp32(model, example_inputs)
        elif self.args.float16:
            if self.args.only in self.force_amp_for_fp16_bf16_models:
                log.warning(
                    "Model %s does not support float16, running with amp instead",
                    self.args.only,
                )
                self.args.amp = True
                self.setup_amp()
            else:
                model, example_inputs = cast_to_fp16(model, example_inputs)
        elif self.args.bfloat16:
            if self.args.only in self.force_amp_for_fp16_bf16_models:
                log.warning(
                    "Model %s does not support bfloat16, running with amp instead",
                    self.args.only,
                )
                self.args.amp = True
                self.setup_amp()
            elif self.args.only in self.force_fp16_for_bf16_models:
                log.warning(
                    "Model %s does not support bfloat16, running with float16 instead",
                    self.args.only,
                )
                model, example_inputs = cast_to_fp16(model, example_inputs)
            else:
                model, example_inputs = cast_to_bf16(model, example_inputs)

        return model, example_inputs

    def validate_model(self, model, example_inputs):
        """
        Runs the eager model with example inputs to ensure that eager passes.
        """
        model = self.deepcopy_model(model)
        example_inputs = clone_inputs(example_inputs)
        model, example_inputs = self.cast_based_on_args(model, example_inputs)
        try:
            self.model_iter_fn(model, example_inputs)
        except Exception as e:
            raise RuntimeError("Eager run failed") from e

    def maybe_cast(self, model, example_inputs):
        model, example_inputs = self.cast_based_on_args(model, example_inputs)
        return model, example_inputs

    def decay_batch_exp(self, batch_size, factor=0.5, divisor=2):
        out_batch_size = batch_size * factor
        if out_batch_size > divisor:
            out_batch_size = (out_batch_size + 1) // divisor * divisor
        else:
            out_batch_size = batch_size - 1
        return max(0, int(out_batch_size))

    def batch_size_finder(self, device, model_name, initial_batch_size=1024):
        batch_size = initial_batch_size
        while batch_size >= 1:
            torch.cuda.empty_cache()
            try:
                device, name, model, example_inputs, _ = self.load_model(
                    device,
                    model_name,
                    batch_size,
                )
                self.model_iter_fn(model, example_inputs)
                return batch_size
            except RuntimeError as e:
                error_str = str(e)
                if "channels_last" in error_str:
                    break
            batch_size = self.decay_batch_exp(batch_size)
        return 1

    def run_n_iterations(self, mod, inputs):
        n = self.args.iterations
        for _ in range(n - 1):
            self.model_iter_fn(mod, inputs, collect_outputs=False)
        return self.model_iter_fn(mod, inputs, collect_outputs=True)

    @torch._disable_dynamo(recursive=True)
    def optimizer_zero_grad(self, mod):
        if self.optimizer is not None:
            self.optimizer.zero_grad(True)
        else:
            mod.zero_grad(True)

    def optimizer_step(self):
        if self.optimizer is not None:
            self.optimizer.step()

    def get_benchmark_indices(self, length):
        start = self._args.partition_id * (length // self._args.total_partitions)
        end = (
            (self._args.partition_id + 1) * (length // self._args.total_partitions)
            if self._args.partition_id < self._args.total_partitions - 1
            else length
        )
        return start, end

    def get_fsdp_auto_wrap_policy(self, model_name: str):
        from diffusers.models.transformer_2d import Transformer2DModel

        from torch.distributed.fsdp.wrap import (
            ModuleWrapPolicy,
            size_based_auto_wrap_policy,
        )
        from torchbenchmark.models.nanogpt.model import Block
        from transformers.models.llama.modeling_llama import LlamaDecoderLayer

        from transformers.models.t5.modeling_t5 import T5Block
        from transformers.models.whisper.modeling_whisper import WhisperEncoderLayer

        # handcrafted wrap policy
        MODEL_FSDP_WRAP = {
            "stable_diffusion_unet": (Transformer2DModel,),
            "hf_T5": (T5Block,),
            "hf_T5_base": (T5Block,),
            "hf_T5_large": (T5Block,),
            "hf_Whisper": (WhisperEncoderLayer,),
            "llama_v2_7b_16h": (LlamaDecoderLayer,),
            "nanogpt": (Block,),
        }

        if model_name not in MODEL_FSDP_WRAP:
            # default to using wrap policy based on module size
            return functools.partial(
                size_based_auto_wrap_policy, recurse=True, min_num_params=int(1e5)
            )

        return ModuleWrapPolicy(MODEL_FSDP_WRAP[model_name])

    def deepcopy_and_maybe_parallelize(self, model):
        model = self.deepcopy_model(model)
        if self.args.ddp:
            assert (
                torch.distributed.is_available()
            ), "Can't use DDP without a distributed enabled build"
            from torch.nn.parallel import DistributedDataParallel as DDP

            model = DDP(model, find_unused_parameters=True)
        elif self.args.fsdp:
            assert (
                torch.distributed.is_available()
            ), "Can't use FSDP without a distributed enabled build"
            from torch.distributed.fsdp import (
                FullyShardedDataParallel as FSDP,
                MixedPrecision,
            )

            if self.args.float16:
                dtype = torch.float16
            elif self.args.bfloat16:
                dtype = torch.bfloat16
            else:
                dtype = torch.float32

            mp_policy = MixedPrecision(
                param_dtype=dtype,
                # Gradient communication precision.
                reduce_dtype=dtype,
                # Buffer precision.
                buffer_dtype=dtype,
            )

            model = FSDP(
                model,
                use_orig_params=True,
                device_id=torch.cuda.current_device()
                if self.args.devices[-1] == "cuda"
                else None,
                mixed_precision=mp_policy,
                limit_all_gathers=True,
                auto_wrap_policy=self.get_fsdp_auto_wrap_policy(self.args.only),
            )
            if torch._inductor.config.triton.cudagraphs:
                log.warning("Disabling cudagraphs for FSDP compatibility")
                torch._inductor.config.triton.cudagraphs = False
        return model

    def check_accuracy(
        self, name, model, example_inputs, optimize_ctx, experiment, tag
    ):
        """
        Checks accuracy.
        1) Collect the outputs with fp64 datatype. This is useful for error checking.
        2) Checks if eager itself has variations.
        """
        start_stats = get_dynamo_stats()

        def record_status(accuracy_status, dynamo_start_stats):
            """
            Records the status in the csv file
            """
            if current_name in self.non_deterministic_models:
                if accuracy_status in (
                    "pass",
                    "eager_two_runs_differ",
                    "fail_accuracy",
                ):
                    accuracy_status = "pass"

            headers = ["dev", "name", "batch_size", "accuracy"]
            fields = [current_device, current_name, current_batch_size, accuracy_status]

            if tag is not None:
                headers.insert(3, "tag")
                fields.insert(3, tag)

            dynamo_stats = get_dynamo_stats()
            dynamo_stats.subtract(dynamo_start_stats)
            for k, v in dynamo_stats.items():
                headers.append(k)
                fields.append(v)

            output_csv(output_filename, headers, fields)
            return accuracy_status

        if name in self.skip_accuracy_checks_large_models_dashboard:
            return record_status("pass_due_to_skip", dynamo_start_stats=start_stats)

        with self.pick_grad(name, self.args.training):
            # Collect the fp64 reference outputs to be used later for accuracy checking.
            fp64_outputs = None
            model_fp64 = None
            inputs_fp64 = None
            try:
                model_fp64, inputs_fp64 = cast_to_fp64(
                    self.deepcopy_and_maybe_parallelize(model),
                    clone_inputs(example_inputs),
                )
                self.init_optimizer(name, current_device, model_fp64.parameters())
                fp64_outputs = self.run_n_iterations(model_fp64, inputs_fp64)
                fp64_outputs = tree_map(
                    lambda x: x.to(torch.float64)
                    if isinstance(x, torch.Tensor) and x.is_floating_point()
                    else x,
                    fp64_outputs,
                )
            except Exception:
                log.warning(
                    "fp64 golden ref were not generated for %s. Setting accuracy check to cosine",
                    name,
                )
                self.args.cosine = True
                fp64_outputs = None
            finally:
                del model_fp64, inputs_fp64
                torch.cuda.empty_cache()

            tolerance, cos_similarity = self.get_tolerance_and_cosine_flag(
                self.args.training, current_device, name
            )

            # Cast the model to float16/float32 as necessary
            model, example_inputs = self.maybe_cast(model, example_inputs)
            accuracy_status = "pass"

            # Get results of native pytorch
            reset_rng_state()
            model_copy = None
            try:
                model_copy = self.deepcopy_and_maybe_parallelize(model)
                self.init_optimizer(name, current_device, model_copy.parameters())
                correct_result = self.run_n_iterations(
                    model_copy, clone_inputs(example_inputs)
                )
            except Exception as e:
                accuracy_status = (
                    "eager_1st_run_OOM"
                    if isinstance(e, torch.cuda.OutOfMemoryError)
                    else "eager_1st_run_fail"
                )
                log.exception(e)
                return record_status(accuracy_status, dynamo_start_stats=start_stats)
            finally:
                del model_copy
                torch.cuda.empty_cache()

            # Rerun native pytorch
            reset_rng_state()
            model_copy = None
            try:
                model_copy = self.deepcopy_and_maybe_parallelize(model)
                self.init_optimizer(name, current_device, model_copy.parameters())
                correct_rerun_result = self.run_n_iterations(
                    model_copy, clone_inputs(example_inputs)
                )
            except Exception as e:
                accuracy_status = (
                    "eager_2nd_run_OOM"
                    if isinstance(e, torch.cuda.OutOfMemoryError)
                    else "eager_2nd_run_fail"
                )
                log.exception(e)
                return record_status(accuracy_status, dynamo_start_stats=start_stats)
            finally:
                del model_copy
                torch.cuda.empty_cache()

            # Two eager runs should have exactly same result
            is_same = True
            try:
                if (
                    name not in self.skip_accuracy_check_as_eager_non_deterministic
                    and not same(
                        correct_result,
                        correct_rerun_result,
                        fp64_ref=None,
                        cos_similarity=False,
                        tol=0,
                        equal_nan=self.equal_nan,
                    )
                ):
                    is_same = False
            except Exception as e:
                # Sometimes torch.allclose may throw RuntimeError
                is_same = False

            if not is_same:
                accuracy_status = "eager_two_runs_differ"
                return record_status(accuracy_status, dynamo_start_stats=start_stats)

            correct_rerun_result = None

            # Run with Dynamo
            reset_rng_state()
            torch._dynamo.reset()
            model_copy = None
            try:
                model_copy = self.deepcopy_and_maybe_parallelize(model)
                self.init_optimizer(name, current_device, model_copy.parameters())
                if self.args.export or self.args.export_aot_inductor:
                    # apply export on module directly
                    # no need for n iterations
                    # the logic should be the same to self.model_iter_fn (forward_pass)
                    with self.autocast(**self.autocast_arg):
                        optimized_model_iter_fn = optimize_ctx(
                            model_copy, example_inputs
                        )
                        new_result = optimized_model_iter_fn(model_copy, example_inputs)
                else:
                    optimized_model_iter_fn = optimize_ctx(self.run_n_iterations)
                    with maybe_enable_compiled_autograd(self.args.compiled_autograd):
                        new_result = optimized_model_iter_fn(model_copy, example_inputs)
            except Exception as e:
                log.exception(e)
                print(
                    "TorchDynamo optimized model failed to run because of following error"
                )
                accuracy_status = (
                    "OOM"
                    if isinstance(e, torch.cuda.OutOfMemoryError)
                    else "fail_to_run"
                )
                return record_status(accuracy_status, dynamo_start_stats=start_stats)
            finally:
                del model_copy

            if name in self.skip_accuracy_check_as_eager_non_deterministic:
                return record_status("pass_due_to_skip", dynamo_start_stats=start_stats)

            if (
                current_onnx_compiler == "torchscript"
                or current_onnx_compiler == "dynamo"
            ):
                # Workaround for ONNX for non-tensor outputs
                (
                    correct_result,
                    new_result,
                    fp64_outputs,
                ) = _OnnxPatch.patch_non_tensor_outputs(
                    correct_result, new_result, fp64_outputs
                )
                # Relax tolerance for ONNX cuda
                if current_device == "cuda":
                    tolerance = 1e-2

                # TODO: store correct_result into the dumped file for offline onnx model validation.
                # The downside and potential problem, is that the output formats may be different.
                # E.g., the output order might not match, None might be part of output, etc.

            try:
                if self.args.training and self.args.amp:
                    if process_fn := self.get_output_amp_train_process_func.get(
                        name, None
                    ):
                        correct_result = process_fn(correct_result)
                        new_result = process_fn(new_result)
                        fp64_outputs = process_fn(fp64_outputs)

                if not same(
                    correct_result,
                    new_result,
                    fp64_outputs,
                    equal_nan=self.equal_nan,
                    cos_similarity=cos_similarity,
                    tol=tolerance,
                ):
                    is_same = False
            except Exception as e:
                # Sometimes torch.allclose may throw RuntimeError
                is_same = False

            if not is_same:
                if self.args.skip_accuracy_check:
                    accuracy_status = "pass_due_to_skip"
                else:
                    accuracy_status = "fail_accuracy"
                return record_status(accuracy_status, dynamo_start_stats=start_stats)

        return record_status(accuracy_status, dynamo_start_stats=start_stats)

    def check_tolerance(
        self, name, model, example_inputs, optimize_ctx, base_device="cpu"
    ):
        """
        Checks tolerance based on https://pytorch.org/docs/stable/generated/torch.allclose.html.
        """
        tolerance_status = "pass"
        if name in self.skip_accuracy_checks_large_models_dashboard:
            tolerance_status = "pass_due_to_skip"
            return tolerance_status
        # Cast the model to float16/float32 as necessary
        model, example_inputs = self.maybe_cast(model, example_inputs)

        with self.pick_grad(name, self.args.training):
            # Get results of native pytorch
            reset_rng_state()
            model_copy = copy.deepcopy(model)
            model_copy = model_copy.to(base_device)
            example_inputs_copy = copy.deepcopy(example_inputs)
            example_inputs_copy = tree_map(
                lambda x: x.to(base_device), example_inputs_copy
            )
            self.init_optimizer(name, base_device, model_copy.parameters())
            correct_result = self.run_n_iterations(model_copy, example_inputs_copy)

            # Run with Dynamo
            # Sometime CI fails with random triton compilation failure which will be skipped for now
            # TODO: revisit this after switching to new Triton runtime
            reset_rng_state()
            torch._dynamo.reset()
            try:
                self.init_optimizer(name, current_device, model.parameters())
                optimized_model_iter_fn = optimize_ctx(self.run_n_iterations)
                new_result = optimized_model_iter_fn(model, example_inputs)
            except Exception as e:
                log.exception(e)
                print(
                    "TorchDynamo optimized model failed to run because of following error"
                )
                return "fail_to_run"

            def dump_max_mean_values(tol, ref, res):
                if isinstance(ref, (list, tuple, torch.nn.ParameterList, torch.Size)):
                    for refi, resi in zip(ref, res):
                        dump_max_mean_values(tol, refi, resi)
                elif isinstance(ref, dict):
                    for k in ref.keys():
                        dump_max_mean_values(tol, ref[k], res[k])
                elif isinstance(ref, torch.Tensor):
                    res = res.to(base_device)
                    t = torch.abs(ref - res) / (1 + torch.abs(ref))
                    tol.append(t.flatten().to(torch.float32))
                return tol

            tol = []
            dump_max_mean_values(tol, correct_result, new_result)
            tol = torch.cat(tol)
            tol = torch.tensor(tol)
            max = torch.max(tol)
            mean = torch.mean(tol)
            div = torch.std(tol)
            headers = ["dev", "name", "batch_size", "max", "mean", "std"]
            fields = [
                current_device,
                current_name,
                current_batch_size,
                max.item(),
                mean.item(),
                div.item(),
            ]
            output_csv(output_filename, headers, fields)
        return tolerance_status

    def run_performance_test(
        self, name, model, example_inputs, optimize_ctx, experiment, tag=None
    ):
        if self.args.xla:
            with self.pick_grad(name, self.args.training):
                return experiment(*self.maybe_cast(model, example_inputs))

        def warmup(fn, model, example_inputs, mode, niters=5):
            peak_mem = 0
            start_stats = get_dynamo_stats()
            try:
                if current_device == "cuda":
                    torch.cuda.reset_peak_memory_stats()
                    torch.cuda.empty_cache()
                t0 = time.perf_counter()
                for _ in range(niters):
                    fn(model, example_inputs)
                t1 = time.perf_counter()
                latency = t1 - t0
                if current_device == "cuda":
                    peak_mem = get_peak_memory()
                elif current_device == "cpu":
                    total = psutil.virtual_memory().total
                    percentage = psutil.Process(os.getpid()).memory_percent()
                    peak_mem = percentage * total / 10**9
            except Exception:
                log.exception("Backend %s failed in warmup()", mode)
                return sys.exit(-1)
            dynamo_stats = get_dynamo_stats()
            dynamo_stats.subtract(start_stats)
            return latency, peak_mem, dynamo_stats

        def need_seperate_model_optimizer():
            return self.args.init_distributed and self.args.compiled_autograd

        @contextmanager
        def maybe_run_with_seperate_optimizer():
            saved_optimizer = self.optimizer
            if need_seperate_model_optimizer():
                self.optimizer = self.seperate_optimizer
            yield
            self.optimizer = saved_optimizer

        # Cast the model to float16/float32 as necessary
        orig_model, example_inputs = self.maybe_cast(model, example_inputs)

        # Use distributed wrapping as necessary
        model = self.deepcopy_and_maybe_parallelize(orig_model)
        if need_seperate_model_optimizer():
            # If DDP + compiler is enabled, we need to use a seperate model
            compiled_model = self.deepcopy_and_maybe_parallelize(orig_model)
            self.init_optimizer(name, current_device, compiled_model.parameters())
            self.seperate_optimizer = self.optimizer
        else:
            compiled_model = model

        self.init_optimizer(name, current_device, model.parameters())

        # The self.autocast context is needed for the model we export with aot_compile,
        # similar to what we do in the check_accuracy function
        ctx = (
            self.autocast(**self.autocast_arg)
            if self.args.export_aot_inductor
            else contextlib.nullcontext()
        )

        with self.pick_grad(name, self.args.training), ctx:
            ok, total = Stats.reset_counters()
            experiment_kwargs = {}
            if tag is not None:
                experiment_kwargs["tag"] = tag
            results = []
            with maybe_snapshot_memory(
                self.args.snapshot_memory, f"eager_{self.args.only}"
            ):
                eager_latency, eager_peak_mem, _ = warmup(
                    self.model_iter_fn, model, example_inputs, "eager"
                )
                if self.args.use_warm_peak_memory:
                    _, eager_peak_mem, _ = warmup(
                        self.model_iter_fn, model, example_inputs, "eager", niters=1
                    )

            if self.args.export_aot_inductor:
                t_0 = time.perf_counter()
                optimized_model_iter_fn = optimize_ctx
                t_1 = time.perf_counter()
                aot_compilation_time = t_1 - t_0
            else:
                optimized_model_iter_fn = optimize_ctx(self.model_iter_fn)
                aot_compilation_time = 0

<<<<<<< HEAD
            with maybe_enable_compiled_autograd(self.args.compiled_autograd):
                with maybe_run_with_seperate_optimizer():
                    dynamo_latency, dynamo_peak_mem, dynamo_stats = warmup(
                        optimized_model_iter_fn,
                        compiled_model,
                        example_inputs,
                        "dynamo",
=======
            with maybe_enable_compiled_autograd(
                self.args.compiled_autograd
            ), maybe_snapshot_memory(
                self.args.snapshot_memory, f"compiled_{self.args.only}"
            ):
                dynamo_latency, dynamo_peak_mem, dynamo_stats = warmup(
                    optimized_model_iter_fn, model, example_inputs, "dynamo"
                )
                if self.args.use_warm_peak_memory:
                    _, dynamo_peak_mem, _ = warmup(
                        optimized_model_iter_fn,
                        model,
                        example_inputs,
                        "dynamo",
                        niters=1,
>>>>>>> f26f8a5a
                    )

            if self.args.profile_dynamo_cache_lookup:
                with torch.profiler.profile(
                    activities=[torch.profiler.ProfilerActivity.CPU]
                ) as prof:
                    with maybe_enable_compiled_autograd(self.args.compiled_autograd):
                        warmup(optimized_model_iter_fn, model, example_inputs, "dynamo")

                events = list(
                    filter(
                        lambda event: "TorchDynamo Cache Lookup" in event.key,
                        prof.key_averages(),
                    )
                )
                dynamo_cache_lookup_latency = events[0].self_cpu_time_total

            compilation_time = dynamo_latency - eager_latency + aot_compilation_time
            compression_ratio = (
                eager_peak_mem / dynamo_peak_mem if dynamo_peak_mem else 0.0
            )
            if self.args.print_memory:
                print(
                    f"memory: eager: {eager_peak_mem:.2f} GB, "
                    f"dynamo: {dynamo_peak_mem:.2f} GB, "
                    f"ratio: {compression_ratio:.2f}"
                )

            if self.args.print_compilation_time:
                print(f"Compilation time: {compilation_time:.2f}")

            if experiment.func is speedup_experiment:
                experiment_kwargs["compilation_latency"] = compilation_time
                experiment_kwargs["compression_ratio"] = compression_ratio
                experiment_kwargs["eager_peak_mem"] = eager_peak_mem
                experiment_kwargs["dynamo_peak_mem"] = dynamo_peak_mem
                experiment_kwargs["dynamo_stats"] = dynamo_stats
                if self.args.profile_dynamo_cache_lookup:
                    experiment_kwargs[
                        "cache_lookup_latency"
                    ] = dynamo_cache_lookup_latency

            if experiment.func is coverage_experiment:
                ok, total = Stats.reset_counters()
                results = []
                # run with torch._dynamo few times to populate the cache
                for _ in range(3):
                    with maybe_run_with_seperate_optimizer():
                        optimized_model_iter_fn(compiled_model, example_inputs)
                _, frames_second_pass = Stats.reset_counters()  # should be 0
                if frames_second_pass > 0:
                    with maybe_run_with_seperate_optimizer():
                        optimized_model_iter_fn(compiled_model, example_inputs)
                    _, frames_third_pass = Stats.reset_counters()  # should be 0
                else:
                    frames_third_pass = 0

                results.append(
                    f"{ok:3}/{total:3} +{frames_third_pass} frames {compilation_time:3.0f}s"
                )

            if experiment.func is speedup_experiment_onnx:
                experiment = functools.partial(
                    experiment, optimized_model_iter_fn.context.onnx_model
                )

            if not hasattr(model, name):
                model.name = name
            if need_seperate_model_optimizer:
                experiment_kwargs["compiled_model"] = compiled_model
            experiment_kwargs[
                "maybe_run_with_seperate_optimizer_fn"
            ] = maybe_run_with_seperate_optimizer
            results.append(experiment(model, example_inputs, **experiment_kwargs))
            return " ".join(map(str, results))

    def minify_model(
        self,
        name,
        model,
        example_inputs,
        optimize_ctx,
        experiment,
        tag,
    ):
        logging.info("Minifying %s...", name)
        os.environ["TORCH_COMPILE_DEBUG"] = "1"
        os.environ["TORCHDYNAMO_REPRO_AFTER"] = "dynamo"
        os.environ["TORCHDYNAMO_REPRO_LEVEL"] = "4"

        self.check_accuracy(name, model, example_inputs, optimize_ctx, experiment, tag)

        if self.args.output_directory:
            repro_dir = self.args.output_directory
        else:
            repro_dir = torch._dynamo.config.base_dir

        try:
            shutil.move("repro.py", f"{repro_dir}/{name}_repro.py")
        except OSError as e:
            logging.error("Could not find repro script for model %s", name)
        else:
            logging.info(
                "Repro script for model %s with minified graph saved to %s",
                name,
                repro_dir,
            )

    def maybe_preserve_compile_debug(self, name, status):
        if (
            name in CI_PRESERVE_COMPILE_DEBUG
            and status in CI_PRESERVE_COMPILE_DEBUG[name]
        ):
            src_dir = torch._dynamo.utils.get_debug_dir()
            if os.path.isdir(src_dir):
                dbg_dir = os.path.join(
                    os.getcwd(), "test", "debug", "torch_compile_debug"
                )
                dst_dir = os.path.join(dbg_dir, os.path.basename(src_dir))
                try:
                    os.makedirs(dbg_dir, exist_ok=True)
                    os.rename(src_dir, dst_dir)
                    log.warning("Moved %s to %s", src_dir, dst_dir)
                except OSError:
                    log.exception("Failed to preserve %s", src_dir)

    def run_one_model(
        self,
        name,
        model,
        example_inputs,
        optimize_ctx,
        experiment,
        explain=False,
        tag=None,
    ):
        mode = "train" if self.args.training else "eval"
        msg = f"{current_device:4} {mode:5} {current_name:34} "
        if tag:
            msg += f" {tag:26}"
        print(msg, flush=True)

        start_stats = get_dynamo_stats()

        if self.args.accuracy:
            status = self.check_accuracy(
                name, model, example_inputs, optimize_ctx, experiment, tag
            )
            print(status)
            if status == "fail_accuracy" and self.args.minify:
                self.minify_model(
                    name, model, example_inputs, optimize_ctx, experiment, tag
                )
        elif self.args.tolerance:
            status = self.check_tolerance(name, model, example_inputs, optimize_ctx)
            print(status)
        elif self.args.performance:
            status = self.run_performance_test(
                name, model, example_inputs, optimize_ctx, experiment, tag
            )
            print(status)
        torch.cuda.empty_cache()

        self.maybe_preserve_compile_debug(name, status)

        if self.args.timing:
            from torch._dynamo.utils import op_count, print_time_report
            from torch.utils._stats import simple_call_counter

            print_time_report()
            stats = "STATS: "
            stats = stats + " | ".join(
                itertools.chain(
                    [f"call_* op count: {op_count}"],
                    (f"{key}:{value}" for key, value in simple_call_counter.items()),
                )
            )
            print(stats)
        stats = get_dynamo_stats()
        stats.subtract(start_stats)

        if explain:
            print(
                f"Dynamo produced {stats['unique_graphs']} graphs "
                f"covering {stats['calls_captured']} ops with "
                f"{stats['graph_breaks']} graph breaks ({stats['unique_graph_breaks']} unique)"
            )

        if explain or self.args.log_graph_breaks or self.args.print_graph_breaks:
            filename = f"{output_filename.rstrip('.csv')}_graph_breaks.csv"

            def add_double_quotes(x):
                # Delimiter because reason could have comma
                return f'"{x}"'

            for graph_break in graph_break_reasons:
                reason = add_double_quotes(graph_break.reason)
                user_stack = add_double_quotes(
                    ", ".join([str(x) for x in graph_break.user_stack])
                )
                output_csv(
                    filename,
                    ["model", "reason", "user_stack"],
                    [current_name, reason, user_stack],
                )

        if self.args.stats:
            Stats.print_summary()


def help(fn):
    return fn.__doc__


diff_branch_default = "DIFF-BRANCH-DEFAULT"


def should_diff_branch(args):
    return args.diff_branch != diff_branch_default


def parse_args(args=None):
    parser = argparse.ArgumentParser()
    parser.add_argument(
        "--filter", "-k", action="append", help="filter benchmarks with regexp"
    )
    parser.add_argument(
        "--exclude", "-x", action="append", help="filter benchmarks with regexp"
    )
    parser.add_argument(
        "--exclude-exact", action="append", help="filter benchmarks with exact match"
    )
    parser.add_argument(
        "--total-partitions",
        type=int,
        default=1,
        choices=range(1, 10),
        help="Total number of partitions we want to divide the benchmark suite into",
    )
    parser.add_argument(
        "--partition-id",
        type=int,
        default=0,
        help="ID of the benchmark suite partition to be run. Used to divide CI tasks",
    )
    parser.add_argument(
        "--devices", "--device", "-d", action="append", help="cpu or cuda"
    )
    parser.add_argument("--device-index", help="CUDA device index")
    parser.add_argument(
        "--repeat", "-n", type=int, default=30, help="number of timing runs"
    )
    iterations_per_run_help = """
        Run this may iterations for each time measurement. This is mainly used for
        XLA training. We want to run multiple iterations per measurement so the
        tracing and computation for different iteartions can overlap with each
        other. This makes sure we have an accurate xla baseline.
    """
    parser.add_argument(
        "--iterations-per-run", type=int, default=1, help=iterations_per_run_help
    )
    parser.add_argument(
        "--randomize-input",
        action="store_true",
        help="Whether to randomize the input values. Dimensions will be kept the same.",
    )
    parser.add_argument(
        "--threads",
        "-t",
        type=int,
        help="number of threads to use for eager and inductor",
    )
    parser.add_argument(
        "--nopython", action="store_true", help="Turn graph breaks into errors"
    )
    parser.add_argument(
        "--no-skip",
        action="store_true",
        help="run models that are in the global SKIP list",
    )
    parser.add_argument(
        "--prims-nvfuser", action="store_true", help="user prims + nvfuser backend"
    )
    parser.add_argument(
        "--dump-raw-metrics",
        action="store_true",
        help="dump raw timing metrics from speedup experiment",
    )
    parser.add_argument(
        "--log-operator-inputs",
        action="store_true",
        default=False,
    )
    parser.add_argument(
        "--channels-last",
        action="store_true",
        default=False,
        help="use channels last format",
    )
    parser.add_argument(
        "--batch-size", "--batch_size", type=int, help="batch size for benchmarking"
    )
    parser.add_argument(
        "--iterations", type=int, default=2, help="how many iterations to run"
    )
    parser.add_argument(
        "--batch-size-file", type=str, help="String to load batch size from"
    )
    parser.add_argument("--cosine", action="store_true", help="use cosine similarity")
    parser.add_argument(
        "--freezing", action="store_true", help="turn on freezing", default=False
    )
    parser.add_argument(
        "--ci", action="store_true", help="Flag to tell that its a CI run"
    )
    parser.add_argument(
        "--dashboard", action="store_true", help="Flag to tell that its a Dashboard run"
    )
    parser.add_argument(
        "--skip-fp64-check", action="store_true", help="skip accuracy check using fp64"
    )
    parser.add_argument(
        "--fast", "-f", action="store_true", help="skip slow benchmarks"
    )
    parser.add_argument(
        "--only",
        help="""Run just one model from torchbench. Or
        specify the path and class name of the model in format like:
        --only=path:<MODEL_FILE_PATH>,class:<CLASS_NAME>

        Due to the fact that dynamo changes current working directory,
        the path should be an absolute path.

        The class should have a method get_example_inputs to return the inputs
        for the model. An example looks like
        ```
        class LinearModel(nn.Module):
            def __init__(self):
                super().__init__()
                self.linear = nn.Linear(10, 10)

            def forward(self, x):
                return self.linear(x)

            def get_example_inputs(self):
                return (torch.randn(2, 10),)
        ```
    """,
    )
    parser.add_argument(
        "--multiprocess",
        action="store_true",
        help="Create n processes based on the number of devices (distributed use case).",
    )
    parser.add_argument(
        "--ddp",
        action="store_true",
        help="Wraps model in DDP before running it, and uses dynamo DDPOptmizer (graph breaks) by default.",
    )
    parser.add_argument(
        "--fsdp",
        action="store_true",
        help="""Wraps model in FSDP before running it. Disables cudagraphs by default.
        Doesn't recursively wrap, mainly useful for checking dynamo UnspecNNModule compatibility
    """,
    )
    parser.add_argument(
        "--optimize-ddp-mode",
        type=str,
        default="ddp_optimizer",
        help="Specify the DDP optimization mode -- the value of torch._dynamo.config.optimize_ddp.",
    )
    parser.add_argument(
        "--distributed-master-port",
        default="6789",
        help="Port to bind for for torch.distributed.  Use the default unless it's conflicting with another user",
    )
    parser.add_argument(
        "--dynamic-shapes",
        action="store_true",
        help="Runs a dynamic shapes version of the benchmark, if available.",
    )
    parser.add_argument(
        "--dynamic-batch-only",
        action="store_true",
        help="Only assume batch dimension is dynamic.  Implies --dynamic-shapes",
    )
    parser.add_argument(
        "--specialize-int", action="store_true", help="Run with specialize_int=True."
    )
    parser.add_argument(
        "--use-eval-mode",
        action="store_true",
        help="sets model.eval() to reduce randomness",
    )
    parser.add_argument(
        "--skip-accuracy-check",
        action="store_true",
        help="keeps running even when accuracy fails",
    )
    parser.add_argument(
        "--generate-aot-autograd-stats",
        action="store_true",
        help="Generates AOT Autograd stats like how mnay graphs are sent to AOT",
    )
    parser.add_argument(
        "--inductor-settings",
        action="store_true",
        help="Use same settings as --inductor for baseline comparisons",
    )
    parser.add_argument(
        "--suppress-errors",
        action="store_true",
        help="Suppress errors instead of raising them",
    )
    parser.add_argument(
        "--output",
        help="Overrides the output filename",
    )
    parser.add_argument(
        "--output-directory",
        help="Overrides the directory to place output files.",
    )
    parser.add_argument(
        "--baseline",
        help="Compare with a prior --output",
    )
    parser.add_argument(
        "--part",
        default=None,
        help="Specify the part of the model to run.",
    )
    parser.add_argument(
        "--export-profiler-trace",
        action="store_true",
        help="exports trace of kineto profiler",
    )
    parser.add_argument(
        "--profiler-trace-name",
        "--profiler_trace_name",
        help="Overwrites exported trace name",
    )
    parser.add_argument(
        "--diff-branch",
        default=diff_branch_default,
        help="delta current branch against given branch.",
    )
    parser.add_argument(
        "--tag", default=None, help="Specify a tag to be included in csv files."
    )
    parser.add_argument(
        "--explain",
        action="store_true",
        help="print some graph/op statistics during the run, similar to .explain()",
    )
    parser.add_argument(
        "--stats",
        action="store_true",
        help="print graph counter stats",
    )
    parser.add_argument(
        "--use-warm-peak-memory",
        "--use_warm_peak_memory",
        action="store_true",
        help="Measure peak memory using a warm run to reduce autotuning noise",
    )
    parser.add_argument(
        "--print-memory",
        action="store_true",
        help="print extra memory statistics",
    )
    parser.add_argument(
        "--print-compilation-time",
        action="store_true",
        help="print compilation latency",
    )
    parser.add_argument(
        "--print-dataframe-summary",
        action="store_true",
        help="print dataframe result used for calculating accuracy",
    )
    parser.add_argument(
        "--cold-start-latency",
        "--cold_start_latency",
        action="store_true",
        help="Use a fresh triton cachedir when running each model, to force cold-start compile.",
    )
    parser.add_argument(
        "--disable-cudagraphs",
        action="store_true",
        help="Disables cudagraphs for Inductor",
    )
    parser.add_argument(
        "--disable-split-reductions",
        action="store_true",
        help="Disables split reductions for Inductor",
    )
    parser.add_argument(
        "--disable-persistent-reductions",
        action="store_true",
        help="Disables split reductions for Inductor",
    )
    parser.add_argument(
        "--disable-divisible-by-16",
        action="store_true",
        help="Disables divisible by 16 hint to Triton for Inductor",
    )
    parser.add_argument(
        "--inductor-compile-mode",
        default=None,
        help="torch.compile mode argument for inductor runs.",
    )
    parser.add_argument(
        "--print-graph-breaks",
        action="store_true",
        help="Show a warning whenever graph break",
    )
    parser.add_argument(
        "--log-graph-breaks",
        action="store_true",
        help="log graph breaks in a file",
    )
    parser.add_argument(
        "--trace-on-xla",
        action="store_true",
        help="Whether to trace the model on XLA or on eager device",
    )
    parser.add_argument(
        "--xla-tolerance",
        type=float,
        default=1e-2,
        help="XLA needs a loose tolerance to pass the correctness check",
    )
    parser.add_argument(
        "--collect-outputs",
        action="store_true",
        help="""Whether to collect outputs for training. Set this to true if we
        want to verify the numerical correctness of graidents. But that may
        cause time measurement not accurate""",
    )
    parser.add_argument(
        "--enable-activation-checkpointing",
        action="store_true",
        help="Enables activation checkpointing for HF models",
    )
    parser.add_argument("--timing", action="store_true", help="Emits phase timing")

    parser.add_argument(
        "--progress",
        action="store_true",
        help="Print n/k models message between each model run.",
    )

    parser.add_argument(
        "--timeout",
        type=int,
        default=2000,
        help="timeout (second) for benchmarking.",
    )

    parser.add_argument(
        "--per_process_memory_fraction",
        type=float,
        default=1,
        help="Set per-process GPU memory fraction (limit) for reducing usable size and reproducing OOMs",
    )

    parser.add_argument(
        "--no-translation-validation",
        action="store_true",
        help="Disable translation validation for accuracy builds.",
    )

    parser.add_argument(
        "--minify",
        action="store_true",
        help="Enable minification when failure is below tolerance. Save repro script for each model.",
    )

    parser.add_argument(
        "--compiled-autograd",
        action="store_true",
        help="Enables compiled autograd on compiled benchmark",
    )

    parser.add_argument(
        "--profile_dynamo_cache_lookup",
        "--profile-dynamo-cache-lookup",
        action="store_true",
        help="profiles TorchDynamo cache lookup",
    )

    parser.add_argument(
        "--snapshot-memory",
        "--snapshot_memory",
        action="store_true",
        help="Enables Memory Snapshot tool for memory deep dives: https://pytorch.org/blog/understanding-gpu-memory-1/",
    )

    group_fuser = parser.add_mutually_exclusive_group()
    # --nvfuser is now the default, keep the option to not break scripts
    group_fuser.add_argument("--nvfuser", action="store_true", help=argparse.SUPPRESS)
    group_fuser.add_argument("--nnc", action="store_true", help="enable NNC for GPUs")

    group_prec = parser.add_mutually_exclusive_group()
    group_prec.add_argument("--float16", action="store_true", help="cast model to fp16")
    group_prec.add_argument(
        "--bfloat16", action="store_true", help="cast model to bf16"
    )
    group_prec.add_argument("--float32", action="store_true", help="cast model to fp32")
    group_prec.add_argument(
        "--amp", action="store_true", help="use automatic mixed precision"
    )
    parser.add_argument(
        "--amp-dtype",
        choices=("bfloat16", "float16"),
        help="the data type used with automatic mixed precision",
    )
    group_printout = parser.add_mutually_exclusive_group()
    group_printout.add_argument(
        "--verbose", "-v", action="store_true", help="enable verbose debug printouts"
    )
    group_printout.add_argument(
        "--quiet", "-q", action="store_true", help="suppress debug printouts"
    )

    group = parser.add_mutually_exclusive_group()
    group.add_argument(
        "--coverage", action="store_true", help="(default) " + help(coverage_experiment)
    )
    group.add_argument(
        "--overhead", action="store_true", help=help(overhead_experiment)
    )
    group.add_argument(
        "--speedup-dynamo-ts",
        action="store_true",
        help="TorchDynamo frontend with torchscript backend",
    )
    group.add_argument(
        "--speedup-fx2trt", action="store_true", help=help(speedup_experiment_fx2trt)
    )
    group.add_argument(
        "--speedup-fx2trt-fp16",
        action="store_true",
        help=help(speedup_experiment_fx2trt),
    )
    group.add_argument(
        "--print-fx",
        action="store_true",
        help="Print fx traces captured from model",
    )
    group.add_argument(
        "--print-aten-ops",
        action="store_true",
        help="Print traces of aten ops captured by AOT autograd",
    )
    group.add_argument(
        "--inductor",
        action="store_true",
        help="Measure speedup with TorchInductor",
    )
    group.add_argument(
        "--export",
        action="store_true",
        help="Measure pass rate with export",
    )
    group.add_argument(
        "--export-aot-inductor",
        action="store_true",
        help="Measure pass rate with Export+AOTInductor",
    )
    group.add_argument(
        "--xla", action="store_true", help="Compare TorchXLA to eager PyTorch"
    )
    group.add_argument(
        "--torchscript-onnx",
        "--torchscript_onnx",
        action="store_true",
        help="Measure speedup with TorchScript ONNX, i.e. `torch.onnx.export`",
    )
    group.add_argument(
        "--dynamo-onnx",
        "--dynamo_onnx",
        action="store_true",
        help="Measure speedup with Dynamo ONNX, i.e. `torch.onnx.dynamo_export`",
    )
    group.add_argument(
        "--dynamo-onnx-aot-inline",
        "--dynamo_onnx_aot_inline",
        action="store_true",
        help="Measure speedup with Dynamo ONNX AOT Inline, i.e. `torch.onnx.dynamo_export`",
    )
    group.add_argument(
        "--backend",
        choices=torch._dynamo.list_backends(exclude_tags=None),
        help="measure speedup with a given backend",
    )
    group.add_argument("--nothing", action="store_true", help=help(null_experiment))
    group.add_argument(
        "--log-conv-args",
        action="store_true",
        help="Dump convolution input/weight/bias's shape/stride/dtype and other options to json",
    )
    group.add_argument(
        "--recompile-profiler",
        "--recompile_profiler",
        action="store_true",
        help="Run the dynamo recompilation profiler on each model.",
    )
    group.add_argument(
        "--find-batch-sizes",
        action="store_true",
        help="finds the largest batch size that could fit on GPUs",
    )

    mode_group = parser.add_mutually_exclusive_group(required=True)
    mode_group.add_argument(
        "--accuracy",
        action="store_true",
        help="Checks accuracy with small batch size and eval mode",
    )
    mode_group.add_argument(
        "--performance", action="store_true", help="Measures performance speedup"
    )
    mode_group.add_argument(
        "--tolerance",
        action="store_true",
        help="extracts the tolerance for each model with small batch size and eval mode",
    )
    run_mode_group = parser.add_mutually_exclusive_group(required=True)
    run_mode_group.add_argument(
        "--training",
        action="store_true",
        help="Performs training",
    )
    run_mode_group.add_argument(
        "--inference", action="store_true", help="Performs inference"
    )
    return parser.parse_args(args)


def process_entry(rank, runner, original_dir, args):
    args.rank = rank
    with maybe_init_distributed(
        args.init_distributed,
        rank=rank,
        world_size=args.world_size,
        port=args.distributed_master_port,
    ):
        return maybe_fresh_cache(
            run, (args.cold_start_latency and args.only) or args.ci
        )(runner, args, original_dir)


def main(runner, original_dir=None, args=None):
    if original_dir:
        os.chdir(original_dir)
    args = parse_args() if not args else parse_args(args)
    if args.baseline:
        args.baseline = os.path.abspath(args.baseline)

    if should_diff_branch(args):
        import git

        # We do this here so we error out earlier if there's an issue
        repo = git.Repo()
        if repo.is_dirty():
            raise RuntimeError(
                "--diff-branch called on dirty branch. Commit, stash, or reset."
            )
        main_branch = repo.active_branch.name
        if main_branch == args.diff_branch:
            raise RuntimeError(
                f"--diff-branch: current branch is same as {args.diff_branch} branch, what are you diffing?"
            )

    args.init_distributed = args.only and args.multiprocess
    if args.init_distributed:
        # NB: Do NOT query device count before CUDA initialization; we're
        # going to overwrite CUDA_VISIBLE_DEVICES and this will result in
        # https://github.com/pytorch/pytorch/issues/107300
        device_count = torch.cuda.device_count()
        if device_count <= 1:
            log.warning(
                "The use multiprocess flag is set but there are <= 1 devices available."
            )
        # multiprocess path
        args.world_size = device_count
        mp.spawn(process_entry, args=(runner, original_dir, args), nprocs=device_count)
    else:
        # single process path just uses the main process
        args.world_size = 1
        process_entry(0, runner, original_dir, args)


def write_csv_when_exception(args, name: str, status: str, device=None):
    print(status)
    placeholder_batch_size = 0
    devices = [device] if device is not None else args.devices
    if args.accuracy:
        headers = ["dev", "name", "batch_size", "accuracy"]
        rows = [[device, name, placeholder_batch_size, status] for device in devices]
    elif args.performance:
        headers = ["dev", "name", "batch_size", "speedup", "abs_latency"]
        rows = [[device, name, placeholder_batch_size, 0.0, 0.0] for device in devices]
    else:
        headers = []
        rows = [[device, name, placeholder_batch_size, 0.0] for device in devices]

    for row in rows:
        output_csv(output_filename, headers, row)


def run(runner, args, original_dir=None):
    # Pass the parsed args object to benchmark runner object
    runner.args = args

    args.filter = args.filter or [r"."]
    args.exclude = args.exclude or [r"^$"]
    args.exclude_exact = args.exclude_exact or []

    if args.inductor:
        assert args.backend is None
        args.backend = "inductor"
    if args.dynamic_batch_only:
        args.dynamic_shapes = True
        torch._dynamo.config.assume_static_by_default = True
    if args.dynamic_shapes:
        if not args.dynamic_batch_only:
            torch._dynamo.config.assume_static_by_default = False
    if args.specialize_int:
        torch._dynamo.config.specialize_int = True
    if args.ci:
        if args.accuracy:
            # Run fewer iterations when checking accuracy
            args.repeat = 2

            # Set translation validation on by default on CI accuracy runs.
            torch.fx.experimental._config.translation_validation = True

        ci = functools.partial(
            CI, args.backend, training=args.training, dynamic=args.dynamic_shapes
        )
    if args.ddp:
        assert args.training, "DDP benchmark requires --training mode"
        torch._dynamo.config.optimize_ddp = args.optimize_ddp_mode
        if args.compiled_autograd and args.optimize_ddp_mode != "python_reducer":
            log.error(
                "CompiledAutograd + DDP is only compatible with python_reducer."
            )
            return sys.exit(-1)
        if args.only == "dlrm":
            log.error(
                "DLRM+DDP is unsupported as it requires sharding the embedding layer separately from DDP"
            )
            return sys.exit(-1)
    if args.accuracy:
        # Use small batch size. We use >1 batch size to ensure we test
        # batch_norm type of operators that work on batch dims.
        # TODO - Go through the failures for batch size = 2
        if args.batch_size is None:
            if runner.suite_name == "huggingface":
                args.batch_size = 1
            elif runner.suite_name == "torchbench":
                args.batch_size = 4
            else:
                # Larger batch size of TIMM models to have stable batch_norm
                assert runner.suite_name == "timm_models"
                args.batch_size = 8

        # Remove sources of randomness
        if runner.suite_name not in ("timm_models", "huggingface"):
            # TODO - Using train mode for timm_models and HF models. Move to train mode for Torchbench as well.
            args.use_eval_mode = True
        inductor_config.fallback_random = True
        if args.only is not None and args.only not in {
            "alexnet",
            "Background_Matting",
            "pytorch_CycleGAN_and_pix2pix",
            "pytorch_unet",
            "Super_SloMo",
            "vgg16",
            # https://github.com/pytorch/pytorch/issues/96724
            "Wav2Vec2ForCTC",
            "Wav2Vec2ForPreTraining",
            "sam",
            "sam_fast",
            "resnet50_quantized_qat",
            "mobilenet_v2_quantized_qat",
        }:
            # some of the models do not support use_deterministic_algorithms
            torch.use_deterministic_algorithms(True)
        os.environ["CUBLAS_WORKSPACE_CONFIG"] = ":4096:8"
        torch.backends.cudnn.deterministic = True
        torch.backends.cudnn.allow_tf32 = False
        torch.backends.cudnn.benchmark = False
        torch.backends.cuda.matmul.allow_tf32 = False

        # Remove randomeness when torch manual seed is called
        patch_torch_manual_seed()

        # Some models e.g. yolov3 assert batch size on n_gpus
        if "CUDA_VISIBLE_DEVICES" not in os.environ and not args.multiprocess:
            args.device_index = "0"

        # Stricter check to disable fallbacks
        args.suppress_errors = False

    if args.device_index is not None:
        if args.multiprocess:
            print("Cannot specify both --device_index and --multiprocess")
            return sys.exit(-1)
        os.environ["CUDA_VISIBLE_DEVICES"] = args.device_index

    elif args.performance:
        # Ensure that we test on real scenarios
        args.use_eval_mode = False

    if args.partition_id > args.total_partitions or args.partition_id < 0:
        print("Invalid partition id")
        return sys.exit(-1)

    if not args.devices:
        if torch.cuda.is_available():
            args.devices = ["cuda"]
        else:
            log.warning("torch.cuda.is_available() == False, using CPU")
            args.devices = ["cpu"]

    if args.devices != ["cpu"] and torch.cuda.is_available():
        global synchronize
        synchronize = torch.cuda.synchronize

    if (
        args.devices == ["cuda"]
        and torch.cuda.get_device_properties(0).total_memory < 25 * 2**30
    ):
        # OOM errors on an RTX 3090 with 24gb RAM
        runner.skip_models.update(
            {
                # torchbench
                "hf_Longformer",
                "timm_nfnet",
                "timm_efficientdet",
            }
        )
        if args.training:
            runner.skip_models.add("hf_T5")

    if args.nnc:
        torch._C._jit_override_can_fuse_on_cpu(True)
        torch._C._jit_override_can_fuse_on_gpu(True)
        torch._C._jit_set_texpr_fuser_enabled(True)
        torch._C._jit_set_nvfuser_enabled(False)

    if args.threads:
        torch.set_num_threads(args.threads)

    if args.verbose:
        torch._logging.set_logs(dynamo=logging.DEBUG)

    if args.print_graph_breaks:
        torch._logging.set_logs(graph_breaks=True)

    if args.quiet:
        torch._logging.set_logs(dynamo=logging.ERROR)

    torch._dynamo.config.suppress_errors = args.suppress_errors

    if args.training:
        runner.model_iter_fn = runner.forward_and_backward_pass
        runner.skip_models.update(runner.skip_not_suitable_for_training_models)
    else:
        runner.model_iter_fn = runner.forward_pass

    if args.fast:
        runner.skip_models.update(runner.slow_models)

    if args.devices == ["cpu"]:
        runner.skip_models.update(runner.very_slow_models)
        runner.skip_models.update(runner.skip_models_for_cpu)
    elif args.devices == ["cuda"]:
        runner.skip_models.update(runner.skip_models_for_cuda)

    if not args.multiprocess:
        runner.skip_models.update(runner.skip_multiprocess_models)

    if args.freezing:
        runner.skip_models.update(runner.skip_models_for_freezing)

    if args.no_skip:
        runner.skip_models.clear()

    experiment = null_experiment
    global current_name, current_device, current_batch_size, output_filename, optimize_ctx, current_onnx_compiler
    optimize_ctx = contextlib.nullcontext()

    if args.overhead:
        optimize_ctx = torch._dynamo.optimize(dummy_fx_compile, nopython=args.nopython)
        experiment = speedup_experiment
        output_filename = "overheads.csv"
    elif args.inductor:
        inductor_config.debug = args.verbose
        if args.threads:
            inductor_config.cpp.threads = args.threads

        optimize_ctx = functools.partial(
            torch.compile,
            backend="inductor",
            fullgraph=args.nopython,
            mode=args.inductor_compile_mode,
        )
        experiment = speedup_experiment
        output_filename = "inductor.csv"
    elif args.export:
        optimize_ctx = export
        experiment = speedup_experiment
        output_filename = "export.csv"
    elif args.xla:
        (dev,) = args.devices
        os.environ["PJRT_DEVICE"] = {"cuda": "GPU", "cpu": "CPU"}[dev]
        torch._dynamo.mark_dynamic = MagicMock()
        experiment = xla
        output_filename = "xla.csv"
    elif args.torchscript_onnx:
        optimize_ctx = functools.partial(
            optimize_onnx_ctx,
            args.output_directory or ".",
            OnnxModelFromTorchScript,
            copy_before_export=args.performance,  # Accuarcy bench already did deepcopy
        )
        experiment = speedup_experiment_onnx
        output_filename = "torchscript_onnx.csv"
        current_onnx_compiler = "torchscript"
    elif args.dynamo_onnx:
        optimize_ctx = functools.partial(
            optimize_onnx_ctx,
            args.output_directory or ".",
            OnnxModelFromDynamo,
            dynamic_shapes=args.dynamic_shapes,
            copy_before_export=args.performance,
        )
        experiment = speedup_experiment_onnx
        output_filename = "dynamo_onnx.csv"
        current_onnx_compiler = "dynamo"
    elif args.dynamo_onnx_aot_inline:
        optimize_ctx = functools.partial(
            optimize_onnx_ctx,
            args.output_directory or ".",
            OnnxModelFromDynamoAotInline,
            dynamic_shapes=args.dynamic_shapes,
            copy_before_export=args.performance,
        )
        experiment = speedup_experiment_onnx
        output_filename = "dynamo_onnx_aot_inline.csv"
        current_onnx_compiler = "dynamo"
    elif args.speedup_dynamo_ts:
        optimize_ctx = torch._dynamo.optimize("ts", nopython=args.nopython)
        experiment = speedup_experiment
        output_filename = "speedup_dynamo_ts.csv"
    elif args.prims_nvfuser:
        optimize_ctx = torch._dynamo.optimize("prims_nvfuser", nopython=args.nopython)
        experiment = speedup_experiment
        backend_str = "prims_nvfuser"
        output_filename = f"accuracy_aot_{backend_str}.csv"
    elif args.print_fx:
        optimize_ctx = torch._dynamo.optimize(
            print_fx,
            nopython=args.nopython,
        )
    elif args.print_aten_ops:
        optimize_ctx = torch._dynamo.optimize(
            print_aten_ops,
            nopython=args.nopython,
        )
    elif args.nothing:
        optimize_ctx = nothing
        experiment = speedup_experiment
        output_filename = "nothing.csv"
    elif args.backend or args.export_aot_inductor:
        if args.export_aot_inductor:
            assert not args.training, "AOTInductor only supports inference"
            optimize_ctx = functools.partial(
                export_aot_inductor, device=args.devices[0]
            )

            # AOTInductor doesn't support control flow yet
            runner.skip_models.update(runner.skip_models_due_to_control_flow)
        else:
            optimize_ctx = torch._dynamo.optimize(args.backend, nopython=args.nopython)
        experiment = speedup_experiment
        if args.accuracy:
            output_filename = f"accuracy_{args.backend}.csv"
        elif args.tolerance:
            output_filename = f"tolerance_{args.backend}.csv"
        else:
            output_filename = f"speedup_{args.backend}.csv"
    elif args.recompile_profiler:
        output_filename = "recompile_profiler_log.csv"
        experiment = recompile_profiler_experiment
    else:
        optimize_ctx = torch._dynamo.optimize(
            fx_insert_profiling, nopython=args.nopython
        )
        experiment = coverage_experiment
        output_filename = "coverage.csv"

    if args.inductor or args.backend == "inductor" or args.export_aot_inductor:
        inductor_config.triton.cudagraphs = not args.disable_cudagraphs
        inductor_config.triton.persistent_reductions = (
            not args.disable_persistent_reductions
        )
        inductor_config.split_reductions = not args.disable_split_reductions
        inductor_config.triton.divisible_by_16 = not args.disable_divisible_by_16
        if args.inference:
            inductor_config.freezing = args.freezing

    runner.setup_amp()

    if args.output:
        output_filename = args.output

    if output_filename:
        if args.output_directory:
            output_filename = os.path.join(args.output_directory, output_filename)
        else:
            output_filename = os.path.join(
                torch._dynamo.config.base_dir, output_filename
            )

    if args.find_batch_sizes and args.only:
        for device in args.devices:
            batch_size = runner.batch_size_finder(device, args.only)
            print(args.only, batch_size)
            output_csv(output_filename, [], [args.only, batch_size])
        return

    if args.export_profiler_trace:
        if args.profiler_trace_name is None:
            if args.backend:
                args.profiler_trace_name = args.backend
            elif args.inductor:
                args.profiler_trace_name = "inductor"
            else:
                args.profiler_trace_name = "profile"
        else:
            args.profiler_trace_name = args.profiler_trace_name

    if args.no_translation_validation:
        # Overwrite 'translation_validation' config, if specified.
        torch.fx.experimental._config.translation_validation = False

    experiment = functools.partial(experiment, args, runner.model_iter_fn)

    if args.only and should_diff_branch(args):
        import git

        repo = git.Repo()
        main_branch = repo.active_branch.name
        try:
            # Adding diff-branch again to the args will override previous value
            call_args = (
                [sys.executable] + sys.argv + [f"--diff-branch={diff_branch_default}"]
            )
            # Run for main branch
            subprocess.check_call(call_args + [f"--tag={main_branch}"])
            # Run for comparison branch
            repo.git.checkout(args.diff_branch)
            subprocess.check_call(call_args + [f"--tag={args.diff_branch}"])
        finally:
            # Go back to main branch
            repo.git.checkout(main_branch)
    elif args.only:
        model_name = args.only
        for device in args.devices:
            batch_size = args.batch_size
            if args.batch_size_file:
                batch_size = read_batch_size_from_file(
                    args, args.batch_size_file, model_name
                )
            if model_specified_by_path(args.only):
                model, example_inputs = load_model_from_path(args.only)
                name = model.__class__.__name__
                model = model.to(device=device)
                example_inputs = tree_map_only(
                    torch.Tensor, lambda x: x.to(device=device), example_inputs
                )
            else:
                name = model_name
                try:
                    with tqdm(desc="loading model"):
                        extra_args = []
                        if hasattr(args, "rank") and hasattr(args, "world_size"):
                            extra_args += [
                                "--rank",
                                str(args.rank),
                                "--world_size",
                                str(args.world_size),
                            ]

                        if args.part:
                            (
                                device,
                                name,
                                model,
                                example_inputs,
                                batch_size,
                            ) = runner.load_model(
                                device,
                                model_name,
                                batch_size=batch_size,
                                part=args.part,
                                extra_args=extra_args,
                            )
                        else:
                            if args.fsdp:
                                # Always load model on cpu for fsdp
                                # When initializing FSDP, we will use the cuda device if args.cuda is set
                                (
                                    _,
                                    name,
                                    model,
                                    example_inputs,
                                    batch_size,
                                ) = runner.load_model(
                                    "cpu",
                                    model_name,
                                    batch_size=batch_size,
                                    extra_args=extra_args,
                                )
                            else:
                                (
                                    device,
                                    name,
                                    model,
                                    example_inputs,
                                    batch_size,
                                ) = runner.load_model(
                                    device,
                                    model_name,
                                    batch_size=batch_size,
                                    extra_args=extra_args,
                                )
                except Exception as e:
                    import traceback

                    mode = "train" if args.training else "eval"
                    print(f"{device:4} {mode:5} {name:34} ")
                    print(traceback.format_exc())
                    status = (
                        "model_fail_to_load"
                        if isinstance(e, NotImplementedError)
                        else "eager_fail_to_run"
                    )
                    write_csv_when_exception(args, name, status, device)
                    continue  # bad benchmark implementation

            if args.trace_on_xla:
                xla_dev = xm.xla_device()
                model = model.to(device=xla_dev)
                example_inputs = tree_map_only(
                    torch.Tensor, lambda x: x.to(device=xla_dev), example_inputs
                )

            current_name = name
            current_device = device
            current_batch_size = batch_size
            set_model_name(name)

            # Look for stuff that looks like batch size, and mark it dynamic.
            # Better integration would integrate directly with benchmark suite
            # but cannot conveniently do this
            # NB: This must be done late enough so that we don't do more
            # conversions on the inputs
            # NB: Assumes only the first batch-y like dimension is the batch
            marked = False

            def detect_and_mark_batch(t):
                nonlocal marked
                for i, s in enumerate(t.size()):
                    if s == batch_size:
                        torch._dynamo.mark_dynamic(t, i)
                        marked = True
                        break

            if (
                args.dynamic_batch_only
                and batch_size > 1
                and model_name not in CI_SKIP_DYNAMIC_BATCH_ONLY
            ):
                tree_map_only(torch.Tensor, detect_and_mark_batch, example_inputs)
                assert marked, f"nothing in example_inputs had a dim with {batch_size}"

            if args.log_operator_inputs:
                log_operator_inputs(
                    model, example_inputs, runner.model_iter_fn, name, args
                )
                continue

            if args.per_process_memory_fraction != 1:
                torch.cuda.set_per_process_memory_fraction(
                    args.per_process_memory_fraction
                )
            if model_name in DO_NOT_CAST_INPUTS:
                model, _ = runner.cast_based_on_args(model, example_inputs)

            else:
                model, example_inputs = runner.cast_based_on_args(model, example_inputs)
            runner.setup_amp(current_device)
            runner.run_one_model(
                name,
                model,
                example_inputs,
                optimize_ctx,
                experiment,
                explain=args.explain,
                tag=args.tag,
            )
        if args.generate_aot_autograd_stats:
            stats_file = output_filename.split(".csv")[0] + "_stats.csv"
            output_csv(
                stats_file,
                ("dev", "name", "batch_size", "total_aot_graphs", "ok_aot_graphs"),
                [
                    current_device,
                    current_name,
                    current_batch_size,
                    *Stats.aot_summary(),
                ],
            )
    else:
        metrics.purge_old_log_files()
        if output_filename and os.path.exists(output_filename):
            os.unlink(output_filename)
        if original_dir:
            os.chdir(original_dir)
        model_names = list(runner.iter_model_names(args))
        nmodels = len(model_names)
        for i, name in enumerate(model_names):
            current_name = name
            if args.progress:
                print(f"Running model {i+1}/{nmodels}", flush=True)

            try:
                timeout = args.timeout
                if should_diff_branch(args):
                    timeout *= 2
                env = os.environ.copy()
                if args.ci and name in CI_PRESERVE_COMPILE_DEBUG:
                    env["TORCH_COMPILE_DEBUG"] = "1"
                subprocess.check_call(
                    [sys.executable] + sys.argv + [f"--only={name}"],
                    timeout=timeout,
                    env=env,
                )
            except subprocess.TimeoutExpired:
                write_csv_when_exception(args, name, "timeout")
            except subprocess.CalledProcessError as e:
                print("Run failed with return code: ", e.returncode, file=sys.stderr)
                print("Output: ", e.output, file=sys.stderr)
                print("Error: ", e.stderr, file=sys.stderr)
        print_summary(output_filename, print_dataframe=args.print_dataframe_summary)


def log_operator_inputs(model, example_inputs, model_iter_fn, name, args):
    mode = "training" if args.training else "eval"
    output = os.path.join(os.path.dirname(args.output), f"{name}_{mode}.txt")

    # TODO - add option for coalescing inputs over multiple runs
    if os.path.exists(output):
        print(f"Skipping {name}, {output} already exists")
        return

    print(f"Running {name}")
    try:
        from .microbenchmarks.operator_inp_utils import OperatorInputsMode
    except ImportError:
        from microbenchmarks.operator_inp_utils import OperatorInputsMode

    operator_mode = OperatorInputsMode()
    fake_tensor_mode = FakeTensorMode()

    with torch._subclasses.fake_tensor.FakeCopyMode(fake_tensor_mode):
        model_fake = copy.deepcopy(model)
        example_inputs_fake = copy.deepcopy(example_inputs)
    try:
        with fake_tensor_mode, operator_mode:
            model_iter_fn(model_fake, example_inputs_fake, collect_outputs=False)
    except Exception as e:
        print(f"{name} failed to run with fake tensors, trying real. Exception: {e}")
        operator_mode = OperatorInputsMode()
        try:
            with operator_mode:
                model_iter_fn(model, example_inputs, collect_outputs=False)
        except Exception as e2:
            print(f"{name} failed to run with real. Exception: {e2}")
            raise

    print(f"Writing output to {output}")
    operator_mode.log_to_file(output)


if __name__ == "__main__":
    raise RuntimeError(
        f"You shouldn't run {sys.argv[0]} directly, instead try timm_model.py, torchbench.py or huggingface.py"
    )<|MERGE_RESOLUTION|>--- conflicted
+++ resolved
@@ -2783,23 +2783,18 @@
                 optimized_model_iter_fn = optimize_ctx(self.model_iter_fn)
                 aot_compilation_time = 0
 
-<<<<<<< HEAD
-            with maybe_enable_compiled_autograd(self.args.compiled_autograd):
+            with maybe_enable_compiled_autograd(
+                self.args.compiled_autograd
+            ), maybe_snapshot_memory(
+                self.args.snapshot_memory, f"compiled_{self.args.only}"
+            ):
                 with maybe_run_with_seperate_optimizer():
                     dynamo_latency, dynamo_peak_mem, dynamo_stats = warmup(
                         optimized_model_iter_fn,
                         compiled_model,
                         example_inputs,
                         "dynamo",
-=======
-            with maybe_enable_compiled_autograd(
-                self.args.compiled_autograd
-            ), maybe_snapshot_memory(
-                self.args.snapshot_memory, f"compiled_{self.args.only}"
-            ):
-                dynamo_latency, dynamo_peak_mem, dynamo_stats = warmup(
-                    optimized_model_iter_fn, model, example_inputs, "dynamo"
-                )
+                    )
                 if self.args.use_warm_peak_memory:
                     _, dynamo_peak_mem, _ = warmup(
                         optimized_model_iter_fn,
@@ -2807,7 +2802,6 @@
                         example_inputs,
                         "dynamo",
                         niters=1,
->>>>>>> f26f8a5a
                     )
 
             if self.args.profile_dynamo_cache_lookup:

--- conflicted
+++ resolved
@@ -1,11 +1,7 @@
 # mypy: allow-untyped-defs
 import functools
 
-<<<<<<< HEAD
-from typing import Any, cast, List, NoReturn, Optional, Union
-=======
 from typing import Any, cast, Iterable, List, NoReturn, Optional, Union
->>>>>>> 476b7c9e
 
 import torch
 import torch.nn as nn

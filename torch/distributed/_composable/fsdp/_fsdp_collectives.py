--- conflicted
+++ resolved
@@ -26,31 +26,18 @@
     all_gather_input_split_sizes: List[int]
 
 
-<<<<<<< HEAD
-lib = torch.library.Library("fsdp", "FRAGMENT")
-=======
 lib = torch.library.Library("fsdp", "FRAGMENT")  # noqa: TOR901
->>>>>>> d3b82306
 
 lib.define(
     """
     all_gather_copy_in(
-<<<<<<< HEAD
-=======
         Tensor[] all_gather_inputs,
         SymInt[] inp_split_sizes,
->>>>>>> d3b82306
         SymInt all_gather_input_numel,
         SymInt world_size,
         SymInt rank,
         ScalarType dtype,
-<<<<<<< HEAD
-        Device device,
-        SymInt[] inp_split_sizes,
-        Tensor[] all_gather_inputs
-=======
         Device device
->>>>>>> d3b82306
     ) -> (Tensor, Tensor)
     """
 )
@@ -58,16 +45,6 @@
 
 @torch.library.impl(lib, "all_gather_copy_in", "Meta")
 def all_gather_copy_in_meta(
-<<<<<<< HEAD
-    all_gather_input_numel: int,
-    world_size: int,
-    rank: int,
-    dtype: int,
-    device: torch.device,
-    inp_split_sizes: List[int],
-    all_gather_inputs: List[torch.Tensor],
-) -> (torch.Tensor, torch.Tensor):
-=======
     all_gather_inputs: List[torch.Tensor],
     inp_split_sizes: List[int],
     all_gather_input_numel: int,
@@ -76,7 +53,6 @@
     dtype: torch.dtype,
     device: torch.device,
 ) -> Tuple[torch.Tensor, torch.Tensor]:
->>>>>>> d3b82306
     all_gather_output = torch.empty(
         (all_gather_input_numel * world_size,), dtype=dtype, device="meta"
     )
@@ -88,16 +64,6 @@
 
 @torch.library.impl(lib, "all_gather_copy_in", "CUDA")
 def all_gather_copy_in_cuda(
-<<<<<<< HEAD
-    all_gather_input_numel: int,
-    world_size: int,
-    rank: int,
-    dtype: int,
-    device: torch.device,
-    inp_split_sizes: List[int],
-    all_gather_inputs: List[torch.Tensor],
-):
-=======
     all_gather_inputs: List[torch.Tensor],
     inp_split_sizes: List[int],
     all_gather_input_numel: int,
@@ -106,7 +72,6 @@
     dtype: torch.dtype,
     device: torch.device,
 ) -> Tuple[torch.Tensor, torch.Tensor]:
->>>>>>> d3b82306
     all_gather_output = torch.empty(
         (all_gather_input_numel * world_size,), dtype=dtype, device=device
     )
@@ -125,8 +90,8 @@
 
 
 @torch.library.impl(lib, "split_with_sizes_copy", "Meta")
-<<<<<<< HEAD
-def split_with_sizes_copy_meta(
+@torch.library.impl(lib, "split_with_sizes_copy", "CUDA")
+def split_with_sizes_copy(
     all_gather_output: torch.Tensor,
     all_gather_input_split_sizes: List[int],
     dim: int,
@@ -137,44 +102,14 @@
     )
 
 
-@torch.library.impl(lib, "split_with_sizes_copy", "CUDA")
-def split_with_sizes_copy_cuda(
-=======
-@torch.library.impl(lib, "split_with_sizes_copy", "CUDA")
-def split_with_sizes_copy(
->>>>>>> d3b82306
-    all_gather_output: torch.Tensor,
-    all_gather_input_split_sizes: List[int],
-    dim: int,
-    out: List[torch.Tensor],
-) -> None:
-    torch.split_with_sizes_copy(
-        all_gather_output, all_gather_input_split_sizes, dim=dim, out=out
-    )
-
-
 lib.define(
     "chunk_cat(Tensor[] tensors, int dim, int num_chunks, *, Tensor(a!) out) -> ()"
 )
 
 
 @torch.library.impl(lib, "chunk_cat", "Meta")
-<<<<<<< HEAD
-def chunk_cat_meta(
-    tensors: List[torch.Tensor],
-    dim: int,
-    num_chunks: int,
-    out: torch.Tensor,
-) -> None:
-    torch._chunk_cat(tensors, dim, num_chunks, out=out)
-
-
-@torch.library.impl(lib, "chunk_cat", "CUDA")
-def chunk_cat_cuda(
-=======
 @torch.library.impl(lib, "chunk_cat", "CUDA")
 def chunk_cat(
->>>>>>> d3b82306
     tensors: List[torch.Tensor],
     dim: int,
     num_chunks: int,
@@ -211,21 +146,13 @@
         inp_split_sizes = [t.numel() for t in all_gather_inputs]
         all_gather_input_numel = sum(inp_split_sizes)
         all_gather_input, all_gather_output = torch.ops.fsdp.all_gather_copy_in(
-<<<<<<< HEAD
-=======
             all_gather_inputs,
             inp_split_sizes,
->>>>>>> d3b82306
             all_gather_input_numel,
             world_size,
             rank,
             dtype,
             device,
-<<<<<<< HEAD
-            inp_split_sizes,
-            all_gather_inputs,
-=======
->>>>>>> d3b82306
         )
         del param_all_gather_inputs
     all_gather_stream.wait_stream(all_gather_copy_in_stream)

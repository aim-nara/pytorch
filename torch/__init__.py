r"""
The torch package contains data structures for multi-dimensional
tensors and defines mathematical operations over these tensors.
Additionally, it provides many utilities for efficient serialization of
Tensors and arbitrary types, and other useful utilities.

It has a CUDA counterpart, that enables you to run your tensor computations
on an NVIDIA GPU with compute capability >= 3.0.
"""

import math
import os
import sys
import platform
import textwrap
import ctypes
import inspect
import threading
import pdb
import importlib
import importlib.util

# multipy/deploy is setting this import before importing torch, this is the most
# reliable way we have to detect if we're running within deploy.
# https://github.com/pytorch/multipy/blob/d60f34ad38c371e441fe7ffdb77a3c3dda5a5d19/multipy/runtime/interpreter/interpreter_impl.cpp#L134-L137
def _running_with_deploy():
    return sys.modules.get("torch._meta_registrations", None) is object

from ._utils import _import_dotted_name, classproperty
from ._utils import _functionalize_sync as _sync
from ._utils_internal import get_file_path, prepare_multiprocessing_environment, \
    USE_RTLD_GLOBAL_WITH_LIBTORCH, USE_GLOBAL_DEPS

# TODO(torch_deploy) figure out how to freeze version.py in fbcode build
if _running_with_deploy():
    __version__ = "torch-deploy-1.8"
else:
    from .torch_version import __version__ as __version__

from typing import Any, Callable, Dict, Optional, Set, Tuple, Type, TYPE_CHECKING, Union, List
import builtins

__all__ = [
    'typename', 'is_tensor', 'is_storage',
    'set_default_tensor_type', 'set_default_device', 'get_default_device',
    'set_rng_state', 'get_rng_state', 'manual_seed', 'initial_seed', 'seed',
    'save', 'load', 'set_printoptions', 'chunk', 'split', 'stack', 'matmul',
    'no_grad', 'enable_grad', 'rand', 'randn', 'inference_mode',
    'DoubleStorage', 'FloatStorage', 'LongStorage', 'IntStorage',
    'ShortStorage', 'CharStorage', 'ByteStorage', 'BoolStorage',
    'TypedStorage', 'UntypedStorage',
    'DoubleTensor', 'FloatTensor', 'LongTensor', 'IntTensor',
    'ShortTensor', 'CharTensor', 'ByteTensor', 'BoolTensor', 'Tensor',
    'lobpcg', 'use_deterministic_algorithms',
    'are_deterministic_algorithms_enabled',
    'is_deterministic_algorithms_warn_only_enabled',
    'set_deterministic_debug_mode', 'get_deterministic_debug_mode',
    'set_float32_matmul_precision', 'get_float32_matmul_precision',
    'set_warn_always', 'is_warn_always_enabled', 'SymInt', 'SymFloat',
    'SymBool', 'sym_not', 'unravel_index',
    'sym_int', 'sym_float', 'sym_max', 'sym_min', 'sym_ite', 'compile', 'vmap',
    'export', 'autocast', 'cond', 'GradScaler',
    'get_device_module',
]

################################################################################
# Load the extension module
################################################################################

if sys.platform == 'win32':
    import sysconfig
    pfiles_path = os.getenv('ProgramFiles', 'C:\\Program Files')
    py_dll_path = os.path.join(sys.exec_prefix, 'Library', 'bin')
    th_dll_path = os.path.join(os.path.dirname(__file__), 'lib')
    usebase_path = os.path.join(sysconfig.get_config_var("userbase"), 'Library', 'bin')

    # When users create a virtualenv that inherits the base environment,
    # we will need to add the corresponding library directory into
    # DLL search directories. Otherwise, it will rely on `PATH` which
    # is dependent on user settings.
    if sys.exec_prefix != sys.base_exec_prefix:
        base_py_dll_path = os.path.join(sys.base_exec_prefix, 'Library', 'bin')
    else:
        base_py_dll_path = ''

    dll_paths = list(filter(os.path.exists, [th_dll_path, py_dll_path, base_py_dll_path, usebase_path]))

    if all(not os.path.exists(os.path.join(p, 'nvToolsExt64_1.dll')) for p in dll_paths):
        nvtoolsext_dll_path = os.path.join(
            os.getenv('NVTOOLSEXT_PATH', os.path.join(pfiles_path, 'NVIDIA Corporation', 'NvToolsExt')), 'bin', 'x64')
    else:
        nvtoolsext_dll_path = ''

    from .version import cuda as cuda_version
    import glob
    if cuda_version and all(not glob.glob(os.path.join(p, 'cudart64*.dll')) for p in dll_paths):
        cuda_version_1 = cuda_version.replace('.', '_')
        cuda_path_var = 'CUDA_PATH_V' + cuda_version_1
        default_path = os.path.join(pfiles_path, 'NVIDIA GPU Computing Toolkit', 'CUDA', 'v' + cuda_version)
        cuda_path = os.path.join(os.getenv(cuda_path_var, default_path), 'bin')
    else:
        cuda_path = ''

    dll_paths.extend(filter(os.path.exists, [nvtoolsext_dll_path, cuda_path]))

    kernel32 = ctypes.WinDLL('kernel32.dll', use_last_error=True)
    with_load_library_flags = hasattr(kernel32, 'AddDllDirectory')
    prev_error_mode = kernel32.SetErrorMode(0x0001)

    kernel32.LoadLibraryW.restype = ctypes.c_void_p
    if with_load_library_flags:
        kernel32.LoadLibraryExW.restype = ctypes.c_void_p

    for dll_path in dll_paths:
        os.add_dll_directory(dll_path)

    try:
        ctypes.CDLL('vcruntime140.dll')
        ctypes.CDLL('msvcp140.dll')
        ctypes.CDLL('vcruntime140_1.dll')
    except OSError:
        print('''Microsoft Visual C++ Redistributable is not installed, this may lead to the DLL load failure.
                 It can be downloaded at https://aka.ms/vs/16/release/vc_redist.x64.exe''')

    dlls = glob.glob(os.path.join(th_dll_path, '*.dll'))
    path_patched = False
    for dll in dlls:
        is_loaded = False
        if with_load_library_flags:
            res = kernel32.LoadLibraryExW(dll, None, 0x00001100)
            last_error = ctypes.get_last_error()
            if res is None and last_error != 126:
                err = ctypes.WinError(last_error)
                err.strerror += f' Error loading "{dll}" or one of its dependencies.'
                raise err
            elif res is not None:
                is_loaded = True
        if not is_loaded:
            if not path_patched:
                os.environ['PATH'] = ';'.join(dll_paths + [os.environ['PATH']])
                path_patched = True
            res = kernel32.LoadLibraryW(dll)
            if res is None:
                err = ctypes.WinError(ctypes.get_last_error())
                err.strerror += f' Error loading "{dll}" or one of its dependencies.'
                raise err

    kernel32.SetErrorMode(prev_error_mode)


def _preload_cuda_deps(lib_folder, lib_name):
    """Preloads cuda deps if they could not be found otherwise."""
    # Should only be called on Linux if default path resolution have failed
    assert platform.system() == 'Linux', 'Should only be called on Linux'
    import glob
    lib_path = None
    for path in sys.path:
        nvidia_path = os.path.join(path, 'nvidia')
        if not os.path.exists(nvidia_path):
            continue
        candidate_lib_paths = glob.glob(os.path.join(nvidia_path, lib_folder, 'lib', lib_name))
        if candidate_lib_paths and not lib_path:
            lib_path = candidate_lib_paths[0]
        if lib_path:
            break
    if not lib_path:
        raise ValueError(f"{lib_name} not found in the system path {sys.path}")
    ctypes.CDLL(lib_path)

# See Note [Global dependencies]
def _load_global_deps() -> None:

    LIBTORCH_PKG_NAME = "libtorchsplit"

    def find_package_path(package_name):
        spec = importlib.util.find_spec(package_name)
        if spec:
            # The package might be a namespace package, so get_data may fail
            try:
                loader = spec.loader
                if loader is not None:
                    file_path = loader.get_filename()  # type: ignore[attr-defined]
                    return os.path.dirname(file_path)
            except AttributeError:
                pass
        return None

    def load_shared_libraries(library_path):
        lib_dir = os.path.join(library_path, 'lib')
        if not os.path.exists(lib_dir):
            return

        # Determine the file extension based on the platform
        if platform.system() == 'Darwin':
            lib_ext = '.dylib'
        else:
            lib_ext = '.so'

        # Find all shared library files with the appropriate extension
        library_files = [f for f in os.listdir(lib_dir) if f.endswith(lib_ext)]
        if not library_files:
            return

        for lib_file in library_files:
            lib_path = os.path.join(lib_dir, lib_file)
            try:
                ctypes.CDLL(lib_path, mode=ctypes.RTLD_GLOBAL)
            except OSError as err:
                print(f"Failed to load {lib_path}: {err}")

    if _running_with_deploy() or platform.system() == 'Windows':
        return

    lib_name = 'libtorch_global_deps' + ('.dylib' if platform.system() == 'Darwin' else '.so')
    here = os.path.abspath(__file__)
    global_deps_lib_path = os.path.join(os.path.dirname(here), 'lib', lib_name)

    split_build_lib_name = LIBTORCH_PKG_NAME
    library_path = find_package_path(split_build_lib_name)

    if library_path:
        global_deps_lib_path = os.path.join(library_path, 'lib', lib_name)
    try:
        ctypes.CDLL(global_deps_lib_path, mode=ctypes.RTLD_GLOBAL)
    except OSError as err:
        # Can only happen for wheel with cuda libs as PYPI deps
        # As PyTorch is not purelib, but nvidia-*-cu12 is
        cuda_libs: Dict[str, str] = {
            'cublas': 'libcublas.so.*[0-9]',
            'cudnn': 'libcudnn.so.*[0-9]',
            'cuda_nvrtc': 'libnvrtc.so.*[0-9]',
            'cuda_runtime': 'libcudart.so.*[0-9]',
            'cuda_cupti': 'libcupti.so.*[0-9]',
            'cufft': 'libcufft.so.*[0-9]',
            'curand': 'libcurand.so.*[0-9]',
            'cusolver': 'libcusolver.so.*[0-9]',
            'cusparse': 'libcusparse.so.*[0-9]',
            'nccl': 'libnccl.so.*[0-9]',
            'nvtx': 'libnvToolsExt.so.*[0-9]',
        }
        is_cuda_lib_err = [lib for lib in cuda_libs.values() if lib.split('.')[0] in err.args[0]]
        if not is_cuda_lib_err:
            raise err
        for lib_folder, lib_name in cuda_libs.items():
            _preload_cuda_deps(lib_folder, lib_name)
        ctypes.CDLL(global_deps_lib_path, mode=ctypes.RTLD_GLOBAL)

    if library_path:
        # loading libtorch_global_deps first due its special logic
        load_shared_libraries(library_path)

if (USE_RTLD_GLOBAL_WITH_LIBTORCH or os.getenv('TORCH_USE_RTLD_GLOBAL')) and \
        (_running_with_deploy() or platform.system() != 'Windows'):
    # Do it the hard way.  You might want to load libtorch with RTLD_GLOBAL in a
    # few circumstances:
    #
    #   1. You're in a build environment (e.g., fbcode) where
    #      libtorch_global_deps is not available, but you still need
    #      to get mkl to link in with RTLD_GLOBAL or it will just
    #      not work.
    #
    #   2. You're trying to run PyTorch under UBSAN and you need
    #      to ensure that only one copy of libtorch is loaded, so
    #      vptr checks work properly
    #
    # If you're using this setting, you must verify that all the libraries
    # you load consistently use the same libstdc++, or you may have
    # mysterious segfaults.
    #
    old_flags = sys.getdlopenflags()
    sys.setdlopenflags(os.RTLD_GLOBAL | os.RTLD_LAZY)
    from torch._C import *  # noqa: F403
    sys.setdlopenflags(old_flags)
    del old_flags

else:
    # Easy way.  You want this most of the time, because it will prevent
    # C++ symbols from libtorch clobbering C++ symbols from other
    # libraries, leading to mysterious segfaults.
    #
    # If building in an environment where libtorch_global_deps isn't available
    # like parts of fbsource, but where RTLD_GLOBAL causes segfaults, you will
    # want USE_RTLD_GLOBAL_WITH_LIBTORCH = False and USE_GLOBAL_DEPS = False
    #
    # See Note [Global dependencies]
    if USE_GLOBAL_DEPS:
        _load_global_deps()
    from torch._C import *  # noqa: F403


class SymInt:
    """
    Like an int (including magic methods), but redirects all operations on the
    wrapped node. This is used in particular to symbolically record operations
    in the symbolic shape workflow.
    """

    def __init__(self, node):
        # This field MUST be named node; C++ binding code assumes that this
        # class has a field named node that stores SymNode
        self.node = node

    def __bool__(self):
        return builtins.bool(self != 0)

    def __int__(self):
        return self.node.int_()

    def __index__(self):
        return self.node.int_()

    # Magic methods installed by torch.fx.experimental.sym_node

    def __round__(self, ndigits=None):
        return self

    def __truediv__(self, other):
        if isinstance(other, (builtins.float, SymFloat)):
            return sym_float(self).__float_truediv__(other)
        if not isinstance(other, (builtins.int, SymInt)):
            return NotImplemented
        return self.__int_truediv__(other)

    def __rtruediv__(self, other):
        if isinstance(other, (builtins.float, SymFloat)):
            return sym_float(self).__rfloat_truediv__(other)
        if not isinstance(other, (builtins.int, SymInt)):
            return NotImplemented
        return self.__rint_truediv__(other)

    def __floordiv__(self, other):
        if isinstance(other, (builtins.float, SymFloat)):
            return torch.sym_float(math.floor(sym_float(self) / other))
        if not isinstance(other, (builtins.int, SymInt)):
            return NotImplemented
        return self.__int_floordiv__(other)

    def __rfloordiv__(self, other):
        if isinstance(other, (builtins.float, SymFloat)):
            return torch.sym_float(math.floor(other / sym_float(self)))
        if not isinstance(other, (builtins.int, SymInt)):
            return NotImplemented
        return self.__rint_floordiv__(other)

    # nb: complex is impossible to handle correctly lol, with
    # negative base and integral float need to diverge semantics and
    # just always return complex.  Neener neener pretend this problem
    # doesn't exist
    def __pow__(self, other):
        if isinstance(other, (builtins.float, SymFloat)):
            return sym_float(self).__pow__(other)
        if not isinstance(other, (builtins.int, SymInt)):
            return NotImplemented
        # Guards!  This guard is necessary because we need to know it to
        # determine the output type of this operation
        if other >= 0:
            return self.__pow_by_natural__(other)
        else:
            # Mercifully, when the exponent is negative, Python just promotes
            # to doubles and does a float pow:
            #
            #   if (Py_SIZE(b) < 0 && c == NULL) {
            #       /* if exponent is negative and there's no modulus:
            #              return a float.  This works because we know
            #              that this calls float_pow() which converts its
            #              arguments to double. */
            #       Py_DECREF(a);
            #       Py_DECREF(b);
            #       return PyFloat_Type.tp_as_number->nb_power(v, w, x);
            #   }
            return sym_float(self).__pow__(sym_float(other))

    def __rpow__(self, other):
        if isinstance(other, (builtins.float, SymFloat)):
            return sym_float(self).__rpow__(other)
        if not isinstance(other, (builtins.int, SymInt)):
            return NotImplemented
        if self >= 0:  # self is exponent
            return self.__rpow_by_natural__(other)
        else:
            return sym_float(self).__rpow__(sym_float(other))

    def __eq__(self, other: object) -> builtins.bool:
        raise AssertionError("type stub not overridden")

    def __lt__(self, other) -> builtins.bool:
        raise AssertionError("type stub not overridden")

    def __gt__(self, other) -> builtins.bool:
        raise AssertionError("type stub not overridden")

    def __le__(self, other) -> builtins.bool:
        raise AssertionError("type stub not overridden")

    def __ge__(self, other) -> builtins.bool:
        raise AssertionError("type stub not overridden")

    def __add__(self, other) -> "SymInt":
        raise AssertionError("type stub not overridden")

    def __mul__(self, other) -> "SymInt":
        raise AssertionError("type stub not overridden")

    def __pow_by_natural__(self, other) -> "SymInt":
        raise AssertionError("type stub not overridden")

    def __rpow_by_natural__(self, other) -> "SymInt":
        raise AssertionError("type stub not overridden")

    def __int_truediv__(self, other) -> "SymFloat":
        raise AssertionError("type stub not overridden")

    def __rint_truediv__(self, other) -> "SymFloat":
        raise AssertionError("type stub not overridden")

    def __int_floordiv__(self, other) -> "SymFloat":
        raise AssertionError("type stub not overridden")

    def __rint_floordiv__(self, other) -> "SymFloat":
        raise AssertionError("type stub not overridden")

    def __sym_max__(self, other):
        raise AssertionError("type stub not overridden")

    def __sym_min__(self, other):
        raise AssertionError("type stub not overridden")

    def __sym_float__(self):
        raise AssertionError("type stub not overridden")

    def __neg__(self):
        raise AssertionError("type stub not overridden")

    def __repr__(self):
        return str(self.node)

    def __hash__(self) -> builtins.int:
        if self.node.is_nested_int():
            return hash(self.node.nested_int())
        else:
            # We could support constant SymInts as well, but not doing it for now
            raise TypeError("unhashable type: non-nested SymInt")

class SymFloat:
    """
    Like an float (including magic methods), but redirects all operations on the
    wrapped node. This is used in particular to symbolically record operations
    in the symbolic shape workflow.
    """

    def __init__(self, node):
        # This field MUST be named node; C++ binding code assumes that this
        # class has a field named node that stores SymNode
        self.node = node

    def __truediv__(self, other):
        if not isinstance(other, (builtins.int, builtins.float, SymInt, SymFloat)):
            return NotImplemented
        return self.__float_truediv__(sym_float(other))

    def __rtruediv__(self, other):
        if not isinstance(other, (builtins.int, builtins.float, SymInt, SymFloat)):
            return NotImplemented
        return self.__rfloat_truediv__(sym_float(other))

    def __floordiv__(self, other):
        if not isinstance(other, (builtins.int, builtins.float, SymInt, SymFloat)):
            return NotImplemented
        return torch.sym_float(math.floor(self / sym_float(other)))

    def __rfloordiv__(self, other):
        if not isinstance(other, (builtins.int, builtins.float, SymInt, SymFloat)):
            return NotImplemented
        return torch.sym_float(math.floor(sym_float(other) / self))

    def __bool__(self):
        return self.node.bool_()

    # Symbolic power does NOT work with negative base, this is to avoid
    # potential complex outputs
    def __pow__(self, other):
        if not isinstance(other, (builtins.int, builtins.float, SymInt, SymFloat)):
            return NotImplemented
        torch._check(self >= 0)
        return self.__float_pow__(other)

    def __rpow__(self, other):
        if not isinstance(other, (builtins.int, builtins.float, SymInt, SymFloat)):
            return NotImplemented
        torch._check(other >= 0)
        return self.__rfloat_pow__(other)

    # Magic methods installed by torch.fx.experimental.sym_node

    def __eq__(self, other: object) -> builtins.bool:
        raise AssertionError("type stub not overridden")

    def __lt__(self, other) -> builtins.bool:
        raise AssertionError("type stub not overridden")

    def __gt__(self, other) -> builtins.bool:
        raise AssertionError("type stub not overridden")

    def __le__(self, other) -> builtins.bool:
        raise AssertionError("type stub not overridden")

    def __ge__(self, other) -> builtins.bool:
        raise AssertionError("type stub not overridden")

    def __float_pow__(self, other) -> "SymFloat":
        raise AssertionError("type stub not overridden")

    def __rfloat_pow__(self, other) -> "SymFloat":
        raise AssertionError("type stub not overridden")

    def __float_truediv__(self, other) -> "SymFloat":
        raise AssertionError("type stub not overridden")

    def __rfloat_truediv__(self, other) -> "SymFloat":
        raise AssertionError("type stub not overridden")

    def __trunc__(self):
        raise AssertionError("type stub not overridden")

    def __sym_max__(self, other):
        raise AssertionError("type stub not overridden")

    def __sym_min__(self, other):
        raise AssertionError("type stub not overridden")

    def __sym_int__(self):
        raise AssertionError("type stub not overridden")

    def is_integer(self):
        """Return True if the float is an integer."""
        raise AssertionError("type stub not overridden")

    def __repr__(self):
        return self.node.str()

class SymBool:
    """
    Like an bool (including magic methods), but redirects all operations on the
    wrapped node. This is used in particular to symbolically record operations
    in the symbolic shape workflow.

    Unlike regular bools, regular boolean operators will force extra guards instead
    of symbolically evaluate.  Use the bitwise operators instead to handle this.
    """

    def __init__(self, node):
        # This field MUST be named node; C++ binding code assumes that this
        # class has a field named node that stores SymNode
        self.node = node

    def __bool__(self):
        return self.node.bool_()

    def __int__(self):
        return builtins.int(self.node.bool_())

    # Magic methods installed by torch.fx.experimental.sym_node
    def __and__(self, other) -> "SymBool":
        raise AssertionError("type stub not overridden")

    def __or__(self, other) -> "SymBool":
        raise AssertionError("type stub not overridden")

    # We very carefully define __sym_not__, and not a number of other
    # plausible alternatives:
    #
    #   - We do not override __not__ because this is not a real magic
    #     method; you cannot override the meaning of the not builtin in
    #     Python.  We use the name 'sym_not' to clarify that in user code you
    #     cannot use the builtin not or operator.not_ or operator.__not__ and
    #     hit this magic method; you must use our custom sym_not operator.
    #
    #   - We do not override the __invert__ method because SymBool is
    #     meant to be usable in situations where bool is expected.  However,
    #     bitwise negation ~a does the wrong thing with booleans (because
    #     bool is a subclass of int, so ~1 = -2 which is not falseish.)
    #     This would be a giant footgun, so we get around it by defining
    #     our own operator.  Note that bitwise and/or do the right thing,
    #     so we reuse the conventional operators there for readability.
    #
    def __sym_not__(self) -> "SymBool":
        raise AssertionError("type stub not overridden")

    def __sym_ite__(self, then_val, else_val):
        raise AssertionError("type stub not overridden")

    def __eq__(self, other) -> builtins.bool:
        raise AssertionError("type stub not overridden")

    def __repr__(self):
        return str(self.node)

    def __hash__(self):
        if self.node.is_constant():
            return hash(self.node.bool_())
        else:
            raise TypeError("unhashable type: SymBool")

def sym_not(a):
    r""" SymInt-aware utility for logical negation.

    Args:
        a (SymBool or bool): Object to negate
    """
    import sympy

    if overrides.has_torch_function_unary(a):
        return overrides.handle_torch_function(sym_not, (a,), a)
    if hasattr(a, '__sym_not__'):
        return a.__sym_not__()
    if isinstance(a, sympy.Basic):
        return ~a  # type: ignore[operator]
    return not a

def sym_float(a):
    r""" SymInt-aware utility for float casting.

    Args:
        a (SymInt, SymFloat, or object): Object to cast
    """
    if overrides.has_torch_function_unary(a):
        return overrides.handle_torch_function(sym_float, (a,), a)
    if isinstance(a, SymFloat):
        return a
    elif hasattr(a, '__sym_float__'):
        return a.__sym_float__()
    return py_float(a)  # type: ignore[operator]


def sym_int(a):
    r""" SymInt-aware utility for int casting.

    Args:
        a (SymInt, SymFloat, or object): Object to cast
    """
    if overrides.has_torch_function_unary(a):
        return overrides.handle_torch_function(sym_int, (a,), a)
    if isinstance(a, SymInt):
        return a
    elif isinstance(a, SymFloat):
        return math.trunc(a)
    return py_int(a)  # type: ignore[operator]

def sym_max(a, b):
<<<<<<< HEAD
    """SymInt-aware utility for max()."""
    if overrides.has_torch_function((a, b)):
        return overrides.handle_torch_function(sym_max, (a, b), a, b)
=======
    """
    SymInt-aware utility for max which avoids branching on a < b.
    Unlike builtins.max(), this only works for int/float, and it always
    promotes to float if any argument is float (unlike builtins.max, which
    will faithfully preserve the type of the input argument).
    """
    from .overrides import has_torch_function, handle_torch_function

    if has_torch_function((a, b)):
        return handle_torch_function(sym_max, (a, b), a, b)
>>>>>>> c97e3ebb
    if isinstance(a, (SymInt, SymFloat)):
        return a.__sym_max__(b)
    elif isinstance(b, (SymInt, SymFloat)):
        # Due to promotion semantics, this is operator is commutative:
        # max(1, 1.0) === max(1.0, 1) === 1.0
        return b.__sym_max__(a)
    # TODO: Probably can make bool work too, just lazy
    assert isinstance(a, (builtins.int, builtins.float)), type(a)
    assert isinstance(b, (builtins.int, builtins.float)), type(b)
    if isinstance(a, builtins.float) or isinstance(b, builtins.float):
        return builtins.float(builtins.max(a, b))
    else:
        return builtins.max(a, b)

def sym_min(a, b):
<<<<<<< HEAD
    """SymInt-aware utility for min()."""
    if overrides.has_torch_function((a, b)):
        return overrides.handle_torch_function(sym_min, (a, b), a, b)
=======
    """ SymInt-aware utility for min()."""
    from .overrides import has_torch_function, handle_torch_function

    if has_torch_function((a, b)):
        return handle_torch_function(sym_min, (a, b), a, b)
>>>>>>> c97e3ebb
    if isinstance(a, (SymInt, SymFloat)):
        return a.__sym_min__(b)
    elif isinstance(b, (SymInt, SymFloat)):
        return b.__sym_min__(a)
    assert isinstance(a, (builtins.int, builtins.float)), type(a)
    assert isinstance(b, (builtins.int, builtins.float)), type(b)
    if isinstance(a, builtins.float) or isinstance(b, builtins.float):
        return builtins.float(builtins.min(a, b))
    else:
        return builtins.min(a, b)

# Drop in replacement for math.sqrt, math.sin, math.cos etc
def _get_sym_math_fn(name):
    def fn(a):
        if overrides.has_torch_function_unary(a):
            return overrides.handle_torch_function(fn, (a,), a)
        if hasattr(a, f"__sym_{name}__"):
            return getattr(a, f"__sym_{name}__")()
        return getattr(math, name)(a)

    return fn

__fn, __name, __sym_name = None, '', ''
for __name in ("sqrt", "cos", "cosh", "sin", "sinh", "tan", "tanh", "asin", "acos", "atan"):
    __sym_name = f"_sym_{__name}"
    __fn = _get_sym_math_fn(__name)
    __fn.__qualname__ = __fn.__name__ = __sym_name
    globals()[__sym_name] = __fn

del __fn, __name, __sym_name, _get_sym_math_fn

# Adding temporary shortcut
sym_sqrt = globals()["_sym_sqrt"]
__all__.append("sym_sqrt")


def sym_ite(b, t, f):
    if overrides.has_torch_function((b, t, f)):
        return overrides.handle_torch_function(sym_ite, (b, t, f), b, t, f)
    assert isinstance(b, (SymBool, builtins.bool)) and type(t) == type(f)
    if isinstance(b, SymBool):
        return b.__sym_ite__(t, f)
    return t if b else f

# Check to see if we can load C extensions, and if not provide some guidance
# on what the problem might be.
try:
    # _initExtension is chosen (arbitrarily) as a sentinel.
    from torch._C import _initExtension
except ImportError:
    import torch._C as _C_for_compiled_check

    # The __file__ check only works for Python 3.7 and above.
    if _C_for_compiled_check.__file__ is None:
        raise ImportError(textwrap.dedent('''
            Failed to load PyTorch C extensions:
                It appears that PyTorch has loaded the `torch/_C` folder
                of the PyTorch repository rather than the C extensions which
                are expected in the `torch._C` namespace. This can occur when
                using the `install` workflow. e.g.
                    $ python setup.py install && python -c "import torch"

                This error can generally be solved using the `develop` workflow
                    $ python setup.py develop && python -c "import torch"  # This should succeed
                or by running Python from a different directory.
            ''').strip()) from None
    raise  # If __file__ is not None the cause is unknown, so just re-raise.

<<<<<<< HEAD
# The torch._C submodule is already loaded via `from torch._C import *` above
# Make an explicit reference to the _C submodule to appease linters
from torch import _C as _C

=======
>>>>>>> c97e3ebb
__name, __obj = '', None
for __name in dir(_C):
    if __name[0] != '_' and not __name.endswith('Base'):
        __all__.append(__name)
        __obj = getattr(_C, __name)
        if callable(__obj) or inspect.isclass(__obj):
            if __obj.__module__ != __name__:
                # TODO: fix their module from C++ side
                if __name not in ['DisableTorchFunctionSubclass', 'DisableTorchFunction', 'Generator']:
                    __obj.__module__ = __name__
    elif __name == 'TensorBase':
        # issue 109438 / pr 109940. Prevent TensorBase from being copied into torch.
        delattr(sys.modules[__name__], __name)

del __name, __obj

if not TYPE_CHECKING:
    # issue 38137 and python issue 43367. Submodules of a C extension are
    # non-standard, and attributes of those submodules cannot be pickled since
    # pickle expect to be able to import them as "from _C.sub import attr"
    # which fails with "_C is not a package
    __name, __candidate = '', None
    for __name in dir(_C):
        __candidate = getattr(_C, __name)
        if type(__candidate) is type(_C):
            # submodule
            sys.modules.setdefault(f"{__name__}._C.{__name}", __candidate)

    del __name, __candidate


################################################################################
# Define basic utilities
################################################################################


def typename(o):
    if isinstance(o, torch.Tensor):
        return o.type()

    module = ''
    class_name = ''
    if hasattr(o, '__module__') and o.__module__ != 'builtins' \
            and o.__module__ != '__builtin__' and o.__module__ is not None:
        module = o.__module__ + '.'

    if hasattr(o, '__qualname__'):
        class_name = o.__qualname__
    elif hasattr(o, '__name__'):
        class_name = o.__name__
    else:
        class_name = o.__class__.__name__

    return module + class_name


def is_tensor(obj):
    r"""Returns True if `obj` is a PyTorch tensor.

    Note that this function is simply doing ``isinstance(obj, Tensor)``.
    Using that ``isinstance`` check is better for typechecking with mypy,
    and more explicit - so it's recommended to use that instead of
    ``is_tensor``.

    Args:
        obj (Object): Object to test
    Example::

        >>> x = torch.tensor([1, 2, 3])
        >>> torch.is_tensor(x)
        True

    """
    return isinstance(obj, torch.Tensor)


def is_storage(obj):
    r"""Returns True if `obj` is a PyTorch storage object.

    Args:
        obj (Object): Object to test
    """
    return type(obj) in _storage_classes


_GLOBAL_DEVICE_CONTEXT = threading.local()


def get_default_device() -> "torch.device":
    r"""Gets the default ``torch.Tensor`` to be allocated on ``device``"""
    global _GLOBAL_DEVICE_CONTEXT
    if hasattr(_GLOBAL_DEVICE_CONTEXT, "device_context"):
        device = _GLOBAL_DEVICE_CONTEXT.device_context.device
        if device.index is not None:
            return device
        else:
            # TODO: Call like get_device_index() method corresponding to
            # each device type
            return torch.tensor([]).device
    else:
        return torch.device("cpu")


def set_default_device(device):
    """Sets the default ``torch.Tensor`` to be allocated on ``device``.  This
    does not affect factory function calls which are called with an explicit
    ``device`` argument.  Factory calls will be performed as if they
    were passed ``device`` as an argument.

    To only temporarily change the default device instead of setting it
    globally, use ``with torch.device(device):`` instead.

    The default device is initially ``cpu``.  If you set the default tensor
    device to another device (e.g., ``cuda``) without a device index, tensors
    will be allocated on whatever the current device for the device type,
    even after :func:`torch.cuda.set_device` is called.

    .. warning::

        This function imposes a slight performance cost on every Python
        call to the torch API (not just factory functions).  If this
        is causing problems for you, please comment on
        https://github.com/pytorch/pytorch/issues/92701

    .. note::

        This doesn't affect functions that create tensors that share the same memory as the input, like:
        :func:`torch.from_numpy` and :func:`torch.frombuffer`

    Args:
        device (device or string): the device to set as default

    Example::

        >>> # xdoctest: +SKIP("requires cuda, changes global state")
        >>> torch.get_default_device()
        device(type='cpu')
        >>> torch.set_default_device('cuda')  # current device is 0
        >>> torch.get_default_device()
        device(type='cuda', index=0)
        >>> torch.set_default_device('cuda')
        >>> torch.cuda.set_device('cuda:1')  # current device is 1
        >>> torch.get_default_device()
        device(type='cuda', index=1)
        >>> torch.set_default_device('cuda:1')
        >>> torch.get_default_device()
        device(type='cuda', index=1)

    """
    global _GLOBAL_DEVICE_CONTEXT
    if hasattr(_GLOBAL_DEVICE_CONTEXT, "device_context"):
        device_context = _GLOBAL_DEVICE_CONTEXT.device_context
        if device_context is not None:
            device_context.__exit__(None, None, None)

    if device is None:
        device_context = None
    else:
        from torch.utils._device import DeviceContext
        device_context = DeviceContext(device)
        device_context.__enter__()
    _GLOBAL_DEVICE_CONTEXT.device_context = device_context


def set_default_tensor_type(t):
    r"""
    .. warning::

        This function is deprecated as of PyTorch 2.1, please use :func:`torch.set_default_dtype()` and
        :func:`torch.set_default_device()` as alternatives.

    Sets the default ``torch.Tensor`` type to floating point tensor type
    ``t``. This type will also be used as default floating point type for
    type inference in :func:`torch.tensor`.

    The default floating point tensor type is initially ``torch.FloatTensor``.

    Args:
        t (type or string): the floating point tensor type or its name

    Example::

        >>> # xdoctest: +SKIP("Other tests may have changed the default type. Can we reset it?")
        >>> torch.tensor([1.2, 3]).dtype    # initial default for floating point is torch.float32
        torch.float32
        >>> torch.set_default_tensor_type(torch.DoubleTensor)
        >>> torch.tensor([1.2, 3]).dtype    # a new floating point tensor
        torch.float64

    """
    if isinstance(t, str):
        t = _import_dotted_name(t)
    _C._set_default_tensor_type(t)


def set_default_dtype(d):
    r"""

    Sets the default floating point dtype to :attr:`d`. Supports floating point dtype
    as inputs. Other dtypes will cause torch to raise an exception.

    When PyTorch is initialized its default floating point dtype is torch.float32,
    and the intent of set_default_dtype(torch.float64) is to facilitate NumPy-like
    type inference. The default floating point dtype is used to:

    1. Implicitly determine the default complex dtype. When the default floating type is float16,
       the default complex dtype is complex32. For float32, the default complex dtype is complex64.
       For float64, it is complex128. For bfloat16, an exception will be raised because
       there is no corresponding complex type for bfloat16.
    2. Infer the dtype for tensors constructed using Python floats or complex Python
       numbers. See examples below.
    3. Determine the result of type promotion between bool and integer tensors and
       Python floats and complex Python numbers.

    Args:
        d (:class:`torch.dtype`): the floating point dtype to make the default.
                                  Either torch.float32 or torch.float64.

    Example:
        >>> # xdoctest: +SKIP("Other tests may have changed the default type. Can we reset it?")
        >>> # initial default for floating point is torch.float32
        >>> # Python floats are interpreted as float32
        >>> torch.tensor([1.2, 3]).dtype
        torch.float32
        >>> # initial default for floating point is torch.complex64
        >>> # Complex Python numbers are interpreted as complex64
        >>> torch.tensor([1.2, 3j]).dtype
        torch.complex64

        >>> torch.set_default_dtype(torch.float64)
        >>> # Python floats are now interpreted as float64
        >>> torch.tensor([1.2, 3]).dtype    # a new floating point tensor
        torch.float64
        >>> # Complex Python numbers are now interpreted as complex128
        >>> torch.tensor([1.2, 3j]).dtype   # a new complex tensor
        torch.complex128

        >>> torch.set_default_dtype(torch.float16)
        >>> # Python floats are now interpreted as float16
        >>> torch.tensor([1.2, 3]).dtype    # a new floating point tensor
        torch.float16
        >>> # Complex Python numbers are now interpreted as complex128
        >>> torch.tensor([1.2, 3j]).dtype   # a new complex tensor
        torch.complex32

    """
    _C._set_default_dtype(d)

def use_deterministic_algorithms(mode: builtins.bool, *, warn_only: builtins.bool = False) -> None:
    r""" Sets whether PyTorch operations must use "deterministic"
    algorithms. That is, algorithms which, given the same input, and when
    run on the same software and hardware, always produce the same output.
    When enabled, operations will use deterministic algorithms when available,
    and if only nondeterministic algorithms are available they will throw a
    :class:`RuntimeError` when called.

    .. note:: This setting alone is not always enough to make an application
        reproducible. Refer to :ref:`reproducibility` for more information.

    .. note:: :func:`torch.set_deterministic_debug_mode` offers an alternative
        interface for this feature.

    The following normally-nondeterministic operations will act
    deterministically when ``mode=True``:

        * :class:`torch.nn.Conv1d` when called on CUDA tensor
        * :class:`torch.nn.Conv2d` when called on CUDA tensor
        * :class:`torch.nn.Conv3d` when called on CUDA tensor
        * :class:`torch.nn.ConvTranspose1d` when called on CUDA tensor
        * :class:`torch.nn.ConvTranspose2d` when called on CUDA tensor
        * :class:`torch.nn.ConvTranspose3d` when called on CUDA tensor
        * :class:`torch.nn.ReplicationPad2d` when attempting to differentiate a CUDA tensor
        * :func:`torch.bmm` when called on sparse-dense CUDA tensors
        * :func:`torch.Tensor.__getitem__` when attempting to differentiate a CPU tensor
          and the index is a list of tensors
        * :func:`torch.Tensor.index_put` with ``accumulate=False``
        * :func:`torch.Tensor.index_put` with ``accumulate=True`` when called on a CPU
          tensor
        * :func:`torch.Tensor.put_` with ``accumulate=True`` when called on a CPU
          tensor
        * :func:`torch.Tensor.scatter_add_` when called on a CUDA tensor
        * :func:`torch.gather` when called on a CUDA tensor that requires grad
        * :func:`torch.index_add` when called on CUDA tensor
        * :func:`torch.index_select` when attempting to differentiate a CUDA tensor
        * :func:`torch.repeat_interleave` when attempting to differentiate a CUDA tensor
        * :func:`torch.Tensor.index_copy` when called on a CPU or CUDA tensor
        * :func:`torch.Tensor.scatter` when `src` type is Tensor and called on CUDA tensor
        * :func:`torch.Tensor.scatter_reduce` when ``reduce='sum'`` or ``reduce='mean'`` and called on CUDA tensor

    The following normally-nondeterministic operations will throw a
    :class:`RuntimeError` when ``mode=True``:

        * :class:`torch.nn.AvgPool3d` when attempting to differentiate a CUDA tensor
        * :class:`torch.nn.AdaptiveAvgPool2d` when attempting to differentiate a CUDA tensor
        * :class:`torch.nn.AdaptiveAvgPool3d` when attempting to differentiate a CUDA tensor
        * :class:`torch.nn.MaxPool3d` when attempting to differentiate a CUDA tensor
        * :class:`torch.nn.AdaptiveMaxPool2d` when attempting to differentiate a CUDA tensor
        * :class:`torch.nn.FractionalMaxPool2d` when attempting to differentiate a CUDA tensor
        * :class:`torch.nn.FractionalMaxPool3d` when attempting to differentiate a CUDA tensor
        * :class:`torch.nn.MaxUnpool1d`
        * :class:`torch.nn.MaxUnpool2d`
        * :class:`torch.nn.MaxUnpool3d`
        * :func:`torch.nn.functional.interpolate` when attempting to differentiate a CUDA tensor
          and one of the following modes is used:

          - ``linear``
          - ``bilinear``
          - ``bicubic``
          - ``trilinear``

        * :class:`torch.nn.ReflectionPad1d` when attempting to differentiate a CUDA tensor
        * :class:`torch.nn.ReflectionPad2d` when attempting to differentiate a CUDA tensor
        * :class:`torch.nn.ReflectionPad3d` when attempting to differentiate a CUDA tensor
        * :class:`torch.nn.ReplicationPad1d` when attempting to differentiate a CUDA tensor
        * :class:`torch.nn.ReplicationPad3d` when attempting to differentiate a CUDA tensor
        * :class:`torch.nn.NLLLoss` when called on a CUDA tensor
        * :class:`torch.nn.CTCLoss` when attempting to differentiate a CUDA tensor
        * :class:`torch.nn.EmbeddingBag` when attempting to differentiate a CUDA tensor when
          ``mode='max'``
        * :func:`torch.Tensor.put_` when ``accumulate=False``
        * :func:`torch.Tensor.put_` when ``accumulate=True`` and called on a CUDA tensor
        * :func:`torch.histc` when called on a CUDA tensor
        * :func:`torch.bincount` when called on a CUDA tensor and ``weights``
          tensor is given
        * :func:`torch.kthvalue` with called on a CUDA tensor
        * :func:`torch.median` with indices output when called on a CUDA tensor
        * :func:`torch.nn.functional.grid_sample` when attempting to differentiate a CUDA tensor
        * :func:`torch.cumsum` when called on a CUDA tensor when dtype is floating point or complex
        * :func:`torch.Tensor.scatter_reduce` when ``reduce='prod'`` and called on CUDA tensor
        * :func:`torch.Tensor.resize_` when called with a quantized tensor

    In addition, several operations fill uninitialized memory when this setting
    is turned on and when
    :attr:`torch.utils.deterministic.fill_uninitialized_memory` is turned on.
    See the documentation for that attribute for more information.

    A handful of CUDA operations are nondeterministic if the CUDA version is
    10.2 or greater, unless the environment variable ``CUBLAS_WORKSPACE_CONFIG=:4096:8``
    or ``CUBLAS_WORKSPACE_CONFIG=:16:8`` is set. See the CUDA documentation for more
    details: `<https://docs.nvidia.com/cuda/cublas/index.html#results-reproducibility>`_
    If one of these environment variable configurations is not set, a :class:`RuntimeError`
    will be raised from these operations when called with CUDA tensors:

        * :func:`torch.mm`
        * :func:`torch.mv`
        * :func:`torch.bmm`

    Note that deterministic operations tend to have worse performance than
    nondeterministic operations.

    .. note::

        This flag does not detect or prevent nondeterministic behavior caused
        by calling an inplace operation on a tensor with an internal memory
        overlap or by giving such a tensor as the :attr:`out` argument for an
        operation. In these cases, multiple writes of different data may target
        a single memory location, and the order of writes is not guaranteed.

    Args:
        mode (:class:`bool`): If True, makes potentially nondeterministic
            operations switch to a deterministic algorithm or throw a runtime
            error. If False, allows nondeterministic operations.

    Keyword args:
        warn_only (:class:`bool`, optional): If True, operations that do not
            have a deterministic implementation will throw a warning instead of
            an error. Default: ``False``

    Example::

        >>> # xdoctest: +SKIP
        >>> torch.use_deterministic_algorithms(True)

        # Forward mode nondeterministic error
        >>> torch.randn(10, device='cuda').kthvalue(1)
        ...
        RuntimeError: kthvalue CUDA does not have a deterministic implementation...

        # Backward mode nondeterministic error
        >>> torch.nn.AvgPool3d(1)(torch.randn(3, 4, 5, 6, requires_grad=True).cuda()).sum().backward()
        ...
        RuntimeError: avg_pool3d_backward_cuda does not have a deterministic implementation...
    """
    _C._set_deterministic_algorithms(mode, warn_only=warn_only)

def are_deterministic_algorithms_enabled() -> builtins.bool:
    r"""Returns True if the global deterministic flag is turned on. Refer to
    :func:`torch.use_deterministic_algorithms` documentation for more details.
    """
    return _C._get_deterministic_algorithms()

def is_deterministic_algorithms_warn_only_enabled() -> builtins.bool:
    r"""Returns True if the global deterministic flag is set to warn only.
    Refer to :func:`torch.use_deterministic_algorithms` documentation for more
    details.
    """
    return _C._get_deterministic_algorithms_warn_only()

def set_deterministic_debug_mode(debug_mode: Union[builtins.int, str]) -> None:
    r"""Sets the debug mode for deterministic operations.

    .. note:: This is an alternative interface for
        :func:`torch.use_deterministic_algorithms`. Refer to that function's
        documentation for details about affected operations.

    Args:
        debug_mode(str or int): If "default" or 0, don't error or warn on
            nondeterministic operations. If "warn" or 1, warn on
            nondeterministic operations. If "error" or 2, error on
            nondeterministic operations.
    """

    # NOTE: builtins.int is used here because int in this scope resolves
    # to torch.int
    if not isinstance(debug_mode, (builtins.int, str)):
        raise TypeError(f'debug_mode must be str or int, but got {type(debug_mode)}')

    if isinstance(debug_mode, str):
        if debug_mode == 'default':
            debug_mode = 0
        elif debug_mode == 'warn':
            debug_mode = 1
        elif debug_mode == 'error':
            debug_mode = 2
        else:
            raise RuntimeError(
                'invalid value of debug_mode, expected one of `default`, '
                f'`warn`, `error`, but got {debug_mode}')

    if debug_mode == 0:
        _C._set_deterministic_algorithms(False)
    elif debug_mode == 1:
        _C._set_deterministic_algorithms(True, warn_only=True)
    elif debug_mode == 2:
        _C._set_deterministic_algorithms(True)
    else:
        raise RuntimeError(
            'invalid value of debug_mode, expected 0, 1, or 2, '
            f'but got {debug_mode}')

def get_deterministic_debug_mode() -> builtins.int:
    r"""Returns the current value of the debug mode for deterministic
    operations. Refer to :func:`torch.set_deterministic_debug_mode`
    documentation for more details.
    """

    if _C._get_deterministic_algorithms():
        if _C._get_deterministic_algorithms_warn_only():
            return 1
        else:
            return 2
    else:
        return 0

def get_float32_matmul_precision() -> builtins.str:
    r"""Returns the current value of float32 matrix multiplication precision. Refer to
    :func:`torch.set_float32_matmul_precision` documentation for more details.
    """
    return _C._get_float32_matmul_precision()

def set_float32_matmul_precision(precision: str) -> None:
    r"""Sets the internal precision of float32 matrix multiplications.

    Running float32 matrix multiplications in lower precision may significantly increase
    performance, and in some programs the loss of precision has a negligible impact.

    Supports three settings:

        * "highest", float32 matrix multiplications use the float32 datatype (24 mantissa
          bits with 23 bits explicitly stored) for internal computations.
        * "high", float32 matrix multiplications either use the TensorFloat32 datatype (10
          mantissa bits explicitly stored) or treat each float32 number as the sum of two bfloat16 numbers
          (approximately 16 mantissa bits with 14 bits explicitly stored), if the appropriate fast matrix multiplication
          algorithms are available.  Otherwise float32 matrix multiplications are computed
          as if the precision is "highest".  See below for more information on the bfloat16
          approach.
        * "medium", float32 matrix multiplications use the bfloat16 datatype (8 mantissa
          bits with 7 bits explicitly stored) for internal computations, if a fast matrix multiplication algorithm
          using that datatype internally is available. Otherwise float32
          matrix multiplications are computed as if the precision is "high".

    When using "high" precision, float32 multiplications may use a bfloat16-based algorithm
    that is more complicated than simply truncating to some smaller number mantissa bits
    (e.g. 10 for TensorFloat32, 7 for bfloat16 explicitly stored).  Refer to [Henry2019]_ for a complete
    description of this algorithm.  To briefly explain here, the first step is to realize
    that we can perfectly encode a single float32 number as the sum of three bfloat16
    numbers (because float32 has 23 mantissa bits while bfloat16 has 7 explicitly stored, and both have the
    same number of exponent bits).  This means that the product of two float32 numbers can
    be exactly given by the sum of nine products of bfloat16 numbers.  We can then trade
    accuracy for speed by dropping some of these products.  The "high" precision algorithm
    specifically keeps only the three most significant products, which conveniently excludes
    all of the products involving the last 8 mantissa bits of either input.  This means that
    we can represent our inputs as the sum of two bfloat16 numbers rather than three.
    Because bfloat16 fused-multiply-add (FMA) instructions are typically >10x faster than
    float32 ones, it's faster to do three multiplications and 2 additions with bfloat16
    precision than it is to do a single multiplication with float32 precision.

    .. [Henry2019] http://arxiv.org/abs/1904.06376

    .. note::

        This does not change the output dtype of float32 matrix multiplications,
        it controls how the internal computation of the matrix multiplication is performed.

    .. note::

        This does not change the precision of convolution operations. Other flags,
        like `torch.backends.cudnn.allow_tf32`, may control the precision of convolution
        operations.

    .. note::

        This flag currently only affects one native device type: CUDA.
        If "high" or "medium" are set then the TensorFloat32 datatype will be used
        when computing float32 matrix multiplications, equivalent to setting
        `torch.backends.cuda.matmul.allow_tf32 = True`. When "highest" (the default)
        is set then the float32 datatype is used for internal computations, equivalent
        to setting `torch.backends.cuda.matmul.allow_tf32 = False`.

    Args:
        precision(str): can be set to "highest" (default), "high", or "medium" (see above).

    """
    _C._set_float32_matmul_precision(precision)

def set_warn_always(b: builtins.bool) -> None:
    r"""When this flag is False (default) then some PyTorch warnings may only
    appear once per process. This helps avoid excessive warning information.
    Setting it to True causes these warnings to always appear, which may be
    helpful when debugging.

    Args:
        b (:class:`bool`): If True, force warnings to always be emitted
                           If False, set to the default behaviour
    """
    _C._set_warnAlways(b)

def is_warn_always_enabled() -> builtins.bool:
    r"""Returns True if the global warn_always flag is turned on. Refer to
    :func:`torch.set_warn_always` documentation for more details.
    """
    return _C._get_warnAlways()

################################################################################
# Define error checking functions
################################################################################

# These error checking functions must be kept consistent with their C++
# equivalents. Their C++ equivalents are mentioned where applicable.

def _check_with(error_type, cond: Union[builtins.bool, SymBool], message: Callable[[], str]):  # noqa: F811
    if not isinstance(cond, (builtins.bool, torch.SymBool)):
        raise TypeError(f'cond must be a bool, but got {type(cond)}')

    from torch.fx.experimental.symbolic_shapes import expect_true
    if expect_true(cond):
        return

    # error_type must be a subclass of Exception and not subclass of Warning
    assert issubclass(error_type, Exception) and not issubclass(error_type, Warning)

    if message is None:
        message_evaluated = (
            'Expected cond to be True, but got False. (Could this error '
            'message be improved? If so, please report an enhancement request '
            'to PyTorch.)')

    else:
        if not callable(message):
            raise TypeError('message must be a callable')

        message_evaluated = str(message())

    raise error_type(message_evaluated)

def _check(cond, message=None):  # noqa: F811
    r"""Throws error containing an optional message if the specified condition
    is False.

    Error type: ``RuntimeError``

    C++ equivalent: ``TORCH_CHECK``

    Args:
        cond (:class:`bool`): If False, throw error

        message (Callable, optional): Callable that returns either a string or
            an object that has a ``__str__()`` method to be used as the error
            message. Default: ``None``
    """
    _check_with(RuntimeError, cond, message)

def _check_is_size(i, message=None):
    """Checks that a given integer is a valid size (i.e., is non-negative).
    You should use this over _check(i >= 0) because we can use the semantic
    information (that i is a size) to make some further inferences in case
    i is an unbacked SymInt.

    NB: Do NOT use this in contexts where a -1 size would be valid (indicating
    to infer the size from context, or if you should wrap-around or truncate).
    Only use this if the only valid value is an honest to goodness size.
    """
    # This is responsible for the expect_true
    _check(i >= 0, message)
    from torch.fx.experimental.symbolic_shapes import _advise_is_size
    _advise_is_size(i)

def _check_index(cond, message=None):  # noqa: F811
    r"""Throws error containing an optional message if the specified condition
    is False.

    Error type: ``IndexError``

    C++ equivalent: ``TORCH_CHECK_INDEX``

    Args:
        cond (:class:`bool`): If False, throw error

        message (Callable, optional): Callable that returns either a string or
            an object that has a ``__str__()`` method to be used as the error
            message. Default: ``None``
    """
    _check_with(IndexError, cond, message)

def _check_value(cond, message=None):  # noqa: F811
    r"""Throws error containing an optional message if the specified condition
    is False.

    Error type: ``ValueError``

    C++ equivalent: ``TORCH_CHECK_VALUE``

    Args:
        cond (:class:`bool`): If False, throw error

        message (Callable, optional): Callable that returns either a string or
            an object that has a ``__str__()`` method to be used as the error
            message. Default: ``None``
    """
    _check_with(ValueError, cond, message)

def _check_type(cond, message=None):  # noqa: F811
    r"""Throws error containing an optional message if the specified condition
    is False.

    Error type: ``TypeError``

    C++ equivalent: ``TORCH_CHECK_TYPE``

    Args:
        cond (:class:`bool`): If False, throw error

        message (Callable, optional): Callable that returns either a string or
            an object that has a ``__str__()`` method to be used as the error
            message. Default: ``None``
    """
    _check_with(TypeError, cond, message)

def _check_not_implemented(cond, message=None):  # noqa: F811
    r"""Throws error containing an optional message if the specified condition
    is False.

    Error type: ``NotImplementedError``

    C++ equivalent: ``TORCH_CHECK_NOT_IMPLEMENTED``

    Args:
        cond (:class:`bool`): If False, throw error

        message (Callable, optional): Callable that returns either a string or
            an object that has a ``__str__()`` method to be used as the error
            message. Default: ``None``
    """
    _check_with(NotImplementedError, cond, message)

def _check_tensor_all_with(error_type, cond, message=None):  # noqa: F811
    if not torch.is_tensor(cond):
        raise TypeError(f'cond must be a tensor, but got {type(cond)}')

    if not cond.dtype == torch.bool:
        raise TypeError(
            f'cond tensor must have dtype torch.bool, but got {cond.dtype}')

    _check_with(error_type, cond._is_all_true().item(), message)

# C++ equivalent: `TORCH_CHECK_TENSOR_ALL`
def _check_tensor_all(cond, message=None):  # noqa: F811
    r"""Throws error containing an optional message if the specified condition
    is False.

    Error type: ``RuntimeError``

    C++ equivalent: ``TORCH_CHECK_TENSOR_ALL``

    Args:
        cond (:class:`torch.Tensor`): Tensor of dtype ``torch.bool``. If any
            element is ``False``, throw error

        message (Callable, optional): Callable that returns either a string or
            an object that has a ``__str__()`` method to be used as the error
            message. Default: ``None``
    """
    _check_tensor_all_with(RuntimeError, cond, message)

################################################################################
# Define numeric constants
################################################################################

# For Python Array API (https://data-apis.org/array-api/latest/API_specification/constants.html) and
# NumPy consistency (https://numpy.org/devdocs/reference/constants.html)
from math import e, nan , inf , pi
newaxis: None = None
__all__.extend(['e', 'pi', 'nan', 'inf', 'newaxis'])

################################################################################
# Define Storage and Tensor classes
################################################################################

from ._tensor import Tensor
from torch import storage as storage
from .storage import _StorageBase, TypedStorage, _LegacyStorage, UntypedStorage, _warn_typed_storage_removal

# NOTE: New <type>Storage classes should never be added. When adding a new
# dtype, use torch.storage.TypedStorage directly.

class ByteStorage(_LegacyStorage):
    @classproperty
    def dtype(self):
        _warn_typed_storage_removal(stacklevel=3)
        return self._dtype

    @classproperty
    def _dtype(self):
        return torch.uint8

class DoubleStorage(_LegacyStorage):
    @classproperty
    def dtype(self):
        _warn_typed_storage_removal(stacklevel=3)
        return self._dtype

    @classproperty
    def _dtype(self):
        return torch.double

class FloatStorage(_LegacyStorage):
    @classproperty
    def dtype(self):
        _warn_typed_storage_removal(stacklevel=3)
        return self._dtype

    @classproperty
    def _dtype(self):
        return torch.float

class HalfStorage(_LegacyStorage):
    @classproperty
    def dtype(self):
        _warn_typed_storage_removal(stacklevel=3)
        return self._dtype

    @classproperty
    def _dtype(self):
        return torch.half

class LongStorage(_LegacyStorage):
    @classproperty
    def dtype(self):
        _warn_typed_storage_removal(stacklevel=3)
        return self._dtype

    @classproperty
    def _dtype(self):
        return torch.long

class IntStorage(_LegacyStorage):
    @classproperty
    def dtype(self):
        _warn_typed_storage_removal(stacklevel=3)
        return self._dtype

    @classproperty
    def _dtype(self):
        return torch.int

class ShortStorage(_LegacyStorage):
    @classproperty
    def dtype(self):
        _warn_typed_storage_removal(stacklevel=3)
        return self._dtype

    @classproperty
    def _dtype(self):
        return torch.short

class CharStorage(_LegacyStorage):
    @classproperty
    def dtype(self):
        _warn_typed_storage_removal(stacklevel=3)
        return self._dtype

    @classproperty
    def _dtype(self):
        return torch.int8

class BoolStorage(_LegacyStorage):
    @classproperty
    def dtype(self):
        _warn_typed_storage_removal(stacklevel=3)
        return self._dtype

    @classproperty
    def _dtype(self):
        return torch.bool

class BFloat16Storage(_LegacyStorage):
    @classproperty
    def dtype(self):
        _warn_typed_storage_removal(stacklevel=3)
        return self._dtype

    @classproperty
    def _dtype(self):
        return torch.bfloat16

class ComplexDoubleStorage(_LegacyStorage):
    @classproperty
    def dtype(self):
        _warn_typed_storage_removal(stacklevel=3)
        return self._dtype

    @classproperty
    def _dtype(self):
        return torch.cdouble

class ComplexFloatStorage(_LegacyStorage):
    @classproperty
    def dtype(self):
        _warn_typed_storage_removal(stacklevel=3)
        return self._dtype

    @classproperty
    def _dtype(self):
        return torch.cfloat

class QUInt8Storage(_LegacyStorage):
    @classproperty
    def dtype(self):
        _warn_typed_storage_removal(stacklevel=3)
        return self._dtype

    @classproperty
    def _dtype(self):
        return torch.quint8

class QInt8Storage(_LegacyStorage):
    @classproperty
    def dtype(self):
        _warn_typed_storage_removal(stacklevel=3)
        return self._dtype

    @classproperty
    def _dtype(self):
        return torch.qint8

class QInt32Storage(_LegacyStorage):
    @classproperty
    def dtype(self):
        _warn_typed_storage_removal(stacklevel=3)
        return self._dtype

    @classproperty
    def _dtype(self):
        return torch.qint32

class QUInt4x2Storage(_LegacyStorage):
    @classproperty
    def dtype(self):
        _warn_typed_storage_removal(stacklevel=3)
        return self._dtype

    @classproperty
    def _dtype(self):
        return torch.quint4x2

class QUInt2x4Storage(_LegacyStorage):
    @classproperty
    def dtype(self):
        _warn_typed_storage_removal(stacklevel=3)
        return self._dtype

    @classproperty
    def _dtype(self):
        return torch.quint2x4

_storage_classes = {
    UntypedStorage, DoubleStorage, FloatStorage, LongStorage, IntStorage,
    ShortStorage, CharStorage, ByteStorage, HalfStorage, BoolStorage,
    QUInt8Storage, QInt8Storage, QInt32Storage, BFloat16Storage,
    ComplexFloatStorage, ComplexDoubleStorage, QUInt4x2Storage, QUInt2x4Storage,
    TypedStorage
}

# The _tensor_classes set is initialized by the call to initialize_python_bindings.
_tensor_classes: Set[Type] = set()

# If you edit these imports, please update torch/__init__.py.in as well
from torch import random as random
from .random import set_rng_state, get_rng_state, manual_seed, initial_seed, seed
from torch import serialization as serialization
from .serialization import save, load
from ._tensor_str import set_printoptions

################################################################################
# Initialize extension
################################################################################

def _manager_path():
    if _running_with_deploy() or platform.system() == 'Windows':
        return b""
    path = get_file_path('torch', 'bin', 'torch_shm_manager')
    prepare_multiprocessing_environment(get_file_path('torch'))
    if not os.path.exists(path):
        raise RuntimeError("Unable to find torch_shm_manager at " + path)
    return path.encode('utf-8')

from torch import amp as amp
from torch.amp import autocast, GradScaler

# Initializing the extension shadows the built-in python float / int classes;
# store them for later use by SymInt / SymFloat.
py_float = float
py_int = int

# Shared memory manager needs to know the exact location of manager executable
_C._initExtension(_manager_path())
del _manager_path

# Appease the type checker: it can't deal with direct setting of globals().
# Note that we will see "too many" functions when reexporting this way; there
# is not a good way to fix this problem.  Perhaps, try to redesign VariableFunctions
# so that this import is good enough
if TYPE_CHECKING:
    # Some type signatures pulled in from _VariableFunctions here clash with
    # signatures already imported. For now these clashes are ignored; see
    # PR #43339 for details.
    from torch._C._VariableFunctions import *  # type: ignore[assignment, misc] # noqa: F403
    # Fixup segment_reduce visibility
    _segment_reduce = segment_reduce
    del segment_reduce  # noqa: F821

# Ops not to be exposed in `torch` namespace,
# mostly helper ops.
PRIVATE_OPS = (
    'unique_dim',
)

__name, __obj = '', None
for __name in dir(_C._VariableFunctions):
    if __name.startswith('__') or __name in PRIVATE_OPS:
        continue
    __obj = getattr(_C._VariableFunctions, __name)
    __obj.__module__ = __name__
    # Hide some APIs that should not be public
    if __name == "segment_reduce":
        # TODO: Once the undocumented FC window is passed, remove the line bellow
        globals()[__name] = __obj
        __name = "_" + __name
    globals()[__name] = __obj
    if not __name.startswith("_"):
        __all__.append(__name)

del __name, __obj

################################################################################
# Add torch.dtype instances to the public API
################################################################################

import torch

__all__.extend(
    name for name in dir(torch) if isinstance(getattr(torch, name), torch.dtype)
)

################################################################################
# Import TorchDynamo's lazy APIs to avoid circular dependenices
################################################################################

# needs to be before from .functional import * to avoid circular dependencies
from ._compile import _disable_dynamo

################################################################################
# Import interface functions defined in Python
################################################################################

# needs to be after the above ATen bindings so we can overwrite from Python side
from torch import functional as functional
from .functional import *  # noqa: F403


################################################################################
# Remove unnecessary members
################################################################################

del _StorageBase
del _LegacyStorage

################################################################################
# Define _assert
################################################################################

# needs to be before the submodule imports to avoid circular dependencies
def _assert(condition, message):
    r"""A wrapper around Python's assert which is symbolically traceable.
    """
    if type(condition) is not torch.Tensor and overrides.has_torch_function((condition,)):
        return overrides.handle_torch_function(_assert, (condition,), condition, message)
    assert condition, message

################################################################################
# Import most common subpackages
################################################################################

# Use the redundant form so that type checkers know that these are a part of
# the public API. The "regular" import lines are there solely for the runtime
# side effect of adding to the imported module's members for other users.
from torch import cuda as cuda
from torch import cpu as cpu
from torch import mps as mps
from torch import xpu as xpu
from torch import mtia as mtia
from torch import autograd as autograd
from torch.autograd import (
    no_grad as no_grad,
    enable_grad as enable_grad,
    set_grad_enabled as set_grad_enabled,
    inference_mode as inference_mode,
)
from torch import fft as fft
from torch import futures as futures
from torch import _awaits as _awaits
from torch import nested as nested
from torch import nn as nn
from torch.signal import windows as windows
from torch import optim as optim
from torch import multiprocessing as multiprocessing
from torch import sparse as sparse
from torch import special as special
from torch import jit as jit
from torch import linalg as linalg
from torch import hub as hub
from torch import distributions as distributions
from torch import testing as testing
from torch import backends as backends
from torch import utils as utils
from torch import __config__ as __config__
from torch import __future__ as __future__
from torch import profiler as profiler
from torch import overrides as overrides
from torch import types as types

# Quantized, sparse, AO, etc. should be last to get imported, as nothing
# is expected to depend on them.
from torch import ao as ao
# nn.quant* depends on ao -- so should be after those.
import torch.nn.quantizable
import torch.nn.quantized
import torch.nn.qat
import torch.nn.intrinsic

_C._init_names(list(torch._storage_classes))

# attach docstrings to torch and tensor functions
from . import _torch_docs, _tensor_docs, _storage_docs, _size_docs
del _torch_docs, _tensor_docs, _storage_docs, _size_docs


def compiled_with_cxx11_abi() -> builtins.bool:
    r"""Returns whether PyTorch was built with _GLIBCXX_USE_CXX11_ABI=1"""
    return _C._GLIBCXX_USE_CXX11_ABI


# Import the ops "namespace"
from torch._ops import ops
from torch._classes import classes
import torch._library

# quantization depends on torch.fx
# Import quantization
from torch import quantization as quantization

# Import the quasi random sampler
from torch import quasirandom as quasirandom

# If you are seeing this, it means that this call site was not checked if
# the memory format could be preserved, and it was switched to old default
# behaviour of contiguous
legacy_contiguous_format = contiguous_format

# Register fork handler to initialize OpenMP in child processes (see gh-28389)
from torch.multiprocessing._atfork import register_after_fork
register_after_fork(torch.get_num_threads)
del register_after_fork

# Import tools that require fully imported torch (for applying
# torch.jit.script as a decorator, for instance):
from ._lobpcg import lobpcg as lobpcg

# These were previously defined in native_functions.yaml and appeared on the
# `torch` namespace, but we moved them to c10 dispatch to facilitate custom
# class usage. We add these lines here to preserve backward compatibility.
quantized_lstm = torch.ops.aten.quantized_lstm
quantized_gru = torch.ops.aten.quantized_gru

from torch.utils.dlpack import from_dlpack, to_dlpack

# Import experimental masked operations support. See
# [RFC-0016](https://github.com/pytorch/rfcs/pull/27) for more
# information.
from torch import masked as masked

# Import removed ops with error message about removal
from ._linalg_utils import (  # type: ignore[misc]
    matrix_rank,
    eig,
    solve,
    lstsq,
)
from ._linalg_utils import _symeig as symeig  # type: ignore[misc]

class _TorchCompileInductorWrapper:
    compiler_name = "inductor"

    def __init__(self, mode, options, dynamic):
        self.config: Dict[str, Any] = dict()
        self.dynamic = dynamic
        self.apply_mode(mode)
        self.apply_options(options)

        # Stash the compiler_fn to be used for backend match guard.
        from torch._inductor.compile_fx import compile_fx
        self.compiler_fn = compile_fx
        if self.config.get("triton.cudagraphs", False):
            os.environ["DISABLE_CUPTI_LAZY_REINIT"] = "1"
            # FIXME: CUDA Graph does not work well with CUPTI teardown.
            #   1) crashes on 1st lazy CUPTI re-init after teardown (CUDA 11)
            #   2) crashes on 2nd non-lazy CUPTI re-init after teardown (CUDA 12)
            # Workaround: turn off CUPTI teardown when using CUDA Graphs.
            os.environ["TEARDOWN_CUPTI"] = "0"

    def __eq__(self, other):
        return (isinstance(other, _TorchCompileInductorWrapper) and
                self.config == other.config and
                self.dynamic == other.dynamic)

    def apply_mode(self, mode: Optional[str]):
        if mode is None or mode == "default":
            pass
        elif mode in ("reduce-overhead", "max-autotune", "max-autotune-no-cudagraphs"):
            from torch._inductor import list_mode_options
            self.apply_options(list_mode_options(mode, self.dynamic))
        else:
            raise RuntimeError(
                f"Unrecognized mode={mode}, should be one of: default, reduce-overhead, max-autotune, max-autotune-no-cudagraphs"
            )

    def apply_options(self, options: Optional[Dict[str, Any]]):
        if not options:
            return

        from torch._inductor import config
        current_config: Dict[str, Any] = config.shallow_copy_dict()

        for key, val in options.items():
            attr_name = key.replace("-", "_")
            if attr_name not in current_config:
                raise RuntimeError(
                    f"Unexpected optimization option {key}, known options are {list(current_config.keys())}"
                )
            if type(val) is not type(current_config[attr_name]):
                val_type_str = type(val).__name__
                expected_type_str = type(current_config[attr_name]).__name__
                raise RuntimeError(
                    f"Unexpected type of attr {key}, got {val_type_str} should be {expected_type_str}"
                )
            self.config[attr_name] = val

    def __call__(self, model_, inputs_):
        from torch._inductor.compile_fx import compile_fx

        return compile_fx(model_, inputs_, config_patches=self.config)

    def get_compiler_config(self):
        from torch._inductor.compile_fx import get_patched_config_dict
        return get_patched_config_dict(config_patches=self.config)

    def reset(self):
        from torch._inductor import config
        if "triton.cudagraphs" in self.config or config.triton.cudagraphs:
            if self.config.get("triton.cudagraphs", True):
                from torch._inductor.cudagraph_trees import reset_cudagraph_trees
                reset_cudagraph_trees()

class _TorchCompileWrapper:
    def __init__(self, backend, mode, options, dynamic):
        from torch._dynamo.backends.registry import lookup_backend

        if isinstance(backend, str):
            self.compiler_name = backend
        elif hasattr(backend, "__name__"):
            self.compiler_name = backend.__name__
        else:
            self.compiler_name = str(backend)
        self.dynamic = dynamic
        self.compiler_fn = lookup_backend(backend)
        self.kwargs = {}
        # only pass the args if they non-empty
        if mode and mode != "default":
            self.kwargs["mode"] = mode
        if options:
            self.kwargs["options"] = options

    def __eq__(self, other):
        return (isinstance(other, _TorchCompileWrapper) and
                self.compiler_fn == other.compiler_fn and
                self.kwargs == other.kwargs and
                self.dynamic == other.dynamic)

    def __call__(self, model_, inputs_):
        return self.compiler_fn(model_, inputs_, **self.kwargs)

    def reset(self):
        if hasattr(self.compiler_fn, "reset"):
            self.compiler_fn.reset()


def compile(model: Optional[Callable] = None, *,
            fullgraph: builtins.bool = False,
            dynamic: Optional[builtins.bool] = None,
            backend: Union[str, Callable] = "inductor",
            mode: Union[str, None] = None,
            options: Optional[Dict[str, Union[str, builtins.int, builtins.bool]]] = None,
            disable: builtins.bool = False) -> Callable:
    """
    Optimizes given model/function using TorchDynamo and specified backend.
    If you are compiling an :class:`torch.nn.Module`, you can also use :meth:`torch.nn.Module.compile`
    to compile the module inplace without changing its structure.

    Concretely, for every frame executed within the compiled region, we will attempt
    to compile it and cache the compiled result on the code object for future
    use.  A single frame may be compiled multiple times if previous compiled
    results are not applicable for subsequent calls (this is called a "guard
    failure), you can use TORCH_LOGS=guards to debug these situations.
    Multiple compiled results can be associated with a frame up to
    ``torch._dynamo.config.cache_size_limit``, which defaults to 8; at which
    point we will fall back to eager.  Note that compile caches are per
    *code object*, not frame; if you dynamically create multiple copies of a
    function, they will all share the same code cache.

    Args:
       model (Callable): Module/function to optimize
       fullgraph (bool): If False (default), torch.compile attempts to discover compileable regions
        in the function that it will optimize. If True, then we require that the entire function be
        capturable into a single graph. If this is not possible (that is, if there are graph breaks),
        then this will raise an error.
       dynamic (bool or None): Use dynamic shape tracing.  When this is True, we will up-front attempt
        to generate a kernel that is as dynamic as possible to avoid recompilations when
        sizes change.  This may not always work as some operations/optimizations will
        force specialization; use TORCH_LOGS=dynamic to debug overspecialization.
        When this is False, we will NEVER generate dynamic kernels, we will always specialize.
        By default (None), we automatically detect if dynamism has occurred and compile a more
        dynamic kernel upon recompile.
       backend (str or Callable): backend to be used

        - "inductor" is the default backend, which is a good balance between performance and overhead

        - Non experimental in-tree backends can be seen with `torch._dynamo.list_backends()`

        - Experimental or debug in-tree backends can be seen with `torch._dynamo.list_backends(None)`

        - To register an out-of-tree custom backend:
       https://pytorch.org/docs/main/torch.compiler_custom_backends.html#registering-custom-backends
       mode (str): Can be either "default", "reduce-overhead", "max-autotune" or "max-autotune-no-cudagraphs"

        - "default" is the default mode, which is a good balance between performance and overhead

        - "reduce-overhead" is a mode that reduces the overhead of python with CUDA graphs,
          useful for small batches.  Reduction of overhead can come at the cost of more memory
          usage, as we will cache the workspace memory required for the invocation so that we
          do not have to reallocate it on subsequent runs.  Reduction of overhead is not guaranteed
          to work; today, we only reduce overhead for CUDA only graphs which do not mutate inputs.
          There are other circumstances where CUDA graphs are not applicable; use TORCH_LOG=perf_hints
          to debug.

        - "max-autotune" is a mode that leverages Triton based matrix multiplications and convolutions
          It enables CUDA graphs by default.

        - "max-autotune-no-cudagraphs" is a mode similar to "max-autotune" but without CUDA graphs

        - To see the exact configs that each mode sets you can call `torch._inductor.list_mode_options()`

       options (dict): A dictionary of options to pass to the backend. Some notable ones to try out are

        - `epilogue_fusion` which fuses pointwise ops into templates. Requires `max_autotune` to also be set

        - `max_autotune` which will profile to pick the best matmul configuration

        - `fallback_random` which is useful when debugging accuracy issues

        - `shape_padding` which pads matrix shapes to better align loads on GPUs especially for tensor cores

        - `triton.cudagraphs` which will reduce the overhead of python with CUDA graphs

        - `trace.enabled` which is the most useful debugging flag to turn on

        - `trace.graph_diagram` which will show you a picture of your graph after fusion

        - For inductor you can see the full list of configs that it supports by calling `torch._inductor.list_options()`
       disable (bool): Turn torch.compile() into a no-op for testing

    Example::

        @torch.compile(options={"triton.cudagraphs": True}, fullgraph=True)
        def foo(x):
            return torch.sin(x) + torch.cos(x)

    """
    _C._log_api_usage_once("torch.compile")
    if sys.version_info >= (3, 13):
        raise RuntimeError("Dynamo is not supported on Python 3.13+")

    # Decorator mode
    if model is None:
        def fn(model: Callable):
            if model is None:
                raise RuntimeError("Model can't be None")
            return compile(model,
                           fullgraph=fullgraph,
                           dynamic=dynamic,
                           backend=backend,
                           mode=mode,
                           options=options,
                           disable=disable)
        return fn

    if mode is not None and options is not None:
        raise RuntimeError("Either mode or options can be specified, but both can't be specified at the same time.")
    if mode is None and options is None:
        mode = "default"
    if backend == "inductor":
        backend = _TorchCompileInductorWrapper(mode, options, dynamic)
    else:
        backend = _TorchCompileWrapper(backend, mode, options, dynamic)

    return torch._dynamo.optimize(backend=backend, nopython=fullgraph, dynamic=dynamic, disable=disable)(model)


from torch import export as export

from torch._higher_order_ops import cond

def _register_device_module(device_type, module):
    r"""Register an external runtime module of the specific :attr:`device_type`
    supported by torch.

    After the :attr:`module` is registered correctly, the user can refer
    the external runtime module as part of torch with attribute torch.xxx.
    """
    # Make sure the device_type represent a supported device type for torch.
    device_type = torch.device(device_type).type
    m = sys.modules[__name__]
    if hasattr(m, device_type):
        raise RuntimeError(f"The runtime module of '{device_type}' has already "
                           f"been registered with '{getattr(m, device_type)}'")
    setattr(m, device_type, module)
    torch_module_name = '.'.join([__name__, device_type])
    sys.modules[torch_module_name] = module

# expose return_types
from . import return_types
from . import library
if not TYPE_CHECKING:
    from . import _meta_registrations

# Enable CUDA Sanitizer
if 'TORCH_CUDA_SANITIZER' in os.environ:
    import torch.cuda._sanitizer as csan

    csan.enable_cuda_sanitizer()

# Populate magic methods on SymInt and SymFloat
import torch.fx.experimental.sym_node

from torch import func as func
from torch.func import vmap


# Register MPS specific decomps
torch.backends.mps._init()

if not _running_with_deploy():
    from torch import compiler as compiler

    class _TritonLibrary:
        lib = torch.library.Library("triton", "DEF")
        ops_table: Dict[Tuple[str, str], Callable] = {}

        @classmethod
        def registerOp(cls, op_key, full_schema, op_impl, dispatch_key):
            if (op_key, dispatch_key) not in cls.ops_table:
                cls.lib.define(full_schema)
                cls.lib.impl("triton::" + op_key, op_impl, dispatch_key)
                cls.ops_table[(op_key, dispatch_key)] = op_impl

            return cls.ops_table[(op_key, dispatch_key)]


# Deprecated attributes
_deprecated_attrs = {
    "has_mps": torch.backends.mps.is_built,
    "has_cuda": torch.backends.cuda.is_built,
    "has_cudnn": torch.backends.cudnn.is_available,
    "has_mkldnn": torch.backends.mkldnn.is_available,
}

if TYPE_CHECKING:
    # Import the following modules during type checking to enable code intelligence features,
    # such as auto-completion in tools like pylance, even when these modules are not explicitly
    # imported in user code.
    from torch import _dynamo as _dynamo
    from torch import _inductor as _inductor
    from torch import onnx as onnx

else:
    _lazy_modules = {
        "_dynamo",
        "_inductor",
        "_export",
        # ONNX must be imported after _dynamo, _ops, _subclasses, fx, func and jit
        "onnx",
    }

    def __getattr__(name):
        # Deprecated attrs
        replacement = _deprecated_attrs.get(name)
        if replacement is not None:
            import warnings
            warnings.warn(f"'{name}' is deprecated, please use '{replacement.__module__}.{replacement.__name__}()'", stacklevel=2)
            return replacement()

        # Lazy modules
        if name in _lazy_modules:
            import importlib
            return importlib.import_module(f".{name}", __name__)

        raise AttributeError(f"module '{__name__}' has no attribute '{name}'")

def get_device_module(device: Optional[Union[torch.device, str]] = None):
    """
    Returns the module associated with a given device(e.g., torch.device('cuda'), "mtia:0", "xpu", ...).
    If no device is given, return the module for the current accelerator or CPU if none is present.
    """
    if isinstance(device, torch.device):
        device_module_name = device.type
    elif isinstance(device, str):
        device_module_name = torch.device(device).type
    elif device is None:
        # Using default accelerator type. If no accelerator is available, it automatically returns CPU device.
        device_module_name = torch._C._get_accelerator().type
    else:
        raise RuntimeError(f"Invalid value of device '{device}', expect torch.device, str, or None")
    device_module = getattr(torch, device_module_name, None)
    if device_module is None:
        raise RuntimeError(
            f"Device '{device_module_name}' does not have a corresponding module registered as 'torch.{device_module_name}'."
        )
    return device_module


def _constrain_as_size(symbol, min: Optional[builtins.int] = None, max: Optional[builtins.int] = None):
    """
    This indicates that a given int is size-like, and can be used in any context where a size is expected.
    You will typically use this when reading out integers from Tensors, e.g., max.item() or lengths.tolist()
    which then need to be used as tensor constructors. Providing these assertions to PyTorch can help resolve
      GuardOnDataDependentSymNode errors upon export, since we cannot guard on unbacked SymInts.

    This function has unusual semantics in some circumstances in framework
    code, we will treat this int as >= 2 (when we do a size-oblivious guard).
    This makes it easier to use the unbacked int in size contexts,
    as we will often attempt to guard on a size being zero/one
    (e.g., when computing the contiguity of a tensor, or testing if
    broadcasting can occur), which will not work on unbacked SymInts.
    However, if we conservatively assume that the size is not zero/one, we will
    end up with a graph that will still work even if the size is zero/one.

    For more details, see https://docs.google.com/document/d/1HSuTTVvYH1pTew89Rtpeu84Ht3nQEFTYhAX3Ypa_xJs/edit
    ```
    """
    torch.sym_constrain_range_for_size(symbol, min=min, max=max)


from . import _logging
_logging._init_logs()<|MERGE_RESOLUTION|>--- conflicted
+++ resolved
@@ -647,22 +647,14 @@
     return py_int(a)  # type: ignore[operator]
 
 def sym_max(a, b):
-<<<<<<< HEAD
-    """SymInt-aware utility for max()."""
-    if overrides.has_torch_function((a, b)):
-        return overrides.handle_torch_function(sym_max, (a, b), a, b)
-=======
     """
     SymInt-aware utility for max which avoids branching on a < b.
     Unlike builtins.max(), this only works for int/float, and it always
     promotes to float if any argument is float (unlike builtins.max, which
     will faithfully preserve the type of the input argument).
     """
-    from .overrides import has_torch_function, handle_torch_function
-
-    if has_torch_function((a, b)):
-        return handle_torch_function(sym_max, (a, b), a, b)
->>>>>>> c97e3ebb
+    if overrides.has_torch_function((a, b)):
+        return overrides.handle_torch_function(sym_max, (a, b), a, b)
     if isinstance(a, (SymInt, SymFloat)):
         return a.__sym_max__(b)
     elif isinstance(b, (SymInt, SymFloat)):
@@ -678,17 +670,8 @@
         return builtins.max(a, b)
 
 def sym_min(a, b):
-<<<<<<< HEAD
-    """SymInt-aware utility for min()."""
     if overrides.has_torch_function((a, b)):
         return overrides.handle_torch_function(sym_min, (a, b), a, b)
-=======
-    """ SymInt-aware utility for min()."""
-    from .overrides import has_torch_function, handle_torch_function
-
-    if has_torch_function((a, b)):
-        return handle_torch_function(sym_min, (a, b), a, b)
->>>>>>> c97e3ebb
     if isinstance(a, (SymInt, SymFloat)):
         return a.__sym_min__(b)
     elif isinstance(b, (SymInt, SymFloat)):
@@ -757,23 +740,20 @@
             ''').strip()) from None
     raise  # If __file__ is not None the cause is unknown, so just re-raise.
 
-<<<<<<< HEAD
 # The torch._C submodule is already loaded via `from torch._C import *` above
 # Make an explicit reference to the _C submodule to appease linters
 from torch import _C as _C
 
-=======
->>>>>>> c97e3ebb
 __name, __obj = '', None
 for __name in dir(_C):
     if __name[0] != '_' and not __name.endswith('Base'):
         __all__.append(__name)
         __obj = getattr(_C, __name)
         if callable(__obj) or inspect.isclass(__obj):
-            if __obj.__module__ != __name__:
+            if __obj.__module__ != __name__:  # "torch"
                 # TODO: fix their module from C++ side
                 if __name not in ['DisableTorchFunctionSubclass', 'DisableTorchFunction', 'Generator']:
-                    __obj.__module__ = __name__
+                    __obj.__module__ = __name__  # "torch"
     elif __name == 'TensorBase':
         # issue 109438 / pr 109940. Prevent TensorBase from being copied into torch.
         delattr(sys.modules[__name__], __name)
@@ -1726,7 +1706,7 @@
     if __name.startswith('__') or __name in PRIVATE_OPS:
         continue
     __obj = getattr(_C._VariableFunctions, __name)
-    __obj.__module__ = __name__
+    __obj.__module__ = __name__  # "torch"
     # Hide some APIs that should not be public
     if __name == "segment_reduce":
         # TODO: Once the undocumented FC window is passed, remove the line bellow
@@ -1834,7 +1814,7 @@
 import torch.nn.qat
 import torch.nn.intrinsic
 
-_C._init_names(list(torch._storage_classes))
+_C._init_names(list(_storage_classes))
 
 # attach docstrings to torch and tensor functions
 from . import _torch_docs, _tensor_docs, _storage_docs, _size_docs
@@ -1861,7 +1841,7 @@
 # If you are seeing this, it means that this call site was not checked if
 # the memory format could be preserved, and it was switched to old default
 # behaviour of contiguous
-legacy_contiguous_format = contiguous_format
+legacy_contiguous_format = _C.contiguous_format
 
 # Register fork handler to initialize OpenMP in child processes (see gh-28389)
 from torch.multiprocessing._atfork import register_after_fork

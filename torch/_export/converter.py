--- conflicted
+++ resolved
@@ -1,11 +1,7 @@
 # mypy: allow-untyped-defs
 import logging
 import operator
-<<<<<<< HEAD
-=======
 import warnings
-
->>>>>>> 56935684
 from typing import Any, Dict, List, Optional, Set, Tuple, Union
 
 import torch

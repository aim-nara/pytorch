#pragma once

#include <Python.h>

#ifdef __cplusplus

#include <torch/csrc/dynamo/utils.h>
#include <torch/csrc/utils/pybind.h>
#include <list>

extern "C" {

#endif

/*
Our cache resides on the extra scratch space of the code object. The structure
of the cache is as follows:

-> ExtraState
  -> CacheEntry (list)
    -> check_fn
    -> code
  -> FrameState

CacheEntry is a linked list node containing the check_fn for guards
and the optimized code.

The FrameState is a PyDict that enables sharing between different frames. This
is used to detect dynamism in automatic dynamic shapes.

These two are encapsulated into a ExtraState.
*/

typedef struct CacheEntry CacheEntry;
typedef struct ExtraState ExtraState;

#ifdef __cplusplus

typedef struct VISIBILITY_HIDDEN CacheEntry {
  // check the guards: lambda: <locals of user function>: bool
  py::object check_fn;
  // modified user bytecode (protected by check_fn's guards)
  py::object code;
  // root guard manager if exists
  void* root_mgr{nullptr};
<<<<<<< HEAD
=======
  // backend used to create this cache entry
  PyObject* backend{nullptr};
>>>>>>> eb5381da
  // Reference to owning ExtraState
  ExtraState* _owner{nullptr};
  // Reference to this CacheEntry's location in owner's linked list
  std::list<CacheEntry>::iterator _owner_loc;

  CacheEntry(const py::handle& guarded_code, PyObject* backend);
  ~CacheEntry();

  // Warning: returns a reference whose lifetime is controlled by C++
  py::object next();
} CacheEntry;

#endif

// Returns borrowed reference
PyCodeObject* CacheEntry_get_code(CacheEntry* e);

// Returns a borrowed reference to CacheEntry as a PyObject
// Warning: lifetime is controlled by C++
PyObject* CacheEntry_to_obj(CacheEntry* e);

#ifdef __cplusplus
} // extern "C"
#endif<|MERGE_RESOLUTION|>--- conflicted
+++ resolved
@@ -43,11 +43,8 @@
   py::object code;
   // root guard manager if exists
   void* root_mgr{nullptr};
-<<<<<<< HEAD
-=======
   // backend used to create this cache entry
   PyObject* backend{nullptr};
->>>>>>> eb5381da
   // Reference to owning ExtraState
   ExtraState* _owner{nullptr};
   // Reference to this CacheEntry's location in owner's linked list

import math
import torch
from torch import Tensor

from .optimizer import (Optimizer, _use_grad_for_differentiable, _get_value, _dispatch_sqrt, _stack_if_compiling,
                        _differentiable_doc)
from typing import List, Optional
from torch.utils._foreach_utils import _group_tensors_by_device_and_dtype

__all__ = ["RAdam", "radam"]


class RAdam(Optimizer):
    def __init__(
        self,
        params,
        lr=1e-3,
        betas=(0.9, 0.999),
        eps=1e-8,
        weight_decay=0,
        *,
        foreach: Optional[bool] = None,
        differentiable: bool = False,
    ):
        if not 0.0 <= lr:
            raise ValueError("Invalid learning rate: {}".format(lr))
        if not 0.0 <= eps:
            raise ValueError("Invalid epsilon value: {}".format(eps))
        if not 0.0 <= betas[0] < 1.0:
            raise ValueError("Invalid beta parameter at index 0: {}".format(betas[0]))
        if not 0.0 <= betas[1] < 1.0:
            raise ValueError("Invalid beta parameter at index 1: {}".format(betas[1]))
        if not 0.0 <= weight_decay:
            raise ValueError("Invalid weight_decay value: {}".format(weight_decay))
        defaults = dict(
            lr=lr,
            betas=betas,
            eps=eps,
            weight_decay=weight_decay,
            foreach=foreach,
            differentiable=differentiable,
        )
        super(RAdam, self).__init__(params, defaults)

    def __setstate__(self, state):
        super().__setstate__(state)
        for group in self.param_groups:
            group.setdefault("foreach", None)
            group.setdefault("differentiable", False)
        state_values = list(self.state.values())
        step_is_tensor = (len(state_values) != 0) and torch.is_tensor(
            state_values[0]["step"]
        )
        if not step_is_tensor:
            for s in state_values:
                s["step"] = torch.tensor(float(s["step"]))

    def _init_group(self, group, params_with_grad, grads, exp_avgs, exp_avg_sqs, state_steps):
        for p in group["params"]:
            if p.grad is not None:
                params_with_grad.append(p)
                if p.grad.is_sparse:
                    raise RuntimeError("RAdam does not support sparse gradients")
                grads.append(p.grad)

                state = self.state[p]
                # Lazy state initialization
                if len(state) == 0:
                    state["step"] = torch.tensor(0.0)
                    # Exponential moving average of gradient values
                    state["exp_avg"] = torch.zeros_like(
                        p, memory_format=torch.preserve_format
                    )
                    # Exponential moving average of squared gradient values
                    state["exp_avg_sq"] = torch.zeros_like(
                        p, memory_format=torch.preserve_format
                    )

                exp_avgs.append(state["exp_avg"])
                exp_avg_sqs.append(state["exp_avg_sq"])
                state_steps.append(state["step"])

    @_use_grad_for_differentiable
    def step(self, closure=None):
        """Performs a single optimization step.

        Args:
            closure (Callable, optional): A closure that reevaluates the model
                and returns the loss.
        """
        loss = None
        if closure is not None:
            with torch.enable_grad():
                loss = closure()

        for group in self.param_groups:
            params_with_grad = []
            grads = []
            exp_avgs = []
            exp_avg_sqs = []
            state_steps = []
            beta1, beta2 = group["betas"]

            self._init_group(group, params_with_grad, grads, exp_avgs, exp_avg_sqs, state_steps)

            radam(
                params_with_grad,
                grads,
                exp_avgs,
                exp_avg_sqs,
                state_steps,
                beta1=beta1,
                beta2=beta2,
                lr=group["lr"],
                weight_decay=group["weight_decay"],
                eps=group["eps"],
                foreach=group["foreach"],
                differentiable=group["differentiable"],
            )

        return loss


RAdam.__doc__ = r"""Implements RAdam algorithm.

    .. math::
       \begin{aligned}
            &\rule{110mm}{0.4pt}                                                                 \\
            &\textbf{input}      : \gamma \text{ (lr)}, \: \beta_1, \beta_2
                \text{ (betas)}, \: \theta_0 \text{ (params)}, \:f(\theta) \text{ (objective)}, \:
                \lambda \text{ (weightdecay)},                                                   \\
            &\hspace{13mm} \epsilon \text{ (epsilon)}                                            \\
            &\textbf{initialize} :  m_0 \leftarrow 0 \text{ ( first moment)},
                v_0 \leftarrow 0 \text{ ( second moment)},                                       \\
            &\hspace{18mm} \rho_{\infty} \leftarrow 2/(1-\beta_2) -1                      \\[-1.ex]
            &\rule{110mm}{0.4pt}  \\
            &\textbf{for} \: t=1 \: \textbf{to} \: \ldots \: \textbf{do}                         \\
            &\hspace{6mm}g_t           \leftarrow   \nabla_{\theta} f_t (\theta_{t-1})           \\
            &\hspace{5mm} \textbf{if} \: \lambda \neq 0                                          \\
            &\hspace{10mm} g_t \leftarrow g_t + \lambda \theta_{t-1}                             \\
            &\hspace{6mm}m_t           \leftarrow   \beta_1 m_{t-1} + (1 - \beta_1) g_t          \\
            &\hspace{6mm}v_t           \leftarrow   \beta_2 v_{t-1} + (1-\beta_2) g^2_t          \\
            &\hspace{6mm}\widehat{m_t} \leftarrow   m_t/\big(1-\beta_1^t \big)                   \\
            &\hspace{6mm}\rho_t \leftarrow \rho_{\infty} -
                2 t \beta^t_2 /\big(1-\beta_2^t \big)                                    \\[0.1.ex]
            &\hspace{6mm}\textbf{if} \: \rho_t > 5                                               \\
            &\hspace{12mm} l_t \leftarrow \frac{\sqrt{ (1-\beta^t_2) }}{ \sqrt{v_t} +\epsilon  } \\
            &\hspace{12mm} r_t \leftarrow
      \sqrt{\frac{(\rho_t-4)(\rho_t-2)\rho_{\infty}}{(\rho_{\infty}-4)(\rho_{\infty}-2) \rho_t}} \\
            &\hspace{12mm}\theta_t \leftarrow \theta_{t-1} - \gamma \widehat{m_t} r_t l_t        \\
            &\hspace{6mm}\textbf{else}                                                           \\
            &\hspace{12mm}\theta_t \leftarrow \theta_{t-1} - \gamma \widehat{m_t}                \\
            &\rule{110mm}{0.4pt}                                                          \\[-1.ex]
            &\bf{return} \:  \theta_t                                                     \\[-1.ex]
            &\rule{110mm}{0.4pt}                                                          \\[-1.ex]
       \end{aligned}

    For further details regarding the algorithm we refer to `On the variance of the adaptive learning rate and beyond`_.

    This implementation uses the same weight_decay implementation as Adam (were the weight_decay is applied
    to the gradient) and not the one from AdamW (were weight_decay is applied to the update). This
    is different from the `author's implementation`_.
    """ + r"""
    Args:
        params (iterable): iterable of parameters to optimize or dicts defining
            parameter groups
        lr (float, optional): learning rate (default: 1e-3)
        betas (Tuple[float, float], optional): coefficients used for computing
            running averages of gradient and its square (default: (0.9, 0.999))
        eps (float, optional): term added to the denominator to improve
            numerical stability (default: 1e-8)
        weight_decay (float, optional): weight decay (L2 penalty) (default: 0)
        foreach (bool, optional): whether foreach implementation of optimizer
            is used (default: None)
        {differentiable}

    .. _On the variance of the adaptive learning rate and beyond:
        https://arxiv.org/abs/1908.03265
    .. _author's implementation:
        https://github.com/LiyuanLucasLiu/RAdam

    """.format(differentiable=_differentiable_doc)


def radam(
    params: List[Tensor],
    grads: List[Tensor],
    exp_avgs: List[Tensor],
    exp_avg_sqs: List[Tensor],
    state_steps: List[Tensor],
    # kwonly args with defaults are not supported by functions compiled with torchscript issue #70627
    # setting this as kwarg for now as functional API is compiled by torch/distributed/optim
    foreach: bool = None,
    differentiable: bool = False,
    *,
    beta1: float,
    beta2: float,
    lr: float,
    weight_decay: float,
    eps: float,
):
    r"""Functional API that performs RAdam algorithm computation.

    See :class:`~torch.optim.RAdam` for details.
    """

    if not all(isinstance(t, torch.Tensor) for t in state_steps):
        raise RuntimeError(
            "API has changed, `state_steps` argument must contain a list of singleton tensors"
        )

    if foreach is None:
        # Placeholder for more complex foreach logic to be added when value is not set
        foreach = False

    if foreach and torch.jit.is_scripting():
        raise RuntimeError("torch.jit.script not supported with foreach optimizers")

    if foreach and not torch.jit.is_scripting():
        func = _multi_tensor_radam
    else:
        func = _single_tensor_radam

    func(
        params,
        grads,
        exp_avgs,
        exp_avg_sqs,
        state_steps,
        beta1=beta1,
        beta2=beta2,
        lr=lr,
        weight_decay=weight_decay,
        eps=eps,
        differentiable=differentiable,
    )


def _single_tensor_radam(
    params: List[Tensor],
    grads: List[Tensor],
    exp_avgs: List[Tensor],
    exp_avg_sqs: List[Tensor],
    state_steps: List[Tensor],
    *,
    beta1: float,
    beta2: float,
    lr: float,
    weight_decay: float,
    eps: float,
    differentiable: bool,
):

    for i, param in enumerate(params):
        grad = grads[i]
        exp_avg = exp_avgs[i]
        exp_avg_sq = exp_avg_sqs[i]
        step_t = state_steps[i]
        # update step
        step_t += 1
        step = _get_value(step_t)

        bias_correction1 = 1 - beta1 ** step
        bias_correction2 = 1 - beta2 ** step

        if weight_decay != 0:
            grad = grad.add(param, alpha=weight_decay)

        # Decay the first and second moment running average coefficient
        exp_avg.mul_(beta1).add_(grad, alpha=1 - beta1)
        exp_avg_sq.mul_(beta2).addcmul_(grad, grad, value=1 - beta2)

        # correcting bias for the first moving moment
        bias_corrected_exp_avg = exp_avg / bias_correction1

        # maximum length of the approximated SMA
        rho_inf = 2 / (1 - beta2) - 1
        # compute the length of the approximated SMA
        rho_t = rho_inf - 2 * step * (beta2 ** step) / bias_correction2

        if rho_t > 5.0:
            # Compute the variance rectification term and update parameters accordingly
            rect = math.sqrt(
                (rho_t - 4)
                * (rho_t - 2)
                * rho_inf
                / ((rho_inf - 4) * (rho_inf - 2) * rho_t)
            )
            exp_avg_sq_sqrt = exp_avg_sq.sqrt()
            if differentiable:
                exp_avg_sq_sqrt = exp_avg_sq_sqrt.add(eps)
            else:
                exp_avg_sq_sqrt = exp_avg_sq_sqrt.add_(eps)
            adaptive_lr = math.sqrt(bias_correction2) / exp_avg_sq_sqrt
            param.add_(bias_corrected_exp_avg * lr * adaptive_lr * rect, alpha=-1.0)
        else:
            param.add_(bias_corrected_exp_avg * lr, alpha=-1.0)


def _multi_tensor_radam(
    params: List[Tensor],
    grads: List[Tensor],
    exp_avgs: List[Tensor],
    exp_avg_sqs: List[Tensor],
    state_steps: List[Tensor],
    *,
    beta1: float,
    beta2: float,
    lr: float,
    weight_decay: float,
    eps: float,
    differentiable: bool,
):

    if len(params) == 0:
        return

    assert not differentiable, "_foreach ops don't support autograd"

<<<<<<< HEAD
    # Update steps
    torch._foreach_add_(state_steps, 1)

    # maximum length of the approximated SMA
    rho_inf = 2 / (1 - beta2) - 1
    # compute the length of the approximated SMA
    rho_t_list = [rho_inf - 2 * _get_value(step) * (beta2 ** _get_value(step)) /
                  (1 - beta2 ** _get_value(step)) for step in state_steps]

    bias_correction1 = [1 - beta1 ** _get_value(step) for step in state_steps]
    bias_correction2 = [1 - beta2 ** _get_value(step) for step in state_steps]
    if weight_decay != 0:
        torch._foreach_add_(grads, params, alpha=weight_decay)

    # Decay the first and second moment running average coefficient
    torch._foreach_mul_(exp_avgs, beta1)
    torch._foreach_add_(exp_avgs, grads, alpha=1 - beta1)

    torch._foreach_mul_(exp_avg_sqs, beta2)
    torch._foreach_addcmul_(exp_avg_sqs, grads, grads, 1 - beta2)

    rect = [
        _dispatch_sqrt(
            (rho_t - 4)
            * (rho_t - 2)
            * rho_inf
            / ((rho_inf - 4) * (rho_inf - 2) * rho_t)
        )
        if rho_t > 5
        else 0
        for rho_t in rho_t_list
    ]
    unrectified = [0 if rect > 0 else 1.0 for rect in rect]

    exp_avg_sq_sqrt = torch._foreach_sqrt(exp_avg_sqs)
    torch._foreach_add_(exp_avg_sq_sqrt, eps)
    bias_correction_sqrt = [_dispatch_sqrt(bc) for bc in bias_correction2]
    denom = torch._foreach_div(exp_avg_sq_sqrt, bias_correction_sqrt)
    step_size = _stack_if_compiling([(lr * rect / bc) * -1 for rect, bc in zip(rect, bias_correction1)])

    torch._foreach_addcdiv_(params, exp_avgs, denom, step_size)

    denom = [torch.ones_like(exp_av, memory_format=torch.preserve_format) for exp_av in exp_avgs]
    step_size = _stack_if_compiling([(lr * rect / bc) * -1 for rect, bc in zip(unrectified, bias_correction1)])
    torch._foreach_addcdiv_(params, exp_avgs, denom, step_size)
=======
    grouped_tensors = _group_tensors_by_device_and_dtype([params, grads, exp_avgs, exp_avg_sqs, state_steps])
    for grouped_params, grouped_grads, grouped_exp_avgs, grouped_exp_avg_sqs, grouped_state_steps in grouped_tensors.values():
        # Update steps
        torch._foreach_add_(grouped_state_steps, 1)

        # maximum length of the approximated SMA
        rho_inf = 2 / (1 - beta2) - 1
        # compute the length of the approximated SMA
        rho_t_list = [rho_inf - 2 * _get_value(step) * (beta2 ** _get_value(step)) /
                      (1 - beta2 ** _get_value(step)) for step in grouped_state_steps]

        bias_correction1 = [1 - beta1 ** _get_value(step) for step in grouped_state_steps]
        bias_correction2 = [1 - beta2 ** _get_value(step) for step in grouped_state_steps]
        if weight_decay != 0:
            torch._foreach_add_(grouped_grads, grouped_params, alpha=weight_decay)

        # Decay the first and second moment running average coefficient
        torch._foreach_mul_(grouped_exp_avgs, beta1)
        torch._foreach_add_(grouped_exp_avgs, grouped_grads, alpha=1 - beta1)

        torch._foreach_mul_(grouped_exp_avg_sqs, beta2)
        torch._foreach_addcmul_(grouped_exp_avg_sqs, grouped_grads, grouped_grads, 1 - beta2)

        rect = [
            _dispatch_sqrt(
                (rho_t - 4)
                * (rho_t - 2)
                * rho_inf
                / ((rho_inf - 4) * (rho_inf - 2) * rho_t)
            )
            if rho_t > 5
            else 0
            for rho_t in rho_t_list
        ]
        unrectified = [0 if rect > 0 else 1.0 for rect in rect]

        exp_avg_sq_sqrt = torch._foreach_sqrt(grouped_exp_avg_sqs)
        bias_correction_sqrt = [_dispatch_sqrt(bc) for bc in bias_correction2]
        denom = torch._foreach_div(exp_avg_sq_sqrt, bias_correction_sqrt)
        step_size = _stack_if_compiling([(lr * rect / bc) * -1 for rect, bc in zip(rect, bias_correction1)])

        torch._foreach_addcdiv_(grouped_params, grouped_exp_avgs, denom, step_size)

        denom = [torch.ones_like(exp_av, memory_format=torch.preserve_format) for exp_av in grouped_exp_avgs]
        step_size = _stack_if_compiling([(lr * rect / bc) * -1 for rect, bc in zip(unrectified, bias_correction1)])
        torch._foreach_addcdiv_(grouped_params, grouped_exp_avgs, denom, step_size)
>>>>>>> 76cb2d0e
<|MERGE_RESOLUTION|>--- conflicted
+++ resolved
@@ -317,53 +317,6 @@
 
     assert not differentiable, "_foreach ops don't support autograd"
 
-<<<<<<< HEAD
-    # Update steps
-    torch._foreach_add_(state_steps, 1)
-
-    # maximum length of the approximated SMA
-    rho_inf = 2 / (1 - beta2) - 1
-    # compute the length of the approximated SMA
-    rho_t_list = [rho_inf - 2 * _get_value(step) * (beta2 ** _get_value(step)) /
-                  (1 - beta2 ** _get_value(step)) for step in state_steps]
-
-    bias_correction1 = [1 - beta1 ** _get_value(step) for step in state_steps]
-    bias_correction2 = [1 - beta2 ** _get_value(step) for step in state_steps]
-    if weight_decay != 0:
-        torch._foreach_add_(grads, params, alpha=weight_decay)
-
-    # Decay the first and second moment running average coefficient
-    torch._foreach_mul_(exp_avgs, beta1)
-    torch._foreach_add_(exp_avgs, grads, alpha=1 - beta1)
-
-    torch._foreach_mul_(exp_avg_sqs, beta2)
-    torch._foreach_addcmul_(exp_avg_sqs, grads, grads, 1 - beta2)
-
-    rect = [
-        _dispatch_sqrt(
-            (rho_t - 4)
-            * (rho_t - 2)
-            * rho_inf
-            / ((rho_inf - 4) * (rho_inf - 2) * rho_t)
-        )
-        if rho_t > 5
-        else 0
-        for rho_t in rho_t_list
-    ]
-    unrectified = [0 if rect > 0 else 1.0 for rect in rect]
-
-    exp_avg_sq_sqrt = torch._foreach_sqrt(exp_avg_sqs)
-    torch._foreach_add_(exp_avg_sq_sqrt, eps)
-    bias_correction_sqrt = [_dispatch_sqrt(bc) for bc in bias_correction2]
-    denom = torch._foreach_div(exp_avg_sq_sqrt, bias_correction_sqrt)
-    step_size = _stack_if_compiling([(lr * rect / bc) * -1 for rect, bc in zip(rect, bias_correction1)])
-
-    torch._foreach_addcdiv_(params, exp_avgs, denom, step_size)
-
-    denom = [torch.ones_like(exp_av, memory_format=torch.preserve_format) for exp_av in exp_avgs]
-    step_size = _stack_if_compiling([(lr * rect / bc) * -1 for rect, bc in zip(unrectified, bias_correction1)])
-    torch._foreach_addcdiv_(params, exp_avgs, denom, step_size)
-=======
     grouped_tensors = _group_tensors_by_device_and_dtype([params, grads, exp_avgs, exp_avg_sqs, state_steps])
     for grouped_params, grouped_grads, grouped_exp_avgs, grouped_exp_avg_sqs, grouped_state_steps in grouped_tensors.values():
         # Update steps
@@ -401,6 +354,7 @@
         unrectified = [0 if rect > 0 else 1.0 for rect in rect]
 
         exp_avg_sq_sqrt = torch._foreach_sqrt(grouped_exp_avg_sqs)
+        torch._foreach_add_(exp_avg_sq_sqrt, eps)
         bias_correction_sqrt = [_dispatch_sqrt(bc) for bc in bias_correction2]
         denom = torch._foreach_div(exp_avg_sq_sqrt, bias_correction_sqrt)
         step_size = _stack_if_compiling([(lr * rect / bc) * -1 for rect, bc in zip(rect, bias_correction1)])
@@ -409,5 +363,4 @@
 
         denom = [torch.ones_like(exp_av, memory_format=torch.preserve_format) for exp_av in grouped_exp_avgs]
         step_size = _stack_if_compiling([(lr * rect / bc) * -1 for rect, bc in zip(unrectified, bias_correction1)])
-        torch._foreach_addcdiv_(grouped_params, grouped_exp_avgs, denom, step_size)
->>>>>>> 76cb2d0e
+        torch._foreach_addcdiv_(grouped_params, grouped_exp_avgs, denom, step_size)
# Owner(s): ["oncall: distributed"]

import contextlib
import os
import re
import sys
import warnings
from abc import ABC, abstractmethod
from contextlib import nullcontext
from copy import deepcopy
from enum import auto, Enum
from functools import partial, wraps
from typing import Any, Callable, Dict, no_type_check, Optional, Tuple, Type, Union
from unittest import mock

import torch
import torch.distributed as dist
import torch.nn as nn
import torch.nn.functional as F
from torch.distributed._composable.fsdp._fsdp_param_group import (
    FSDPParamGroup,
    RegisterPostBackwardFunction,
)
from torch.distributed._tensor import distribute_tensor, DTensor, Shard
from torch.distributed.fsdp import CPUOffload, FullyShardedDataParallel as FSDP
from torch.distributed.fsdp._common_utils import TrainingState
from torch.distributed.fsdp._init_utils import NO_RESHARD_AFTER_FORWARD_STRATEGIES
from torch.distributed.fsdp.fully_sharded_data_parallel import (
    BackwardPrefetch,
    MixedPrecision,
    ShardingStrategy,
)
from torch.distributed.fsdp.sharded_grad_scaler import ShardedGradScaler
from torch.distributed.fsdp.wrap import always_wrap_policy, ModuleWrapPolicy, wrap
from torch.nn import TransformerDecoderLayer, TransformerEncoderLayer
from torch.nn.parallel.distributed import DistributedDataParallel as DDP
from torch.testing._internal.common_distributed import (
    MultiProcessTestCase,
    MultiThreadedTestCase,
    run_subtests,
    TEST_SKIPS,
)
from torch.testing._internal.common_utils import FILE_SCHEMA, get_cycles_per_ms
from torch.utils._triton import has_triton


class FSDPInitMode(Enum):
    # No FSDP wrapping
    NO_FSDP = auto()
    # FSDP recursive wrapping
    RECURSIVE = auto()
    # TODO: FSDP non-recursive wrapping
    # NONRECURSIVE = auto()


class CUDAInitMode(Enum):
    # Move model to CUDA before passing to the FSDP constructor
    CUDA_BEFORE = auto()
    # Move model to CUDA after passing to the FSDP constructor
    CUDA_AFTER = auto()
    # Keep on CPU
    CUDA_NEVER = auto()


class FSDPTestModel(nn.Module, ABC):
    """This defines the interface expected from all models used commonly for
    FSDP unit tests."""

    @abstractmethod
    def get_input(self, device) -> Tuple[torch.Tensor, ...]:
        """Returns an input for the model as as tuple."""
        ...

    @abstractmethod
    def get_loss(self, input, output) -> torch.Tensor:
        """Returns the loss given the input and output."""
        ...

    @abstractmethod
    def run_backward(self, loss) -> None:
        """Runs the backward pass (e.g. including ``loss.backward()``)."""
        ...

    @staticmethod
    @abstractmethod
    def init(*args: Any, **kwargs: Any) -> nn.Module:
        """Initializes an instance of this model."""
        ...


def _assert_module_states(
    model: nn.Module,
    process_group: dist.ProcessGroup,
    assert_fn: Callable,
):
    """
    All-gathers module states across ranks and calls ``assert_fn`` on each pair
    of corresponding states from rank 0 and a nonzero rank. For example, if
    ``assert_fn`` is ``self.assertEqual()``, then this checks that all module
    states are equal across ranks.
    """
    # Include names for debugging convenience
    named_module_states = [
        (param_name, param.detach().cpu())
        for param_name, param in model.named_parameters()
    ]
    named_module_states += [
        (buffer_name, buffer.detach().cpu())
        for buffer_name, buffer in model.named_buffers()
    ]
    world_size = dist.get_world_size(process_group)
    olist = [None for _ in range(world_size)]
    dist.all_gather_object(olist, named_module_states, group=process_group)
    rank0_states = olist[0]
    assert rank0_states is not None  # mypy
    for state in olist[1:]:
        assert state is not None  # mypy
        for (_, p1), (_, p2) in zip(rank0_states, state):
            assert_fn(p1, p2)


def _zero_model(
    model: nn.Module,
    zero_buffers: bool = False,
    summon_full=True,
):
    """Zeros the parameters and optionally buffers of ``model`` in place."""
    ctx = FSDP.summon_full_params(model) if summon_full else nullcontext()
    with ctx:
        for param in model.parameters():
            with torch.no_grad():
                param.zero_()
        if zero_buffers:
            for buffer in model.buffers():
                with torch.no_grad():
                    buffer.zero_()


def _get_state_dict(model, cpu_offload=False, half=False):
    if not cpu_offload:
        model = model.cuda()
    if half:
        model.half()

    return model.state_dict()


def subtest_name(test_name_mapping, *args):
    return "_".join(
        [test_name_mapping[str(s)] if s is not None else "none" for s in args]
    )


def _broadcast_state_dict(rank, state_dict):
    # For non-FSDP roots, some parts of the model state on rank 0 may
    # not be on CPU, so we move everything to CPU to avoid issues like:
    # https://github.com/pytorch/pytorch/issues/77113.
    for param_name, param in state_dict.items():
        if param.device != torch.device("cpu"):
            state_dict[param_name] = param.cpu()

    olist = [state_dict if rank == 0 else None]
    dist.broadcast_object_list(olist)
    state_dict = olist[0]
    # Ensure that the state is on CUDA
    for param_name in state_dict.keys():
        state_dict[param_name] = state_dict[param_name].cuda()
    return state_dict


def get_full_params(model: nn.Module, recurse: bool = True):
    """
    Returns the full unsharded parameters of ``model``. Any FSDP-managed
    parameters offloaded to CPU are moved to GPU in the returned list.

    Args:
        recurse (bool): If ``False``, only unshards the parameters immediate to
            ``model``; if ``True``, recurses through the module hierarchy
            rooted at ``model``.
    """
    with FSDP.summon_full_params(model, recurse=recurse):
        return deepcopy(list(model.parameters()))


def _maybe_cuda(model: nn.Module, move_to_cuda: bool):
    return model.cuda() if move_to_cuda else model


def _maybe_wrap_fsdp(model: nn.Module, wrap_fsdp: bool, *args, **kwargs):
    return model if not wrap_fsdp else FSDP(model, *args, **kwargs)


class DummyProcessGroup:
    def __init__(self, rank: int, size: int):
        self._rank = rank
        self._size = size

    def rank(self) -> int:
        return self._rank

    def size(self) -> int:
        return self._size

    def allreduce(self, *args, **kwargs):
        dist_wait = mock.Mock()

        def get_future():
            future: torch.futures.Future = torch.futures.Future()
            future.set_result(1)
            return future

        dist_wait.get_future = get_future
        return dist_wait


class TransformerWithSharedParams(FSDPTestModel):
    def __init__(
        self,
        group: dist.ProcessGroup,
        cuda_init_mode: CUDAInitMode,
        add_bn: bool,
        deterministic: bool,
    ):
        super().__init__()
        self.rank = group.rank()
        self.world_size = group.size()
        if deterministic:
            torch.manual_seed(0)
        d_vocab = 23
        d_model = 16

        self.embed_tokens = nn.Embedding(d_vocab, d_model)
        self.transformer = nn.Transformer(
            d_model=d_model,
            num_encoder_layers=2,
            num_decoder_layers=2,
            dim_feedforward=8,
            dropout=0.1,
        )
        self.output_proj = nn.Linear(d_model, d_vocab)

        # share the embedding and output projection weights
        self.output_proj.weight = self.embed_tokens.weight
        self.register_buffer(
            "vocab_bias", self.embed_tokens.weight.new_ones((d_model,))
        )
        self.register_buffer(
            "long_buffer",
            torch.zeros_like(self.vocab_bias, dtype=torch.long),
        )  # type: ignore[arg-type]

        self.bs = 2
        self.bn = torch.nn.BatchNorm1d(self.bs) if add_bn else torch.nn.Identity()
        if cuda_init_mode == CUDAInitMode.CUDA_BEFORE:
            self = self.cuda()
        if deterministic:
            self.eval()

    def get_input(self, device):
        torch.manual_seed(1 + self.rank)  # keep everything deterministic
        src = torch.arange(12, device=device).view(6, self.bs)  # T x B
        tgt = torch.arange(self.bs * 4, device=device).view(4, self.bs)  # T x B
        return (src, tgt)

    def forward(self, src_ids, tgt_ids):
        src = self.embed_tokens(src_ids)
        src = src + self.vocab_bias + self.long_buffer.type_as(src)  # type: ignore[operator]
        tgt = self.embed_tokens(tgt_ids)
        tgt = self.bn(tgt)
        x = self.transformer(src, tgt)
        return self.output_proj(x)

    def get_loss(self, input, output):
        _, tgt = input
        return nn.functional.cross_entropy(
            output.view(-1, output.size(-1)), tgt.view(-1), reduction="sum"
        )

    def run_backward(self, loss):
        loss.backward()

    @staticmethod
    def init(
        group: dist.ProcessGroup,
        fsdp_init_mode: FSDPInitMode,
        cuda_init_mode: CUDAInitMode,
        fsdp_kwargs: Optional[Dict[str, Any]] = None,
        deterministic: bool = False,
        add_bn: bool = True,
    ) -> Union[nn.Module, FSDP]:
        """
        Initializes a :class:`TransformerWithSharedParams` instance.

        Args:
            fsdp_init_mode (FSDPInitMode): If ``NO_FSDP``, then does not wrap
                any modules with FSDP. If ``RECURSIVE``, then wraps with
                top-level FSDP. By default, the top-level FSDP uses the
                ``ModuleWrapPolicy`` for encoder and decoder layers, but a
                different auto wrap policy may be specified via
                ``fsdp_kwargs``.
            cuda_init_mode (CUDAInitMode): Determines model movement to CUDA.
            fsdp_kwargs (Optional[Dict[str, Any]]): Optional keyword arguments
                forwarded to the FSDP constructor.
            deterministic (bool): Whether to make the model deterministic
                across constructions.
            add_bn (bool): Whether to include batch norm in the model.
        """

        if fsdp_kwargs is None:
            fsdp_kwargs = {}
        if fsdp_init_mode == FSDPInitMode.NO_FSDP:
            if isinstance(group, tuple):
                pg = group[0]
            else:
                pg = group
            return TransformerWithSharedParams(
                pg, cuda_init_mode, add_bn, deterministic
            )
        elif fsdp_init_mode == FSDPInitMode.RECURSIVE:
            # Default to the `ModuleWrapPolicy`
            if "auto_wrap_policy" not in fsdp_kwargs:
                auto_wrap_policy = ModuleWrapPolicy(
                    {
                        TransformerEncoderLayer,
                        TransformerDecoderLayer,
                    }
                )
            else:
                auto_wrap_policy = fsdp_kwargs.pop("auto_wrap_policy")

            if (
                "sharding_strategy" in fsdp_kwargs
                and fsdp_kwargs["sharding_strategy"]
                in {ShardingStrategy.HYBRID_SHARD, ShardingStrategy._HYBRID_SHARD_ZERO2}
                and not isinstance(group, tuple)
            ):
                fsdp_pg = None
            else:
                fsdp_pg = group

            if isinstance(group, tuple):
                tformer_pg = group[0]
            else:
                tformer_pg = group

            m = TransformerWithSharedParams(
                tformer_pg, cuda_init_mode, add_bn, deterministic
            )
            fsdp_model = FSDP(
                m,
                fsdp_pg,
                auto_wrap_policy=auto_wrap_policy,
                **fsdp_kwargs,
            )
            if cuda_init_mode == CUDAInitMode.CUDA_AFTER:
                fsdp_model = fsdp_model.cuda()
            return fsdp_model
        raise ValueError(f"Unsupported FSDP init mode: {fsdp_init_mode}")

    def get_ignored_modules(self):
        return [self.transformer]


class NestedWrappedModule(FSDPTestModel):
    def __init__(
        self,
        group: dist.ProcessGroup,
        wrap_fsdp: bool,
        cuda_init_mode: CUDAInitMode,
        deterministic: bool,
        **fsdp_kwargs,
    ):
        super().__init__()
        self.rank = group.rank()
        self.world_size = group.size()
        move_to_cuda = cuda_init_mode == CUDAInitMode.CUDA_BEFORE

        def _maybe_wrap(layer):
            if wrap_fsdp:
                return FSDP(layer, group, **fsdp_kwargs)
            return layer

        if deterministic:
            torch.manual_seed(0)
        self.module = nn.Sequential(
            _maybe_cuda(nn.Linear(8, 4), move_to_cuda),
            _maybe_wrap(
                nn.Sequential(
                    _maybe_wrap(_maybe_cuda(nn.Linear(4, 16), move_to_cuda)),
                    _maybe_cuda(nn.Linear(16, 16), move_to_cuda),
                ),
            ),
            _maybe_wrap(_maybe_cuda(nn.Linear(16, 4), move_to_cuda)),
            _maybe_cuda(nn.Linear(4, 8), move_to_cuda),
        )

    def get_input(self, device):
        torch.manual_seed(1 + self.rank)  # keep everything deterministic
        return (torch.rand(4, 8, device=device),)

    def forward(self, x):
        return self.module(x)

    def get_loss(self, input, output):
        loss = output.sum()
        return loss

    def run_backward(self, loss):
        loss.backward()

    @staticmethod
    def init(
        group: dist.ProcessGroup,
        fsdp_init_mode: FSDPInitMode,
        cuda_init_mode: CUDAInitMode,
        fsdp_kwargs: Optional[Dict[str, Any]] = None,
        deterministic: bool = False,
    ) -> nn.Module:
        """
        Initializes a :class:`NestedWrappedModule` instance.

        Args:
            fsdp_init_mode (FSDPInitMode): If ``NO_FSDP``, then does not wrap
                any modules with FSDP. If ``RECURSIVE``, then wraps some nested
                modules with FSDP but not the top-level module. The model may
                later be wrapped with a top-level FSDP external to this method
                if desired.
            cuda_init_mode (CUDAInitMode): Determines model movement to CUDA.
            fsdp_kwargs (Optional[Dict[str, Any]]): Optional keyword arguments
                forwarded to the FSDP constructor.
            deterministic (bool): Whether to make the model deterministic
                across constructions.
        """
        if fsdp_kwargs is None:
            fsdp_kwargs = {}
        if fsdp_init_mode == FSDPInitMode.NO_FSDP:
            return NestedWrappedModule(
                group,
                wrap_fsdp=False,
                cuda_init_mode=cuda_init_mode,
                deterministic=deterministic,
            )
        elif fsdp_init_mode == FSDPInitMode.RECURSIVE:
            # Does not wrap with top-level FSDP
            fsdp_model = NestedWrappedModule(
                group,
                wrap_fsdp=True,
                cuda_init_mode=cuda_init_mode,
                deterministic=deterministic,
                **fsdp_kwargs,
            )
            if cuda_init_mode == CUDAInitMode.CUDA_AFTER:
                fsdp_model = fsdp_model.cuda()
            return fsdp_model
        raise ValueError(f"Unsupported FSDP init mode: {fsdp_init_mode}")


class AlwaysWrapNestedWrappedModule(NestedWrappedModule):
    @staticmethod
    def init(
        group: dist.ProcessGroup,
        fsdp_init_mode: FSDPInitMode,
        cuda_init_mode: CUDAInitMode,
        fsdp_kwargs: Optional[Dict[str, Any]] = None,
        deterministic: bool = False,
    ):
        """
        Initializes a :class:`NestedWrappedModule` instance, but unlike
        :meth:`NestedWrappedModule.init`, for the ``RECURSIVE`` init mode, this
        wraps with top-level FSDP and the ``always_wrap_policy()`` auto wrap
        policy.
        """
        model = super(
            AlwaysWrapNestedWrappedModule, AlwaysWrapNestedWrappedModule
        ).init(
            group=group,
            fsdp_init_mode=FSDPInitMode.NO_FSDP,
            cuda_init_mode=cuda_init_mode,
            fsdp_kwargs=fsdp_kwargs,
            deterministic=deterministic,
        )
        if fsdp_init_mode == FSDPInitMode.NO_FSDP:
            return model
        elif fsdp_init_mode == FSDPInitMode.RECURSIVE:
            fsdp_kwargs = fsdp_kwargs or {}
            fsdp_model = FSDP(model, auto_wrap_policy=always_wrap_policy, **fsdp_kwargs)
            if cuda_init_mode == CUDAInitMode.CUDA_AFTER:
                fsdp_model = fsdp_model.cuda()
            return fsdp_model


class NonUniformReqGradNWM(NestedWrappedModule):
    def __init__(
        self,
        group: dist.ProcessGroup,
        wrap_fsdp: bool,
        cuda_init_mode: CUDAInitMode,
        deterministic: bool,
        **fsdp_kwargs,
    ):
        super(NestedWrappedModule, self).__init__()
        # This `__init__` only differs from `NestedWrappedModule.__init__` in that
        # the last two `nn.Linear` layers are FSDP wrapped in a `nn.Sequential`
        # container. This arrangement results in all elements of the last two parameters
        # residing on a single rank. Freezing all parameters except those two allows us
        # to verify that `ShardedGradScaler` accommodates situations where some ranks
        # have no (non-zero sized) parameter shards.
        self.rank = group.rank()
        self.world_size = group.size()
        move_to_cuda = cuda_init_mode == CUDAInitMode.CUDA_BEFORE

        def _maybe_wrap(layer):
            if wrap_fsdp:
                return FSDP(layer, group, **fsdp_kwargs)
            return layer

        if deterministic:
            torch.manual_seed(0)
        self.module = nn.Sequential(
            _maybe_cuda(nn.Linear(8, 4), move_to_cuda),
            _maybe_wrap(
                nn.Sequential(
                    _maybe_wrap(_maybe_cuda(nn.Linear(4, 16), move_to_cuda)),
                    _maybe_cuda(nn.Linear(16, 16), move_to_cuda),
                ),
            ),
            _maybe_wrap(
                nn.Sequential(
                    _maybe_cuda(nn.Linear(16, 4), move_to_cuda),
                    _maybe_cuda(nn.Linear(4, 8), move_to_cuda),
                ),
            ),
        )

    @staticmethod
    def _set_nonuniform_req_grad(model, req_grad_mask) -> None:
        for n, p in model.named_parameters():
            if not re.match(req_grad_mask, n):
                p.requires_grad_(False)

    @staticmethod
    def init(
        group: dist.ProcessGroup,
        fsdp_init_mode: FSDPInitMode,
        cuda_init_mode: CUDAInitMode,
        fsdp_kwargs: Optional[Dict[str, Any]] = None,
        deterministic: bool = False,
    ):
        """
        Initializes a :class:`NestedWrappedModule` instance, but unlike
        :meth:`NestedWrappedModule.init`, it wraps a second :class:`torch.nn.Sequential`
        container to enable the desired non-uniform ``requires_grad``
        ``use_orig_params=True`` tests. For both ``RECURSIVE`` and ``NO_FSDP``
        init modes, freezes all parameters except the last two to validate
        ``ShardedGradScaler`` support for ranks with no (non-zero sized) local shards in
        FSDP ``use_orig_params=True`` mode.
        """
        # The parameters that should remain unfrozen are in `module.2.1`. The regex
        # pattern below matches the relevant parameter names both with and without
        # an interstitial FSDP module indicator (`_fsdp_wrapped_module`) present.
        req_grad_pattern = re.compile(r"module\.2.*\.1.*")
        if fsdp_init_mode == FSDPInitMode.NO_FSDP:
            ddp_model = NonUniformReqGradNWM(
                group,
                wrap_fsdp=False,
                cuda_init_mode=cuda_init_mode,
                deterministic=deterministic,
            )
            NonUniformReqGradNWM._set_nonuniform_req_grad(ddp_model, req_grad_pattern)
            return ddp_model
        elif fsdp_init_mode == FSDPInitMode.RECURSIVE:
            if fsdp_kwargs is None:
                fsdp_kwargs = {}
            fsdp_model = NonUniformReqGradNWM(
                group,
                wrap_fsdp=True,
                cuda_init_mode=cuda_init_mode,
                deterministic=deterministic,
                **fsdp_kwargs,
            )
            if cuda_init_mode == CUDAInitMode.CUDA_AFTER:
                fsdp_model = fsdp_model.cuda()
            NonUniformReqGradNWM._set_nonuniform_req_grad(fsdp_model, req_grad_pattern)
            return fsdp_model
        raise ValueError(f"Unsupported FSDP init mode: {fsdp_init_mode}")


class ModuleWithDelay(FSDPTestModel):
    """This class wraps a :class:`FSDPTestModel` to optionally add a delay
    after computing the loss and/or before the gradient reduction."""

    def __init__(
        self,
        module: nn.Module,
        delay_after_loss_ms: int,
        delay_before_reduction_ms: int,
    ):
        super().__init__()
        self.delay_after_loss_ms = delay_after_loss_ms
        self.delay_before_reduction_ms = delay_before_reduction_ms
        self.module = module

    def get_input(self, device):
        return self.module.get_input(device)

    def forward(self, x):
        return self.module(x)

    def get_loss(self, input, output):
        loss = self.module.get_loss(input, output)
        if self.delay_after_loss_ms > 0:
            torch.cuda._sleep(int(self.delay_after_loss_ms * get_cycles_per_ms()))
        return loss

    def run_backward(self, loss):
        orig_reduce_scatter = torch.distributed.reduce_scatter_tensor

        def _delayed_reduce_scatter(*args, **kwargs):
            if self.delay_before_reduction_ms > 0:
                torch.cuda._sleep(
                    int(self.delay_before_reduction_ms * get_cycles_per_ms())
                )
            return orig_reduce_scatter(*args, **kwargs)

        with mock.patch(
            "torch.distributed.reduce_scatter_tensor", _delayed_reduce_scatter
        ):
            self.module.run_backward(loss)

    @staticmethod
    def init(
        module_class: Type[FSDPTestModel],
        *model_args: Any,
        delay_after_loss_ms: int,
        delay_before_reduction_ms: int,
        **model_kwargs: Any,
    ):
        """
        Args:
            module_class (Type[FSDPTestModel]): Wrapped module class to which
                to add delays.
            model_args: Positional arguments forwarded to the ``module_class``
                ``init()``.
            delay_after_loss_ms (int): Delay after computing the loss/before
                the optimizer step (in ms).
            delay_before_reduction_ms (int): Delay before reduce-scattering
                gradients (in ms).
            model_kwargs: Keyword arguments forwarded to the ``module_class``
                ``init()``.
        """
        return ModuleWithDelay(
            module_class.init(*model_args, **model_kwargs),
            delay_after_loss_ms,
            delay_before_reduction_ms,
        )


class NestedWrappedModuleWithDelay(ModuleWithDelay):
    @staticmethod
    def init(  # type: ignore[override]
        group: dist.ProcessGroup,
        fsdp_init_mode: FSDPInitMode,
        cuda_init_mode: CUDAInitMode = CUDAInitMode.CUDA_AFTER,
        fsdp_kwargs: Optional[Dict[str, Any]] = None,
        deterministic: bool = False,
        delay_after_loss_ms: int = 0,
        delay_before_reduction_ms: int = 0,
    ):
        return ModuleWithDelay.init(
            NestedWrappedModule,
            group=group,
            fsdp_init_mode=fsdp_init_mode,
            cuda_init_mode=cuda_init_mode,
            fsdp_kwargs=fsdp_kwargs,
            deterministic=deterministic,
            delay_after_loss_ms=delay_after_loss_ms,
            delay_before_reduction_ms=delay_before_reduction_ms,
        )


class DummyDDP(nn.Module):
    def __init__(self, module):
        super().__init__()
        self.module = module

    def forward(self, *args, **kwargs):
        return self.module(*args, **kwargs)


class MixtureOfExperts(NestedWrappedModule):
    def __init__(
        self,
        group: dist.ProcessGroup,
        wrap_fsdp: bool,
        cuda_init_mode: CUDAInitMode,
        delay_before_free_ms: int,
        deterministic: bool,
        **fsdp_kwargs,
    ):
        super().__init__(
            group=group,
            wrap_fsdp=wrap_fsdp,
            cuda_init_mode=cuda_init_mode,
            deterministic=deterministic,
        )
        self.group = group
        self.delay_before_free_ms = delay_before_free_ms
        self.wrap_fsdp = wrap_fsdp
        self.move_to_cuda = cuda_init_mode == CUDAInitMode.CUDA_BEFORE
        if deterministic:
            # Give each rank different expert parameters
            torch.manual_seed(42 + self.rank)
        d_expert = 23
        d_shared = 12
        d_input = 8
        expert = _maybe_cuda(nn.Linear(d_expert, d_shared), self.move_to_cuda)

        self.num_expert_params = sum([p.numel() for p in expert.parameters()])
        for p in expert.parameters():
            p.expert = True  # type: ignore[attr-defined]

        if deterministic:
            # Keep all other parameters the same across ranks
            torch.manual_seed(0)

        shared = _maybe_cuda(nn.Linear(d_shared, d_expert), self.move_to_cuda)

        if wrap_fsdp:
            # we create a process group of size 1 for the expert params
            expert_group = torch.distributed.new_group(
                [group.rank()]
            )  # world size 1 means no shard
            expert = FSDP(expert, expert_group, **fsdp_kwargs)  # type: ignore[assignment]
            shared = FSDP(shared, group, **fsdp_kwargs)  # type: ignore[assignment]

        self.module = nn.Sequential(
            _maybe_cuda(nn.Linear(d_input, d_shared), self.move_to_cuda),
            shared,
            expert,
            _maybe_cuda(nn.Linear(d_shared, d_input), self.move_to_cuda),
        )

    def forward(self, x):
        if self.delay_before_free_ms > 0:
            expert = self.module[2]
            if isinstance(expert, FSDP):
                orig_reshard = torch.distributed.fsdp._runtime_utils._reshard

                def _delayed_reshard(*args, **kwargs):
                    torch.cuda._sleep(
                        int(self.delay_before_free_ms * get_cycles_per_ms())
                    )
                    return orig_reshard(*args, **kwargs)

                # This patch covers any `import torch..._reshard` uses.
                with mock.patch(
                    "torch.distributed.fsdp._runtime_utils._reshard", _delayed_reshard
                ):
                    return self.module(x)

        return self.module(x)

    def run_backward(self, loss):
        loss.backward()
        # Manually reduce gradients if not wrapped in FullyShardedDataParallel
        if not self.wrap_fsdp:
            with torch.no_grad():
                for p in self.parameters():
                    if hasattr(p, "expert"):
                        continue  # these params don't need grad reduction
                    if p.grad is not None:
                        p.grad.div_(self.world_size)
                        torch.distributed.all_reduce(p.grad, group=self.group)

    @staticmethod
    def init(
        group: dist.ProcessGroup,
        fsdp_init_mode: FSDPInitMode,
        cuda_init_mode: CUDAInitMode,
        fsdp_kwargs: Optional[Dict[str, Any]] = None,
        deterministic: bool = False,
        delay_before_free_ms: int = 0,
    ):
        """
        Initializes a :class:`MixtureOfExperts` instance.

        Args:
            fsdp_init_mode (FSDPInitMode): If ``NO_FSDP``, then does not wrap
                any modules with FSDP. If ``RECURSIVE``, then wraps some nested
                modules with FSDP, including the expert and shared layers, but
                not the top-level module. The model may later be wrapped with a
                top-level FSDP external to this method if desired.
            cuda_init_mode (CUDAInitMode): Determines model movement to CUDA.
            fsdp_kwargs (Optional[Dict[str, Any]]): Optional keyword arguments
                forwarded to the FSDP constructor.
            deterministic (bool): Whether to make the model deterministic
                across constructions.
            delay_before_free_ms (int): Delay before resharding expert
                parameters in the forward pass (in ms).
        """
        if fsdp_kwargs is None:
            fsdp_kwargs = {}
        if fsdp_init_mode == FSDPInitMode.NO_FSDP:
            return MixtureOfExperts(
                group,
                wrap_fsdp=False,
                cuda_init_mode=cuda_init_mode,
                delay_before_free_ms=delay_before_free_ms,
                deterministic=deterministic,
            )
        elif fsdp_init_mode == FSDPInitMode.RECURSIVE:
            # Does not wrap with top-level FSDP
            fsdp_model = MixtureOfExperts(
                group,
                wrap_fsdp=True,
                cuda_init_mode=cuda_init_mode,
                delay_before_free_ms=delay_before_free_ms,
                deterministic=deterministic,
                **fsdp_kwargs,
            )
            if cuda_init_mode == CUDAInitMode.CUDA_AFTER:
                fsdp_model = fsdp_model.cuda()
            return fsdp_model
        raise ValueError(f"Unsupported FSDP init mode: {fsdp_init_mode}")


class MLP(nn.Module):
    def __init__(
        self,
        dim: int,
        device: Optional[torch.device] = None,
        with_buffer: bool = False,
        dim_multiplier: int = 4,
    ):
        super().__init__()
        self.in_proj = nn.Linear(dim, dim_multiplier * dim, device=device)
        self.out_proj = nn.Linear(dim_multiplier * dim, dim, device=device)
        if with_buffer:
            self.register_buffer("buffer", torch.randn((dim,), device=device))
        else:
            self.buffer = None

    def forward(self, x: torch.Tensor) -> torch.Tensor:
        z = self.in_proj(x)
        z = F.relu(z)
        z = self.out_proj(z)
        z = F.relu(z)
        if self.buffer is not None:
            z = z + self.buffer
        return z

    def reset_parameters(self):
        if self.buffer is not None:
            torch.nn.init.normal_(self.buffer)


class DoubleLinear(nn.Module):
    """
    This can be used for returning multiple outputs from a module
    (``use_second_linear=True``) or for having an unused module (``False``).
    """

    def __init__(self, dim: int, use_second_linear: bool = True):
        super().__init__()
        self.lin1 = nn.Linear(dim, dim)
        self.lin2 = nn.Linear(dim, dim)
        self.relu = nn.ReLU()
        self.use_second_linear = use_second_linear

    def forward(
        self, x: torch.Tensor
    ) -> Union[Tuple[torch.Tensor, torch.Tensor], torch.Tensor]:
        if self.use_second_linear:
            return self.relu(self.lin1(x)), self.relu(self.lin2(x))
        return self.relu(self.lin1(x))


@contextlib.contextmanager
def patch_all_gather(new_all_gather_into_tensor: Callable):
    orig_all_gather = dist.all_gather_into_tensor
    dist.all_gather_into_tensor = new_all_gather_into_tensor
    try:
        yield
    finally:
        dist.all_gather_into_tensor = orig_all_gather


@contextlib.contextmanager
def patch_reduce_scatter(new_reduce_scatter_tensor: Callable):
    orig_reduce_scatter = dist.reduce_scatter_tensor
    dist.reduce_scatter_tensor = new_reduce_scatter_tensor
    try:
        yield
    finally:
        dist.reduce_scatter_tensor = orig_reduce_scatter


@no_type_check
@contextlib.contextmanager
def patch_unshard(new_unshard: Callable):
    orig_unshard = FSDPParamGroup.unshard
    FSDPParamGroup.unshard = new_unshard
    try:
        yield
    finally:
        FSDPParamGroup.unshard = orig_unshard


@no_type_check
@contextlib.contextmanager
def patch_post_backward(new_post_backward: Callable):
    orig_post_backward = FSDPParamGroup.post_backward
    FSDPParamGroup.post_backward = new_post_backward
    try:
        yield
    finally:
        FSDPParamGroup.post_backward = orig_post_backward


@no_type_check
@contextlib.contextmanager
def patch_register_post_backward_hook_backward(new_backward: Callable):
    orig_backward = RegisterPostBackwardFunction.backward
    RegisterPostBackwardFunction.backward = new_backward
    try:
        yield
    finally:
        RegisterPostBackwardFunction.backward = orig_backward


def reduce_scatter_with_assert(
    cls,
    orig_reduce_scatter: Callable,
    assert_fn: Callable,  # `assert_fn(output: Tensor)`
    *args: Any,
    **kwargs: Any,
):
    if len(args) > 0:
        output = args[0]
    elif "output" in kwargs:
        output = kwargs["output"]
    else:
        raise AssertionError(
            f"Cannot get reduce-scatter output from\nargs: {args}\nkwargs: {kwargs}"
        )
    assert_fn(output)
    return orig_reduce_scatter(*args, **kwargs)


def check_sharded_parity(
    cls,  # unit test class
    replicated_module: nn.Module,
    sharded_module: nn.Module,
    prefixes_to_ignore: Tuple[str, ...] = (),
):
    for (replicated_name, replicated_param), (sharded_name, sharded_param) in zip(
        replicated_module.named_parameters(), sharded_module.named_parameters()
    ):
        clean_sharded_name = sharded_name
        for prefix in prefixes_to_ignore:
            clean_sharded_name = clean_sharded_name.replace(prefix, "")
        cls.assertEqual(replicated_name, clean_sharded_name)
        cls.assertIsInstance(sharded_param, DTensor)
        assert isinstance(sharded_param, DTensor)  # mypy
        mesh, placements = sharded_param.device_mesh, sharded_param.placements
        if tuple(placements) == (Shard(0), Shard(0)):
            raise AssertionError(
                "FSDP's (Shard(0), Shard(0)) layout differs from distribute_tensor(), "
                "so we cannot check for equality using it"
            )
        sharded_ref_param = distribute_tensor(replicated_param, mesh, placements)
        cls.assertEqual(sharded_param.to_local(), sharded_ref_param.to_local())
        if replicated_param.grad is None:
            cls.assertIsNone(sharded_param.grad)
            continue
        cls.assertIsNotNone(sharded_param.grad)
        sharded_ref_grad = distribute_tensor(replicated_param.grad, mesh, placements)
        cls.assertIsInstance(sharded_param.grad, DTensor)
        assert isinstance(sharded_param.grad, DTensor)  # mypy
        cls.assertEqual(sharded_param.grad.to_local(), sharded_ref_grad.to_local())
<<<<<<< HEAD


def run_subtests(
    cls_inst,
    subtest_config: Dict[str, List[Any]],
    test_fn: Callable,
    *test_args,
    **test_kwargs: Any,
):
    """
    Runs a test function given by ``test_fn`` as a subtest according to the
    configurations specified by ``subtest_config``. This amortizes the
    costly setup overhead (including process spawn and initializing the
    process group) over the subtests.

    Args:
        subtest_config (Dict[str, List[Any]]): A mapping from subtest
            keyword argument name to a list of its possible values.
        test_fn (Callable): A callable that runs the actual test.
        test_args: Positional arguments to pass to ``test_fn``.
        test_kwargs: Keyword arguments to pass to ``test_fn``.
    """
    # Convert the config mapping to a list to have a fixed order
    subtest_config_items: List[Tuple[str, List[Any]]] = list(subtest_config.items())
    subtest_config_keys: List[str] = [item[0] for item in subtest_config_items]
    subtest_config_values: List[List[Any]] = [item[1] for item in subtest_config_items]
    for values in itertools.product(*subtest_config_values):
        # Map keyword to chosen value
        subtest_kwargs = dict(zip(subtest_config_keys, values))
        with cls_inst.subTest(**subtest_kwargs):
            test_fn(*test_args, **test_kwargs, **subtest_kwargs)
        dist.barrier()
=======
>>>>>>> eb5381da


class FSDPTestMultiThread(MultiThreadedTestCase):
    @property
    def world_size(self):
        return torch.cuda.device_count() if torch.cuda.is_available() else 4

    def setUp(self):
        super().setUp()
        self._spawn_threads()

    def run_subtests(self, *args, **kwargs):
        return run_subtests(self, *args, **kwargs)


class FSDPTest(MultiProcessTestCase):
    def setUp(self):
        super().setUp()
        # Set TORCH_NCCL_DESYNC_DEBUG=0 to disable the NCCL `workCleanupLoop()`,
        # which can cause unit test flakiness:
        # https://github.com/pytorch/pytorch/issues/90848
        os.environ["TORCH_NCCL_DESYNC_DEBUG"] = "0"
        self._spawn_processes()

    @property
    def world_size(self):
        return min(torch.cuda.device_count(), 8) if torch.cuda.is_available() else 4

    @property
    def process_group(self):
        return dist.distributed_c10d._get_default_group()

    @property
    def init_method(self):
        return f"{FILE_SCHEMA}{self.file_name}"

    def _check_cpu_offload(self, fsdp_model, cpu_offload):
        self.assertEqual(cpu_offload, fsdp_model.cpu_offload)

    def _check_backward_prefetch(self, fsdp_model, backward_prefetch):
        self.assertEqual(backward_prefetch, fsdp_model.backward_prefetch)

    def _check_forward_prefetch(self, fsdp_model, forward_prefetch):
        self.assertEqual(forward_prefetch, fsdp_model.forward_prefetch)

    def run_subtests(self, *args, **kwargs):
        return run_subtests(self, *args, **kwargs)

    @classmethod
    def _run(cls, rank, test_name, file_name, pipe):
        self = cls(test_name)
        self.rank = rank
        self.file_name = file_name

        print(f"dist init r={self.rank}, world={self.world_size}")

        # Specify gloo backend to make 'init_process_group()' succeed,
        # Actual tests will be skipped if there is no enough GPUs.
        backend = "nccl" if torch.cuda.is_available() else "gloo"

        try:
            dist.init_process_group(
                init_method=self.init_method,
                backend=backend,
                world_size=int(self.world_size),
                rank=self.rank,
            )
        except RuntimeError as e:
            if "recompile" in e.args[0]:
                sys.exit(TEST_SKIPS["backend_unavailable"].exit_code)

            raise

        if torch.cuda.is_available() and torch.cuda.device_count():
            torch.cuda.set_device(self.rank % torch.cuda.device_count())

        # Execute barrier prior to running test to ensure that every process
        # has finished initialization and that the following test
        # immediately exiting due to a skip doesn't cause flakiness.
        dist.barrier()

        self.run_test(test_name, pipe)

        dist.barrier()

        dist.destroy_process_group()

    def _train_for_several_steps(
        self,
        model: nn.Module,
        num_steps: int,
        autocast: bool,
        lr: float = 0.01,
        fsdp_cpu_offload: Optional[CPUOffload] = None,
        save_model: bool = False,
        mixed_precision: Optional[MixedPrecision] = None,
        enable_sharded_grad_scaler: bool = False,
        use_pure_fp16: bool = False,
        sharded_grad_scaler_kwargs: Optional[Dict[str, Any]] = None,
    ):
        cpu_offload_params = fsdp_cpu_offload and fsdp_cpu_offload.offload_params

        model_device = next(model.parameters()).device
        if sharded_grad_scaler_kwargs is None:
            sharded_grad_scaler_kwargs = {}
        sharded_grad_scaler = ShardedGradScaler(
            enabled=enable_sharded_grad_scaler, **sharded_grad_scaler_kwargs
        )
        # use SGD with momentum instead of Adam, since Adam is scale invariant
        # and this makes it bad for tests
        optim = torch.optim.SGD(model.parameters(), lr=lr, momentum=0.9)
        for _ in range(num_steps):
            optim.zero_grad()
            with torch.cuda.amp.autocast(enabled=autocast):
                # Inputs always cuda regardless of cpu offloading, or model.device
                input = model.module.get_input(torch.device("cuda"))
                if use_pure_fp16 or (mixed_precision and not isinstance(model, FSDP)):
                    if isinstance(input, torch.Tensor):
                        input = input.half()
                    else:
                        input = tuple(x.half() for x in input)
                output = model(*input)
                # Post-forward, if CPU offloading model param should be on CPU.
                if (
                    cpu_offload_params
                    and isinstance(model, FSDP)
                    # If not resharding after forward, the parameters are still
                    # exposed as unsharded views into the GPU flat parameter
                    and model.sharding_strategy
                    not in NO_RESHARD_AFTER_FORWARD_STRATEGIES
                ):
                    for p in model.parameters():
                        # Params should always be on CPU
                        self.assertEqual(p.device, torch.device("cpu"))

                loss = model.module.get_loss(input, output).to(model_device)
            loss = sharded_grad_scaler.scale(loss)

            if not mixed_precision and not use_pure_fp16:
                assert (
                    loss.dtype == torch.float32
                ), "loss data type should be float32, as the original \
                    parameter data type is float32."
            else:
                if use_pure_fp16:
                    self.assertEqual(loss.dtype, torch.float16)
                # FSDP loss is fp16, DDP AMP loss is fp32
                elif isinstance(model, FSDP):
                    assert mixed_precision is not None  # mypy
                    self.assertEqual(loss.dtype, mixed_precision.param_dtype)
                else:
                    self.assertEqual(loss.dtype, torch.float32)
            model.module.run_backward(loss)
            # Post-backward, if CPU offloading model params should be on CPU.
            if cpu_offload_params and isinstance(model, FSDP):
                for p in model.parameters():
                    # Params should always be on CPU
                    self.assertEqual(p.device, torch.device("cpu"))
            # Unscale the gradients and step
            sharded_grad_scaler.step(optim)
            # Update the scale factor
            sharded_grad_scaler.update()
            # if save_model, simulate save + load.
            if save_model:
                state_dict = {k: v.clone() for k, v in model.state_dict().items()}
                # Zero params, if save/load state_dict did not work properly, this
                # would break the parity test with DDP.
                _zero_model(model)
                model.load_state_dict(state_dict)

        if isinstance(model, FSDP):
            model._assert_state(TrainingState.IDLE)
        return loss.detach()  # type: ignore[possibly-undefined]

    def _test_fsdp_parity(
        self,
        model_class: Type[FSDPTestModel],
        fsdp_init_mode: FSDPInitMode,
        cuda_init_mode: CUDAInitMode,
        ref_init_fn: Optional[Callable] = None,
        num_iters: int = 2,
        save_model: bool = True,
        cpu_offload: CPUOffload = CPUOffload(),
        backward_prefetch: Optional[BackwardPrefetch] = None,
        sharding_strategy: Optional[ShardingStrategy] = None,
        mixed_precision: Optional[MixedPrecision] = None,
        forward_prefetch: bool = False,
        use_orig_params: bool = False,
        enable_sharded_grad_scaler: bool = False,
        use_pure_fp16: bool = False,
        init_kwargs: Optional[Dict[str, Any]] = None,
        sharded_grad_scaler_kwargs: Optional[Dict[str, Any]] = None,
        **fsdp_kwargs,
    ):
        """
        Tests FSDP training against a reference, which defaults to DDP but
        may be customized with ``ref_init_fn``.

        Args:
            model_class (Type[FSDPTestModel]): A model class that inherits from
                ``FSDPTestModel``, which defines the expected interface.
            fsdp_init_mode (FSDPInitMode): The mode to initialize the
                FSDP-wrapped model. This should not be ``NO_FSDP``.
            ref_init_fn (Optional[Callable]): A callable to invoke that wraps a
                non-wrapped model to construct the reference model, where this
                wrapper should provide data parallel semantics. If ``None``,
                then the callable defaults to the DDP constructor.
        """
        assert (
            fsdp_init_mode != FSDPInitMode.NO_FSDP
        ), "Expects an FSDP init mode that wraps with FSDP"
        if init_kwargs is None:
            init_kwargs = {}
        lr = 1e-2
        rank = self.process_group.rank()
        # Establish reference behavior with DDP
        model = model_class.init(
            self.process_group,
            FSDPInitMode.NO_FSDP,
            CUDAInitMode.CUDA_BEFORE,
            deterministic=True,
            **init_kwargs,
        )
        if ref_init_fn is None:
            ref_model = DDP(model, device_ids=[rank], output_device=rank)
        else:
            ref_model = ref_init_fn(model)
        if use_pure_fp16:
            ref_model = ref_model.half()
        ref_loss = self._train_for_several_steps(
            ref_model,
            num_iters,
            autocast=mixed_precision is not None,
            lr=lr,
            fsdp_cpu_offload=cpu_offload,
            mixed_precision=mixed_precision,
            enable_sharded_grad_scaler=enable_sharded_grad_scaler,
            use_pure_fp16=use_pure_fp16,
            sharded_grad_scaler_kwargs=sharded_grad_scaler_kwargs,
        )
        ddp_params = list(ref_model.parameters())
        # Check against FSDP behavior
        fsdp_kwargs.update(
            {
                "cpu_offload": cpu_offload,
                "backward_prefetch": backward_prefetch,
                "sharding_strategy": sharding_strategy,
                "mixed_precision": mixed_precision,
                "forward_prefetch": forward_prefetch,
                "use_orig_params": use_orig_params,
            }
        )
        try:
            fsdp_model = model_class.init(
                self.process_group,
                fsdp_init_mode,
                cuda_init_mode,
                fsdp_kwargs,
                deterministic=True,
                **init_kwargs,
            )
        except Exception as e:
            raise ValueError(f"Initializing {model_class} raised error {str(e)}") from e
        if not isinstance(fsdp_model, FSDP):
            # Enforce that we wrap with top-level FSDP since we are comparing
            # assuming a data parallel reference and some test models may not
            # do so in their `init()` method
            fsdp_model = FSDP(fsdp_model, self.process_group, **fsdp_kwargs)
        if use_pure_fp16:
            # Change the model parameter dtype after FSDP initialization
            fsdp_model = fsdp_model.half()
        if cuda_init_mode == CUDAInitMode.CUDA_AFTER:
            fsdp_model = fsdp_model.cuda()
        offload_params = cpu_offload is not None and cpu_offload.offload_params
        # Offloading parameters with `CUDA_AFTER` should raise an error during
        # lazy initialization due to the parameter devices not being CPU;
        # otherwise, all parameter devices should be CPU
        expects_device_error = (
            offload_params and cuda_init_mode == CUDAInitMode.CUDA_AFTER
        )
        expects_cpu_device = (
            offload_params and cuda_init_mode != CUDAInitMode.CUDA_AFTER
        )
        if expects_cpu_device:
            cpu_device = torch.device("cpu")
            for param in fsdp_model.parameters():
                self.assertEqual(param.device, cpu_device)
        context = (
            self.assertRaisesRegex(
                RuntimeError,
                "An FSDP-managed module with parameter CPU offloading enabled "
                "has parameters on cuda",
            )
            if expects_device_error
            else nullcontext()
        )
        with context:
            fsdp_loss = self._train_for_several_steps(
                fsdp_model,
                num_iters,
                autocast=False,
                lr=lr,
                fsdp_cpu_offload=cpu_offload,
                save_model=save_model,
                mixed_precision=mixed_precision,
                enable_sharded_grad_scaler=enable_sharded_grad_scaler,
                use_pure_fp16=use_pure_fp16,
                sharded_grad_scaler_kwargs=sharded_grad_scaler_kwargs,
            )
        # No need to check for parameter and loss parity if expecting an error
        if expects_device_error:
            return
        # Check parameter devices are CPU if offloading to CPU before calling
        # `get_full_params()`, which will cast the parameters to FP32
        if offload_params:
            cpu_device = torch.device("cpu")
            for param in fsdp_model.parameters():
                self.assertEqual(param.device, cpu_device)
            fsdp_loss = fsdp_loss.cuda()
        fsdp_unsharded_params = get_full_params(fsdp_model)
        # Do not check dtype since the reference DDP loss may not be the same
        # dtype as the FSDP loss in the case of mixed precision
        torch.testing.assert_close(ref_loss, fsdp_loss, check_dtype=False)
        # Do not check for parameter parity if using mixed precision since (1)
        # the DDP parameters are in FP16 (from `half()`) while the FSDP
        # parameters are in FP32 (from `summon_full_params()`) and (2) DDP runs
        # the optimizer in FP16 while FSDP runs it in FP32
        # TODO: Disable checking the parameters for pure FP16 due to floating
        # point inaccuracy. Note that this means that the backward pass is not
        # checked: https://github.com/pytorch/pytorch/issues/90784
        if mixed_precision is None and not use_pure_fp16:
            self.assertEqual(
                ddp_params,
                fsdp_unsharded_params,
                exact_device=True,
                msg="FSDP did not match DDP",
            )


def test_compiled_fsdp(compile_compute_on_module: Optional[type] = None):
    def fully_shard_with_compiled_compute(*args, **kwargs):
        # compile ``module._call_impl``
        # to showcase how to include user-registered hooks
        if compile_compute_on_module is None or isinstance(
            args[0], compile_compute_on_module
        ):
            args[0].compile()
        return torch.distributed._composable.fsdp.fully_shard(*args, **kwargs)  # type: ignore[operator]

    class FullyShardPatch(Enum):
        # apply ``partial`` in order to use ``Enum.value``
        EAGER = partial(torch.distributed._composable.fsdp.fully_shard)  # type: ignore[var-annotated, arg-type]
        COMPILED_COMPUTE = partial(fully_shard_with_compiled_compute)  # type: ignore[arg-type]
        # add FULL for tracing FSDP

    def decorator(func):
        @wraps(func)
        def wrapper(*args, **kwargs):
            original_fully_shard = torch.distributed._composable.fsdp.fully_shard
            for fully_shard_patch in FullyShardPatch:
                if fully_shard_patch != FullyShardPatch.EAGER and not has_triton():
                    warnings.warn("Inductor on GPU needs Triton and recent GPU arch")
                    continue
                imported_fully_shard = (
                    f"{func.__module__}.{original_fully_shard.__name__}"
                )
                with mock.patch(
                    imported_fully_shard,
                    fully_shard_patch.value,
                ):
                    func(*args, **kwargs)
                    torch.distributed.barrier()
                # mock.patch.__exit__ does not work with multi-thread
                # thread 1 set {func.__module__}.fully_shard
                # thread 2 read {func.__module__}.fully_shard and thought it is original
                # hence we manually reset them after __exit__
                import_path, _ = mock._get_target(imported_fully_shard)  # type: ignore[attr-defined]
                setattr(
                    import_path(), original_fully_shard.__name__, original_fully_shard
                )

        return wrapper

    return decorator


class SkipModule(nn.Module):
    def __init__(self):
        super().__init__()
        self.lin = nn.Linear(10, 10, bias=False)

    def forward(self, x):
        return self.lin(x)


class NestedLinear(nn.Module):
    def __init__(self, fsdp_wrap):
        super().__init__()
        if fsdp_wrap:
            self.nested_linear = wrap(nn.Linear(10, 10, bias=False).cuda())
        else:
            self.nested_linear = nn.Linear(10, 10, bias=False).cuda()

    def forward(self, x):
        return self.nested_linear(x)


class SkipModel(nn.Module):
    def __init__(self, double_nest):
        super().__init__()
        self.linear = nn.Linear(10, 10, bias=False).cuda()
        self.linear_skip = SkipModule().cuda()
        self.nested_linear = wrap(NestedLinear(fsdp_wrap=double_nest))

    def forward(self, x):
        x = self.linear(x)
        x = self.linear_skip(x)
        x = self.nested_linear(x)
        return x<|MERGE_RESOLUTION|>--- conflicted
+++ resolved
@@ -978,41 +978,6 @@
         cls.assertIsInstance(sharded_param.grad, DTensor)
         assert isinstance(sharded_param.grad, DTensor)  # mypy
         cls.assertEqual(sharded_param.grad.to_local(), sharded_ref_grad.to_local())
-<<<<<<< HEAD
-
-
-def run_subtests(
-    cls_inst,
-    subtest_config: Dict[str, List[Any]],
-    test_fn: Callable,
-    *test_args,
-    **test_kwargs: Any,
-):
-    """
-    Runs a test function given by ``test_fn`` as a subtest according to the
-    configurations specified by ``subtest_config``. This amortizes the
-    costly setup overhead (including process spawn and initializing the
-    process group) over the subtests.
-
-    Args:
-        subtest_config (Dict[str, List[Any]]): A mapping from subtest
-            keyword argument name to a list of its possible values.
-        test_fn (Callable): A callable that runs the actual test.
-        test_args: Positional arguments to pass to ``test_fn``.
-        test_kwargs: Keyword arguments to pass to ``test_fn``.
-    """
-    # Convert the config mapping to a list to have a fixed order
-    subtest_config_items: List[Tuple[str, List[Any]]] = list(subtest_config.items())
-    subtest_config_keys: List[str] = [item[0] for item in subtest_config_items]
-    subtest_config_values: List[List[Any]] = [item[1] for item in subtest_config_items]
-    for values in itertools.product(*subtest_config_values):
-        # Map keyword to chosen value
-        subtest_kwargs = dict(zip(subtest_config_keys, values))
-        with cls_inst.subTest(**subtest_kwargs):
-            test_fn(*test_args, **test_kwargs, **subtest_kwargs)
-        dist.barrier()
-=======
->>>>>>> eb5381da
 
 
 class FSDPTestMultiThread(MultiThreadedTestCase):

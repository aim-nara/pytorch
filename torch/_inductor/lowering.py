--- conflicted
+++ resolved
@@ -1,3 +1,4 @@
+# mypy: allow-untyped-defs
 import functools
 import itertools
 import logging
@@ -34,9 +35,6 @@
     Number,
 )
 from torch.fx.experimental.sym_node import magic_methods, method_to_operator
-<<<<<<< HEAD
-from torch.utils._sympy.functions import CeilDiv, FloorDiv, IntTrueDiv, ModularIndexing
-=======
 from torch.utils._sympy.functions import (
     CeilDiv,
     FloorDiv,
@@ -44,7 +42,6 @@
     IntTrueDiv,
     ModularIndexing,
 )
->>>>>>> f2d7f235
 from .._dynamo.utils import import_submodule
 
 from . import config, inductor_prims, ir, test_operators  # NOQA: F401

# mypy: allow-untyped-defs
from __future__ import annotations

import collections
import contextlib
import dataclasses
import functools
import itertools
import logging
import math
import operator
from typing import (
    Any,
    Callable,
    Counter,
    DefaultDict,
    Dict,
    Iterable,
    List,
    Optional,
    Sequence,
    Set,
    Tuple,
    Union,
)

import sympy

import torch
import torch._logging

from torch.utils._sympy.functions import FloorDiv, ModularIndexing
from torch.utils._sympy.symbol import free_symbol_is_type, symbol_is_type, SymT
from ..._dynamo.utils import counters
from .. import config, ir, scheduler
from ..codecache import code_hash

from ..dependencies import Dep, MemoryDep, StarDep, WeakDep
from ..ir import TritonTemplateBuffer
from ..optimize_indexing import indexing_dtype_strength_reduction
from ..runtime.hints import ReductionHint
from ..runtime.runtime_utils import green_text, yellow_text
from ..scheduler import BaseSchedulerNode, BaseScheduling, WhyNoFuse
from ..utils import (
    get_dtype_size,
    IndentedBuffer,
    Placeholder,
    sympy_index_symbol,
    sympy_product,
    sympy_subs,
    unique,
)
from ..virtualized import ops, OpsWrapper, V
from .common import CSEVariable, index_prevent_reordering, Kernel, PythonPrinter
from .multi_kernel import MultiKernel


log = logging.getLogger(__name__)
perf_hint_log = torch._logging.getArtifactLogger(__name__, "perf_hints")
schedule_log = torch._logging.getArtifactLogger(__name__, "schedule")
fusion_log = torch._logging.getArtifactLogger(__name__, "fusion")


pexpr = PythonPrinter().doprint


@dataclasses.dataclass
class IterationRanges:
    """
    Each range tree represents multiple sets of iteration indexing
    in a single tiled dimension in the output kernel.

    If you have two loops ranges one (4, 3, 2) and another (4, 6),
    then the range tree will be:
            4 (i0)
        3 (i1)  6 (i3)
        2 (i2)
    Where i0 is shared between both loops, but then the split into
    different indexing vars.  All loop ranges must iterate over
    the same number of elements.
    """

    def __init__(
        self,
        name: str,
        var_list: List[sympy.Symbol],
        var_ranges: Dict[sympy.Symbol, sympy.Expr],
        numel: sympy.Expr,
        prefix: str,
        *,
        kernel: SIMDKernel,
        divisor=sympy.Integer(1),
        length=sympy.Integer(1),
        root: IterationRangesRoot,
    ):
        super().__init__()
        self.name = name
        self.var_list = var_list
        self.var_ranges = var_ranges
        self.numel = numel
        self.prefix = prefix
        self.divisor = divisor
        self.length = length
        self.kernel = kernel
        self.root = root

    def symbol(self):
        return sympy_index_symbol(self.name)


class IterationRangesRoot(IterationRanges):
    def __init__(
        self,
        name: str,
        numel: sympy.Expr,
        # TODO: this is probably SymTy.INDEX and SymTy.RINDEX
        prefix: str,
        index: int,
        kernel: SIMDKernel,
        pid_cache=None,
        *,
        is_loop: bool,
        tensor_dim: Optional[int],
        grid_dim: Optional[int],
        has_zdim: bool,
    ):
        if pid_cache is None:
            pid_cache = {}
        super().__init__(
            name=name,
            var_list=[],
            var_ranges={},
            numel=numel,
            prefix=prefix,
            kernel=kernel,
            root=self,
        )
        self.index = index
        # Store all the nodes in one flat list
        self.nodes: Dict[sympy.Expr, IterationRangesEntry] = {}
        # This is for re-ordering program ID in triton mm template
        # pid_cache["tl.program_id(0)"] = pid_m
        self.pid_cache: Dict[str, str] = pid_cache

        # True if the dimension is implemented as a single program looping over
        # the full dimension (currently only used for non-persistent reduction)
        assert not is_loop or (prefix == "r" and grid_dim is None)
        self.is_loop = is_loop
        # Index of corresponding dimension on triton tensors
        self.tensor_dim = tensor_dim
        # Index of corresponding dimension in the triton grid
        self.grid_dim = grid_dim
        self.has_zdim = has_zdim

    def __repr__(self):
        return f"IterationRangesRoot({self.name!r}, {self.numel}, ...)"

    def cache_clear(self):
        for node in self.nodes.values():
            node.cache_clear()

    def index_sym(self):
        return sympy_index_symbol(f"{self.prefix}index")

    def lookup(self, divisor, length):
        """
        Lookup a given RangeTreeEntry, creating it if needed
        """
        if V.graph.sizevars.statically_known_equals(divisor * length, self.numel):
            expr = FloorDiv(self.index_sym(), divisor)
        else:
            expr = ModularIndexing(self.index_sym(), divisor, length)

        if expr not in self.nodes:
            node = IterationRangesEntry(
                f"{self.prefix}{next(V.kernel.iter_vars_count)}",
                divisor,
                length,
                expr,
                self,
            )
            V.kernel.range_tree_nodes[node.symbol()] = node
            self.var_list.append(node.symbol())
            self.var_ranges[node.symbol()] = length
            self.nodes[expr] = node
        return self.nodes[expr]

    def construct_entries(self, lengths: List[sympy.Expr]):
        divisor = sympy.Integer(1)
        itervars = []
        for length in reversed(lengths):
            itervars.append(self.lookup(divisor, length))
            divisor = divisor * length
        return list(reversed(itervars))

    def construct(self, lengths: List[sympy.Expr]):
        return [e.symbol() for e in self.construct_entries(lengths)]

    def vars_and_sizes(self, index: sympy.Expr):
        """Figure out vars from this tree used in index"""
        nodes = [V.kernel.range_tree_nodes.get(s) for s in index.free_symbols]
        nodes = [n for n in nodes if n and n.prefix == self.prefix]
        nodes.sort(key=lambda x: V.graph.sizevars.size_hint(x.divisor))
        divisor = sympy.Integer(1)
        index_vars = []
        sizes = []

        def add(node):
            nonlocal divisor
            index_vars.append(node.symbol())
            sizes.append(node.length)
            divisor = divisor * node.length

        for node in nodes:
            if not V.graph.sizevars.statically_known_equals(node.divisor, divisor):
                # fill in unused index var
                add(self.lookup(divisor, FloorDiv(node.divisor, divisor)))
                divisor = node.divisor
            add(node)
        if not V.graph.sizevars.statically_known_equals(self.numel, divisor):
            # fill in unused index var
            add(self.lookup(divisor, FloorDiv(self.numel, divisor)))

        return list(reversed(index_vars)), list(reversed(sizes))


class IterationRangesEntry(IterationRanges):
    def __init__(
        self,
        name: str,
        divisor: sympy.Expr,
        length: sympy.Expr,
        expr: sympy.Expr,
        parent: IterationRanges,
    ):
        super().__init__(
            name=name,
            numel=parent.numel / length,
            var_list=parent.var_list,
            var_ranges=parent.var_ranges,
            prefix=parent.prefix,
            divisor=divisor,
            length=length,
            kernel=parent.kernel,
            root=parent.root,
        )
        self.parent = parent
        self.codegen = functools.lru_cache(None)(self._codegen)
        self.expr = expr

    def __repr__(self):
        return f"IterationRangesEntry({self.name}, {self.divisor}, {self.length}, {self.expr}, {self.var_ranges})"

    def set_name(self, name):
        self.codegen = lambda: name  # type: ignore[assignment]
        self.codegen.cache_clear = lambda: None  # type: ignore[method-assign]
        self.name = name

    def cache_clear(self):
        self.codegen.cache_clear()

    def _codegen(self):
        V.kernel.codegen_iteration_ranges_entry(self)
        return self.name

    def precomputed_args(self):
        # for dynamic shapes, find parts of indexing expressions that have to be precomputed
        precomputed_args: List[sympy.Expr] = []
        if isinstance(self.expr, sympy.Symbol):
            return precomputed_args
        assert isinstance(self.expr, (FloorDiv, ModularIndexing)), type(self.expr)
        for arg in self.expr.args[1:]:
            if not isinstance(arg, (sympy.Integer, sympy.Symbol)):
                symbols = arg.free_symbols
                if len(symbols) > 0 and all(
                    symbol_is_type(s, SymT.SIZE) for s in symbols
                ):
                    precomputed_args.append(arg)
        return precomputed_args

    def __hash__(self):
        return hash(self.name)

    def __eq__(self, other):
        return self.name == other.name


def constant_repr(value):
    if value == float("inf"):
        return 'float("inf")'
    elif value == float("-inf"):
        return 'float("-inf")'
    elif math.isnan(value):
        return 'float("nan")'
    return repr(value)


class SIMDKernel(Kernel):
    """
    Common base class for Triton/Halide codegen which both use flattened indexing rather than loop nests.
    """

    sexpr = pexpr
    kexpr: Callable[[sympy.Expr], str]
    allow_block_ptr = False

    def __init__(
        self,
        *groups,
        index_dtype: str,
        mutations: Optional[Set[str]] = None,
        pid_cache=None,
        reduction_hint=ReductionHint.DEFAULT,
        disable_persistent_reduction=False,
    ):
        if pid_cache is None:
            pid_cache = {}
        super().__init__()
        self.body = IndentedBuffer()
        self.indexing_code = IndentedBuffer()
        self.numels = [V.graph.sizevars.simplify(s) for s in groups]
        self.mutations: Set[str] = mutations if mutations is not None else set()
        self.range_trees: List[IterationRangesRoot] = []
        self.range_tree_nodes: Dict[sympy.Symbol, IterationRangesEntry] = {}
        self.iter_vars_count = itertools.count()
        self.inside_reduction = self.numels[-1] != 1
        self.reduction_hint = reduction_hint
        self.index_dtype: str = index_dtype
        self.last_usage: Set[str] = set()
        self.buf_accesses: DefaultDict[str, List[Dep]] = collections.defaultdict(list)
        self.persistent_reduction: bool = (
            not disable_persistent_reduction
        ) and self.should_use_persistent_reduction()
        self.no_x_dim = self.want_no_x_dim()
        self.code_hash = None

        # define this in a closure to make cache local to object
        @functools.lru_cache(None)
        def simplify_indexing(index: sympy.Expr):
            index = V.graph.sizevars.simplify_with_ranges(index, self.var_ranges())
            for tree in self.range_trees:
                index = self.combine_contiguous_dims(index, tree)

            return self.combine_modular_indexing_pairs(index)

        self.simplify_indexing = simplify_indexing
        self.initialize_range_tree(pid_cache)

    def want_no_x_dim(self):
        return False

    def initialize_range_tree(self, pid_cache):
        no_r_dim = not self.inside_reduction or self.numels[-1] == 1

        prefixes = "zyxr"
        active_prefixes = prefixes[-len(self.numels) :]

        grid_dims = "xyz"
        if self.no_x_dim:
            tensor_dims = "r"
        elif no_r_dim:
            tensor_dims = "xyz"
        else:
            tensor_dims = "xyzr"

        tensor_dims = "".join(p for p in tensor_dims if p in active_prefixes)

        for i, prefix in enumerate(active_prefixes):
            is_reduction = prefix == "r"
            tensor_dim = tensor_dims.find(prefix) if prefix in tensor_dims else None
            grid_dim = None if is_reduction else grid_dims.find(prefix)
            index = i if grid_dim is None else grid_dim
            self.range_trees.append(
                IterationRangesRoot(
                    f"{prefix}index",
                    self.numels[i],
                    prefix,
                    index,
                    self,
                    pid_cache=pid_cache,
                    is_loop=is_reduction and not self.persistent_reduction,
                    tensor_dim=tensor_dim,
                    grid_dim=grid_dim,
                    has_zdim="z" in active_prefixes,
                )
            )

    def finalize_indexing(self, indices: Sequence[sympy.Expr]):
        """
        Hook called right before codegen with every index that will be
        used in the fused kernel.
        """
        pass

    def store_reduction(self, name: str, index: sympy.Expr, value: CSEVariable):
        prior = self.inside_reduction
        self.inside_reduction = False
        try:
            return self.store(name, index, value)
        finally:
            self.inside_reduction = prior

    def should_use_persistent_reduction(self) -> bool:
        return False  # defined in subclass

    def var_ranges(self):
        return dict(
            itertools.chain.from_iterable(
                tree.var_ranges.items() for tree in self.range_trees
            )
        )

    def triton_tensor_ndim(self):
        return sum(int(tree.tensor_dim is not None) for tree in self.range_trees)

    def indexing_size_str(self, i):
        sizes = ["None"] * self.triton_tensor_ndim()
        sizes[i] = ":"
        return f"[{', '.join(sizes)}]"

    def dense_size_list(self) -> List[str]:
        sizes = ["1"] * self.triton_tensor_ndim()
        for tree in self.range_trees:
            if tree.tensor_dim is None:
                continue

            if tree.prefix != "r" or self.inside_reduction:
                sizes[tree.tensor_dim] = f"{tree.prefix.upper()}BLOCK"
        return sizes

    def dense_size_str(self):
        sizes = self.dense_size_list()
        return f"[{', '.join(sizes)}]"

    def combine_modular_indexing_pairs(self, index):
        if not isinstance(index, ModularIndexing):
            return index
        x = index.args[0]
        if (tree_node := self.range_tree_nodes.get(x)) is None:
            return index
        new_index = sympy_subs(index, {x: tree_node.expr})
<<<<<<< HEAD
        return V.graph.sizevars.combine_modular_indexing_pairs(new_index)
=======
        new_index = V.graph.sizevars.combine_modular_indexing_pairs(new_index)
        # the index now contains xindex/etc, which is nonstandard, fix it up
        return sympy_subs(
            new_index,
            {
                tree_node.root.index_sym(): tree_node.root.lookup(
                    sympy.Integer(1), tree_node.root.numel
                ).symbol()
            },
        )
>>>>>>> d21f311a

    def combine_contiguous_dims(self, index: sympy.Expr, tree: IterationRangesRoot):
        if expand_res := V.graph.sizevars.expand_floor_div(index):
            new_index, denominator = expand_res  # type: ignore[misc]
            return FloorDiv(self._combine_contiguous_dims(new_index, tree), denominator)
        else:
            return self._combine_contiguous_dims(index, tree)

    def _combine_contiguous_dims(self, index: sympy.Expr, tree: IterationRangesRoot):
        """
        More aggressive simplification to merge contiguous dims
        """
        if isinstance(index, (sympy.Integer, sympy.Symbol)):
            return index
        index_vars, sizes = tree.vars_and_sizes(index)
        if len(sizes) <= 1:
            return index
        new_sizes, reindex, prune = V.graph.sizevars._simplify_loops(
            index_vars, sizes, index_prevent_reordering([index], index_vars, sizes)
        )
        if new_sizes == sizes:
            return index
        new_index_vars = tree.construct(new_sizes)
        new_index = sympy_subs(index, dict(zip(index_vars, reindex(new_index_vars))))
        return new_index

    def set_last_usage(self, nodes):
        if not self.inside_reduction or self.persistent_reduction:
            return
        self.last_usage = set(
            itertools.chain.from_iterable(
                n.last_usage for n in nodes if n is not EnableReduction
            )
        )

    def disable_reduction(self):
        should_flush = self.range_trees[-1].is_loop

        @contextlib.contextmanager
        def ctx():
            if self.numels[-1] == 1:
                assert not self.inside_reduction
                yield
                return
            if should_flush:
                # calling codegen_body() will flush all the pending buffers
                # and write out a reduction loop
                self.codegen_body()
            self.inside_reduction = False
            try:
                yield
                if should_flush:
                    # flush out any code before opening the next loop
                    self.codegen_body()
            finally:
                self.inside_reduction = True

        return ctx()

    def set_ranges(self, *lengths):
        assert len(lengths) == len(self.range_trees)
        return [
            ranges.construct(length)
            for length, ranges in zip(lengths, self.range_trees)
        ]

    @staticmethod
    def _split_iteration_ranges(
        groups: Iterable[sympy.Expr], lengths: Sequence[Sequence[sympy.Expr]]
    ):
        sv = V.graph.sizevars
        new_ranges: List[List[sympy.Expr]] = [[] for _ in groups]
        remaining = [sv.simplify(g) for g in groups]
        var_count = itertools.count()

        def add_range(i, expr):
            expr = sv.simplify(expr)
            if not sv.statically_known_multiple_of(remaining[i], expr):
                raise CantSplit
            # guard on the last item out
            remaining[i] = FloorDiv(remaining[i], expr)
            new_ranges[i].append(expr)
            return next(var_count)

        def make_combined(size, idx1, idx2):
            def getter(flat_vars):
                return size * flat_vars[idx1] + flat_vars[idx2]

            return getter

        return_getters_groups = []
        current_group = 0
        for length_group in lengths:
            return_getters = []
            for size in length_group:
                if sv.statically_known_equals(size, 1):  # type: ignore[arg-type]
                    return_getters.append(lambda _: sympy.Integer(0))
                    continue

                while current_group < len(remaining) and sv.statically_known_equals(
                    remaining[current_group], 1  # type: ignore[arg-type]
                ):
                    # scroll to next group with remaining elements
                    current_group += 1

                if current_group + 1 < len(remaining) and sv.statically_known_gt(
                    size, remaining[current_group]
                ):
                    # need to break size in two
                    if not sv.statically_known_multiple_of(
                        size, remaining[current_group]
                    ):
                        raise CantSplit
                    size1 = remaining[current_group]
                    size2 = FloorDiv(size, remaining[current_group])
                    return_getters.append(
                        make_combined(
                            size2,
                            add_range(current_group, size1),
                            add_range(current_group + 1, size2),
                        )
                    )
                else:
                    return_getters.append(
                        operator.itemgetter(add_range(current_group, size))
                    )
            return_getters_groups.append(return_getters)

        assert all(
            V.graph.sizevars.size_hint(s) == 1 for s in remaining
        ), f"failed to set ranges {remaining} {lengths}"

        return new_ranges, return_getters_groups

    @classmethod
    def is_compatible(
        cls, groups: Iterable[sympy.Expr], lengths: Sequence[Sequence[sympy.Expr]]
    ):
        try:
            cls._split_iteration_ranges(groups, lengths)
            return True
        except CantSplit:
            return False

    def split_and_set_ranges(self, lengths: List[List[sympy.Expr]]):
        """
        We may want to fuse `for i0 in s0*s1` into a tiled kernel with groups (s0, s1).

        To do this we need to split up the iteration space of i0 into something like:
            for i1 in s0:
              for i2 in s1:
                i0 = i1*s1 + i2
                ....

        This function matches and resplits lengths to the groups of
        this kernel to enable tiled + non-tiled fusions.
        """
        groups = [rt.numel for rt in self.range_trees]
        if not self.inside_reduction:
            groups[-1] = sympy.Integer(1)

        if len(lengths) == len(self.range_trees) and all(
            V.graph.sizevars.simplify(sympy_product(x) - g) == 0
            for x, g in zip(lengths, groups)
        ):
            return self.set_ranges(*lengths)

        new_ranges, return_getters_groups = self._split_iteration_ranges(
            groups, lengths
        )
        itervars = list(itertools.chain.from_iterable(self.set_ranges(*new_ranges)))
        return [[fn(itervars) for fn in fns] for fns in return_getters_groups]

    def is_indirect_indexing(self, index: sympy.Expr):
        # tmpX  means indirect indexing
        return free_symbol_is_type(index, SymT.TMP)

    def is_broadcasted(self, index: sympy.Expr):
        # Note. This may not be correct when there is indirect indexing
        if self.is_indirect_indexing(index):
            return False

        index_numels = [1] * len(self.numels)
        for symbol in index.free_symbols:
            if symbol not in self.range_tree_nodes:
                # Non-iterated variables, e.g. strides
                continue
            entry = self.range_tree_nodes[symbol]  # type: ignore[index]
            assert isinstance(entry.parent, IterationRangesRoot)
            index_numels[entry.parent.index] *= entry.length

        # If the index variables only iterate over a subset of the kernel
        # numels, then it must be broadcasted.
        simplify = V.graph.sizevars.simplify
        return any(
            simplify(idx_range) != simplify(iter_range)  # type: ignore[arg-type]
            for idx_range, iter_range in zip(index_numels, self.numels)
        )

    def index_to_str(self, index: sympy.Expr) -> str:
        """
        Convert an index expr to a string that can be used in output code.
        e.g. a sympy expression "s2" may actually appear as "ks1" in the generated kernel.

        Index expressions often need to be passed in as arguments to the triton kernel.
        Rename_indexing and codegen_indexing keep track of the needed indices and add
        new parameters to the function signature.
        """
        if isinstance(index, list):
            return f"[{', '.join(map(self.index_to_str, index))}]"
        return self.kexpr(self.rename_indexing(index))  # type: ignore[call-arg]

    def prepare_indexing(
        self,
        index: sympy.Expr,
    ):
        index = self.simplify_indexing(index)
        index = sympy_subs(index, V.graph.sizevars.precomputed_replacements)
        # if simple replacements didn't get rid of floor/ceil, try full subs
        if len(index.atoms(sympy.floor)) or len(index.atoms(sympy.ceiling)):
            index = index.subs(V.graph.sizevars.precomputed_replacements)
        # last resort, if no range vars are in the expr, hoist it
        # TODO instead of trying to blindly find complicated exprs, we should hoist the
        # inputs/outputs sizes and strides, but at the time indexing is generated
        # kernel inputs and outputs are not set yet, we'd need a deeper refactor
        # to do it this way

        if len(index.atoms(sympy.ceiling)):
            for a in index.atoms(sympy.ceiling):
                # for nested exprs, atoms yields top level first (?)
                # so if everything goes fine, lower level replacements will come up empty
                symbols = a.free_symbols
                if len(symbols) > 0 and all(
                    symbol_is_type(s, (SymT.SIZE, SymT.PRECOMPUTED_SIZE))
                    for s in symbols
                ):
                    replacements = {a: V.graph.sizevars.lookup_precomputed_size(a)}
                    index = sympy_subs(index, replacements)

        return self.codegen_indexing(self.simplify_indexing(index))

    def active_range_trees(self, reorder=False):
        trees = [
            t for t in self.range_trees if t.prefix != "r" or self.inside_reduction
        ]
        if reorder and len(trees) > 1:
            count = sum(t.prefix in "xyz" for t in trees)
            assert "".join(t.prefix for t in trees[:count]) == "zyx"[-count:], [
                t.prefix for t in trees[:count]
            ]
            trees[:count] = reversed(trees[:count])
        return trees

    def codegen_indexing(self, expr: sympy.Expr):
        expr = V.graph.sizevars.simplify_with_ranges(expr, self.var_ranges())
        for sym in sorted(expr.free_symbols, key=str):
            if sym in self.range_tree_nodes:
                # if indexing expression is complicated, we precompute it on the host side
                # and send the result as a kernel argument
                replacements = {}
                for ps in self.range_tree_nodes[sym].precomputed_args():  # type: ignore[index]
                    replacements[ps] = V.graph.sizevars.lookup_precomputed_size(ps)
                if len(replacements) > 0:
                    self.range_tree_nodes[sym].expr = sympy_subs(  # type: ignore[index]
                        self.range_tree_nodes[sym].expr, replacements  # type: ignore[index]
                    )
                self.range_tree_nodes[sym].codegen()  # type: ignore[index]
        return expr

    @contextlib.contextmanager
    def mask_loads(self, mask, value):
        """Context manager to add an additional mask to tl.load/store"""
        prior = self._load_mask
        prior_val = self._load_other
        if prior:
            mask = ops.logical_and(mask, prior)

        mask = OpsWrapper._unwrap(mask)
        self._load_mask = mask
        self._load_other = value
        try:
            # TODO(jansel): do we need a reshape here?
            yield mask
        finally:
            self._load_mask = prior
            self._load_other = prior_val

    def get_strides_of_load(self, index: sympy.Expr):
        """
        This gets the stride of the index for each of the tiling variables
        (technically, it does it at index 0)

        For example, if
        xindex = x0 + 512*x1 + 1024*r0
        x0 = (xindex//512)
        x1 = (xindex % 512)
        r0 = rindex // 1024

        this function would return
        {xindex: 512, rindex: 1024}
        """
        index_to_tile_indexes = {k: v.expr for k, v in self.range_tree_nodes.items()}
        index_in_tile_vars = sympy_subs(index, index_to_tile_indexes)  # type: ignore[arg-type]
        strides = {}
        for range_tree in self.range_trees:
            s = sympy_index_symbol(range_tree.name)
            strides[s] = sympy_subs(index_in_tile_vars, {s: 1}) - sympy_subs(
                index_in_tile_vars, {s: 0}
            )
        return strides

    @staticmethod
    def _map_tuple_or_scalar(fn, value):
        if isinstance(value, tuple):
            return tuple(map(fn, value))
        return fn(value)

    def estimate_kernel_num_bytes(self):
        """
        Try the best to estimate the total size (in bytes) of the
        kernel's inputs and outputs, which is used for estimating the memory
        throughput of this kernel. This information is used for checking how
        far we are from the peak memory bandwidth. It's important that
        we want to avoid overestimating the sizes of the inputs and outputs,
        because it can wrongfully give us a very large memory traffic value,
        which may be even larger than the theoretical bandwidth and thus
        become very misleading. This is particularly problematic for cases
        where we slice some inputs. In those cases, we should only count
        the size of the "slices" instead of the original inputs, because
        only the slices contribute to the real memory traffic.
        """
        nbytes = []
        ninplace_args = len(unique(self.args.inplace_buffers.values()))
        _, call_args, _, _ = self.args.python_argdefs()

        # For pointwise and reduction kernels, this is the upper-bound numels
        # for the output buffer.
        # FIXME: This is not exactly right for cases like below:
        #    def foo(tensor0, tensor1):
        #        x0 = narrow(tensor0)
        #        return cat(x0, tensor1)
        # For this example, we will end up overestimate the size for the
        # slice s0. Potentially, we could have precise inputs information
        # if we maintained the original inputs of the Pointwise kernel created
        # for the "cat". However, I think it might be a bit overwhelming that
        # we add such complexity only for handling some particular cases for
        # benchmarking.
        out_numel = V.graph.sizevars.size_hint(sympy_product(self.numels))
        for i, arg in enumerate(call_args):
            # "buf" may be narrowed. In this case, the number of memory accesses
            # should be estimated based on the reinterpreted layout.
            # On the other hand, buf may be broadcasted. In this case,
            # counting the size of the underline storage would give us
            # a better estimation in terms of memory accesses.
            if arg not in self.buf_accesses:
                nbytes.append(0)
                continue
            arg_numel = V.graph.get_numel(arg)
            buf_size = V.graph.sizevars.size_hint(arg_numel)
            if buf_size > out_numel:
                # This arg points to a buf that has been sliced.
                # We need to count each individual slice to have
                # a better estimation.
                indices: Set[Any] = set()
                no_index_dep_count = 0
                for dep in self.buf_accesses[arg]:
                    if isinstance(dep, (StarDep, WeakDep)):
                        indices.add(f"no_index_dep_{no_index_dep_count}")
                        no_index_dep_count += 1
                    else:
                        indices.add(dep.index)
                numel = len(indices) * out_numel
            else:
                numel = buf_size
            dtype = V.graph.get_dtype(arg)
            dtype_size = get_dtype_size(dtype)
            nbytes.append(numel * dtype_size * (1 + int(i < ninplace_args)))
        return sum(nbytes)

    def warn_mix_layout(self, kernel_name):
        """
        Print message if the kernel have mixed layout inputs.
        Only care about 4D tensor for now.
        """
        if (
            len(self.args.input_buffers) == 1
            and len(self.args.output_buffers) == 1
            and len(self.args.inplace_buffers) == 0
        ):
            # even if input buffer and output buffer have different layout,
            # this can be a layout conversion kernel. No need to warn for
            # the mix layouts.
            return

        argdefs, call_args, signature, _ = self.args.python_argdefs()
        uniform_stride_order = None
        for arg_name in call_args:
            buf = V.graph.get_buffer(arg_name)
            if buf and len(buf.layout.size) == 4:
                # ignore the tensor if only 1 dimension is non-zero
                if len([x for x in buf.layout.size if x == 1]) == 3:
                    continue
                stride_order = ir.get_stride_order(buf.layout.stride)
                if uniform_stride_order is None:
                    uniform_stride_order = stride_order
                elif uniform_stride_order != stride_order:
                    msg = yellow_text(
                        f"Expected stride order {uniform_stride_order}, but found stride order"
                        + f" {stride_order} for kernel {kernel_name}"
                    )
                    log.warning(msg)

                    stride_order_list = [
                        ir.get_stride_order(V.graph.get_buffer(name).layout.stride)
                        if V.graph.get_buffer(name)
                        else None
                        for name in call_args
                    ]
                    size_list = [
                        V.graph.get_buffer(name).layout.size
                        if V.graph.get_buffer(name)
                        else None
                        for name in call_args
                    ]
                    source_list = [
                        "GraphInput"
                        if name in V.graph.graph_inputs
                        else "IntermediateBuffer"
                        if name in V.graph.name_to_buffer
                        else None
                        for name in call_args
                    ]

                    msg = yellow_text(
                        f"  param names {argdefs}\n  buf names {call_args}\n  strides {stride_order_list}"
                        + f"\n  sizes {size_list}\n  sources {source_list}\n"
                    )
                    log.warning(msg)
                    return
        msg = green_text(
            f"All the inputs for the triton kernel {kernel_name} have uniform layout"
        )
        log.warning(msg)

    def welford_reduce_fallback(self, dtype, value):
        sum_ = ops.reduction(dtype, dtype, "sum", value)
        self.inside_reduction = False
        rnumel = ops.index_expr(self.numels[-1], dtype)
        mean = ops.truediv(sum_, rnumel)

        self.inside_reduction = True
        dx = ops.sub(value, mean)
        dx2 = ops.mul(dx, dx)
        m2 = ops.reduction(dtype, dtype, "sum", dx2)
        return OpsWrapper._unwrap((mean, m2, rnumel))

    def codegen_kernel(self):
        raise NotImplementedError

    def codegen_body(self):
        pass

    def codegen_iteration_ranges_entry(self, entry: IterationRangesEntry):
        pass


class SIMDScheduling(BaseScheduling):
    kernel_type = SIMDKernel  # override in subclass
    int32_type = "torch.int32"
    int64_type = "torch.int64"

    def __init__(self, scheduler):
        super().__init__()
        self.scheduler = scheduler

    def group_fn(self, sizes):
        return tuple(V.graph.sizevars.simplify(sympy_product(s)) for s in sizes)

    def can_fuse(self, node1, node2):
        """
        Hook called by Scheduler to determine if the Triton backend
        can fuse node1 and node2.  These nodes might already be
        FusedSchedulerNodes.
        """
        if isinstance(node1, scheduler.ForeachKernelSchedulerNode) or isinstance(
            node2, scheduler.ForeachKernelSchedulerNode
        ):
            return scheduler.ForeachKernelSchedulerNode.can_fuse(node1, node2)

        _, (numel1, rnumel1) = node1.group
        _, (numel2, rnumel2) = node2.group
        why = WhyNoFuse(node1, node2)

        if node1.is_split_scan() and not node2.is_split_scan():
            if node2.is_reduction():
                why("Split scan cannot fuse with reductions")
        elif node2.is_split_scan() and not node1.is_split_scan():
            if node1.is_reduction():
                why("Split scan cannot fuse with reductions")

        if node1.is_reduction() and node2.is_reduction():
            reduction_can_fuse = numel1 == numel2 and rnumel1 == rnumel2
            if not reduction_can_fuse:
                why(
                    "numel/rnumel mismatch (reduce) (%s, %s), (%s, %s)",
                    numel1,
                    numel2,
                    rnumel1,
                    rnumel2,
                )
            return reduction_can_fuse

        if not node1.is_reduction() and not node2.is_reduction():
            if not (numel1 == numel2 and rnumel1 == rnumel2):
                why(
                    "numel/rnumel mismatch (non-reduce) (%s, %s), (%s, %s)",
                    numel1,
                    numel2,
                    rnumel1,
                    rnumel2,
                )
                return False

            if node1.is_template():
                # Only allow fusion for TritonTemplates for now.
                # Fusion for CUDATemplates are not supported.
                is_triton_template = isinstance(node1.node, TritonTemplateBuffer)
                if not is_triton_template:
                    why("node1 is not TritonTemplateBuffer")
                return is_triton_template

            # check for a bad combined tiling
            tiling1 = self.select_tiling(node1.get_nodes(), numel1, rnumel1)
            tiling2 = self.select_tiling(node2.get_nodes(), numel1, rnumel1)
            tiling3 = self.select_tiling(
                node1.get_nodes() + node2.get_nodes(), numel1, rnumel1
            )
            if config.triton.tiling_prevents_pointwise_fusion:
                cond = True
                if len(tiling1) > 2:
                    if len(tiling2) > 2:
                        cond = tiling1 == tiling2 == tiling3
                    else:
                        cond = tiling1 == tiling3
                elif len(tiling2) > 2:
                    cond = tiling2 == tiling3
                if not cond:
                    why(
                        "tiling mismatch (%s, %s, %s)",
                        tiling1,
                        tiling2,
                        tiling3,
                    )
                    return False

            return True

        if not node1.is_reduction() and node2.is_reduction():
            assert rnumel1 == 1 and rnumel2 != 1
            if numel1 == numel2 * rnumel2:
                if not all(
                    SIMDKernel.is_compatible((numel2, rnumel2), n.get_ranges())
                    for n in node1.get_nodes()
                ):
                    why("nodes numel/rnumel incompatibility")
                    return False
                if (
                    config.triton.tiling_prevents_reduction_fusion
                    and not node1.is_template()
                ):
                    is_reduction_tiling_valid = self.select_tiling(
                        node1.get_nodes(), numel1
                    ) in (
                        (numel1, 1),
                        (numel2, rnumel2, 1),
                    )
                    if not is_reduction_tiling_valid:
                        why("invalid tiling for reduction")
                    return is_reduction_tiling_valid
                return True

            if numel1 != numel2:
                why("nodes numel incompatibility")
            return numel1 == numel2

        assert node1.is_reduction() and not node2.is_reduction()
        # swap args to hit the case above
        return self.can_fuse_horizontal(node2, node1)

    can_fuse_vertical = can_fuse
    can_fuse_horizontal = can_fuse

    def generate_node_schedule(self, nodes, numel, rnumel):
        node_schedule: List[Any] = []
        current_loop_writes: Set[str] = set()

        # Writes with a reduced shape, meaning they are only present once the
        # reduction loop has ended
        current_loop_reduced_writes = set()
        current_loop_has_writes = False
        done = set()

        def fits_in_main_body(n):
            _, (node_numel, node_rnumel) = n.group
            return (node_numel == numel and node_rnumel == rnumel) or (
                node_numel == numel * rnumel and node_rnumel == 1
            )

        def fits_outside_reduction(n):
            _, (node_numel, node_rnumel) = n.group
            return node_numel == numel and node_rnumel == 1 and rnumel != 1

        def schedule_node_in_loop(n):
            nonlocal current_loop_has_writes
            done.add(n)
            node_schedule.append(n)
            current_loop_has_writes = True
            # A scan is modelled as a reduction in the scheduler but has a
            # full sized output that can be used inside the loop body
            if (
                n.is_reduction()
                and isinstance(n, scheduler.SchedulerNode)
                and isinstance(n.node, ir.ComputedBuffer)
                and not isinstance(n.node.data, ir.Scan)
            ):
                current_loop_reduced_writes.add(n.get_name())

        @contextlib.contextmanager
        def end_current_reduction_loop():
            nonlocal current_loop_has_writes
            if current_loop_has_writes:
                # flush out any other runnable nodes to reduce number of loops
                for other_node in nodes[index + 1 :]:
                    if (
                        node not in done
                        and fits_in_main_body(other_node)
                        and not (current_loop_reduced_writes & other_node.ancestors)
                    ):
                        schedule_node_in_loop(node)

            if node_schedule and node_schedule[-1] is EnableReduction:
                node_schedule.pop()
            else:
                node_schedule.append(DisableReduction)
            yield
            node_schedule.append(EnableReduction)
            current_loop_reduced_writes.clear()
            current_loop_has_writes = False

        for index, node in enumerate(nodes):
            if node in done:
                continue
            done.add(node)

            def requires_closing_previous_reduction(node, node_schedule):
                if rnumel == 1:
                    return False
                if not current_loop_reduced_writes & node.ancestors:
                    return False
                assert node_schedule and not isinstance(
                    node_schedule[-1], (EnableReduction, DisableReduction)
                )
                return bool(current_loop_reduced_writes)

            if fits_in_main_body(node):
                if requires_closing_previous_reduction(node, node_schedule):
                    with end_current_reduction_loop():
                        pass  # need to start a new reduction loop

                schedule_node_in_loop(node)
            elif fits_outside_reduction(node):
                with end_current_reduction_loop():
                    node_schedule.append(node)
            else:
                raise NotImplementedError(
                    f"unexpected group: ({numel}, {rnumel}) != {node.group[1]}"
                )

        return node_schedule

    def codegen_node(
        self, node: Union[scheduler.FusedSchedulerNode, scheduler.SchedulerNode]
    ):
        """
        Given a set of pre-fused nodes, generate a Triton kernel.
        """

        nodes: List[scheduler.SchedulerNode] = node.get_nodes()  # type: ignore[assignment]

        _, (numel, rnumel) = max(nodes, key=lambda x: int(x.is_reduction())).group

        node_schedule = self.generate_node_schedule(nodes, numel, rnumel)
        buf_accesses = collections.defaultdict(list)
        for node in nodes:
            for access in node.read_writes.reads | node.read_writes.writes:
                buf_accesses[access.name].append(access)

        schedule_log.debug("Schedule:\n %s", node_schedule)

        return self.codegen_node_schedule(node_schedule, buf_accesses, numel, rnumel)

    @staticmethod
    def reduction_hint(node):
        assert node.is_reduction()
        if all(
            dep.is_contiguous()
            for dep in itertools.chain(node.read_writes.reads, node.read_writes.writes)
        ):
            return ReductionHint.INNER
        else:
            return node.node.data.reduction_hint

    @staticmethod
    def can_use_32bit_indexing(
        numel: sympy.Expr, buffers: Iterable[Union[ir.Buffer, ir.TensorBox]]
    ) -> bool:
        int_max = torch.iinfo(torch.int32).max
        size_hint = V.graph.sizevars.size_hint
        has_hint = V.graph.sizevars.shape_env.has_hint

        def within_32bit(e):
            # Allow for unhinted e as long as we can still statically prove
            # (e.g., via ValueRanges) that it is still in bounds
            if V.graph.sizevars.is_expr_static_and_true(e <= int_max):
                return True
            # Otherwise, the hint MUST exist and be in range
            return has_hint(e) and size_hint(e) <= int_max

        if not within_32bit(numel):
            return False

        # Any use of a MultiOutputLayout will create a buffer with a
        # Layout whose sizes are accounted for
        buf_sizes = [
            buf.get_layout().storage_size()
            for buf in buffers
            if not isinstance(buf.get_layout(), ir.MultiOutputLayout)
        ]

        if not all(within_32bit(size) for size in buf_sizes):
            return False

        # Only install guards for 32-bit indexing as there is no correctness
        # issue with using 64-bit for everything
        V.graph.sizevars.guard_leq(numel, int_max)  # type: ignore[arg-type]
        for size in buf_sizes:
            V.graph.sizevars.guard_leq(size, int_max)  # type: ignore[arg-type]
        return True

    @classmethod
    def select_index_dtype(cls, node_schedule, numel, reduction_numel):
        # Gather all used buffer names
        buffer_names = set()
        for node in node_schedule:
            if not isinstance(node, scheduler.BaseSchedulerNode):
                continue

            buffer_names.update(node.get_names())
            buffer_names.update(node.used_buffer_names())

        # Get buffers objects

        def _get_buffer(name: str) -> Union[ir.Buffer, ir.TensorBox]:
            buf = V.graph.get_buffer(name)
            if buf is None:
                raise RuntimeError(f"Failed to find buffer matching name {name}")
            return buf

        buffers = [V.graph.get_buffer(name) for name in buffer_names]

        # In theory we can separately check xnumel and rnumel are <= int_max
        # but some indexers do use the full linear index so we need to be
        # conservative here.
        total_numel = numel * reduction_numel

        if SIMDScheduling.can_use_32bit_indexing(total_numel, buffers):
            return cls.int32_type
        return cls.int64_type

    def has_non_contiguous_pw_in_reduction_kernel(self, node_schedule, numel, rnumel):
        pointwise_nodes = list(
            filter(
                lambda n: n not in (EnableReduction, DisableReduction)
                and not n.is_reduction()
                and n.group[1][0] == numel * rnumel,
                node_schedule,
            )
        )
        for node in pointwise_nodes:
            # An index can be an integer when loading a random seed.
            if not all(
                not isinstance(dep, MemoryDep)
                or dep.is_contiguous()
                or isinstance(dep.index, (sympy.Integer, int))
                or dep.stride1_for_last_dim()
                for dep in itertools.chain(
                    node.read_writes.reads, node.read_writes.writes
                )
            ):
                return True
        return False

    def get_kernel_args(self, node_schedule, numel, reduction_numel):
        reductions = list(
            filter(
                lambda n: n not in (EnableReduction, DisableReduction)
                and n.is_reduction(),
                node_schedule,
            )
        )
        if len(reductions) > 0:
            hints = [self.reduction_hint(n) for n in reductions]
            if hints.count(hints[0]) == len(hints):
                reduction_hint_val = hints[0]
            else:
                reduction_hint_val = ReductionHint.DEFAULT

            if (
                reduction_hint_val == ReductionHint.INNER
                and self.has_non_contiguous_pw_in_reduction_kernel(
                    node_schedule, numel, reduction_numel
                )
            ):
                reduction_hint_val = ReductionHint.DEFAULT
        else:
            reduction_hint_val = ReductionHint.DEFAULT

        mutations = set()
        for node in node_schedule:
            if hasattr(node, "get_mutations"):
                mutations.update(node.get_mutations())

        index_dtype = self.select_index_dtype(node_schedule, numel, reduction_numel)

        return reduction_hint_val, mutations, index_dtype

    def codegen_node_schedule(
        self, node_schedule, buf_accesses, numel, reduction_numel
    ):
        from torch._inductor.codegen.triton_split_scan import TritonSplitScanKernel

        tiled_groups = self.select_tiling(node_schedule, numel, reduction_numel)
        (
            reduction_hint_val,
            mutations,
            index_dtype,
        ) = self.get_kernel_args(node_schedule, numel, reduction_numel)

        is_split_scan = any(
            isinstance(node, BaseSchedulerNode) and node.is_split_scan()
            for node in node_schedule
        )
        kernel_type: type = self.kernel_type
        if is_split_scan and issubclass(TritonSplitScanKernel, kernel_type):
            kernel_type = TritonSplitScanKernel
        kernel_args = tiled_groups
        kernel_kwargs = {
            "reduction_hint": reduction_hint_val,
            "mutations": mutations,
            "index_dtype": index_dtype,
        }
        kernel = kernel_type(
            *kernel_args,
            **kernel_kwargs,
        )
        kernel.buf_accesses = buf_accesses

        self.codegen_node_schedule_with_kernel(node_schedule, kernel)

        with V.set_kernel_handler(kernel):
            src_code = kernel.codegen_kernel()

        kernel_name = self.define_kernel(src_code, node_schedule, kernel)
        log.debug("Generating kernel code with kernel_name: %s", kernel_name)
        kernel.kernel_name = kernel_name
        kernel.code_hash = code_hash(src_code)

        if kernel.persistent_reduction and config.triton.multi_kernel:
            kernel2 = self.kernel_type(
                *kernel_args,
                **kernel_kwargs,
                disable_persistent_reduction=True,
            )
            self.codegen_node_schedule_with_kernel(node_schedule, kernel2)
            with V.set_kernel_handler(kernel2):
                src_code2 = kernel2.codegen_kernel()
            kernel_name2 = self.define_kernel(src_code2, node_schedule, kernel)
            kernel2.kernel_name = kernel_name2
            kernel2.code_hash = code_hash(src_code2)

            final_kernel = MultiKernel([kernel, kernel2])
        else:
            final_kernel = kernel  # type: ignore[assignment]

        with V.set_kernel_handler(final_kernel):
            for node in node_schedule:
                if node not in (EnableReduction, DisableReduction):
                    node.mark_run()

        self.codegen_comment(node_schedule)
        final_kernel.call_kernel(final_kernel.kernel_name)
        if config.nan_asserts:
            final_kernel.codegen_nan_check()
        if config.warn_mix_layout:
            final_kernel.warn_mix_layout(kernel_name)

        V.graph.removed_buffers |= final_kernel.removed_buffers
        V.graph.inplaced_to_remove |= final_kernel.inplaced_to_remove

        if (
            V.graph.wrapper_code.supports_intermediate_hooks
            and config.generate_intermediate_hooks
        ):
            # Not every node in the schedule will actually be live on output;
            # we can't check dead buffers.
            live_outs = kernel.args.live_output_buffers()
            for node in node_schedule:
                if not isinstance(node, scheduler.BaseSchedulerNode):
                    continue
                name = node.get_name()
                if name not in live_outs:
                    continue
                assert node.node is not None
                origin_node = node.node.get_origin_node()
                if origin_node is not None:
                    counters["inductor"]["intermediate_hooks"] += 1
                    V.graph.wrapper_code.writeline(
                        f"run_intermediate_hooks({origin_node.name!r}, {name})"
                    )

        self.scheduler.free_buffers()

    def codegen_node_schedule_with_kernel(self, node_schedule, kernel):
        def current_reduction_nodes(nodes):
            return itertools.takewhile(lambda n: n is not DisableReduction, nodes)

        with kernel:
            stack = contextlib.ExitStack()
            kernel.set_last_usage(current_reduction_nodes(node_schedule))
            all_indexing = {}

            # First pass to collect indexing and decide inplace updates
            for node in node_schedule:
                if node is DisableReduction:
                    stack.enter_context(kernel.disable_reduction())
                elif node is EnableReduction:
                    stack.close()
                else:
                    node.decide_inplace_update()
                    index_vars = kernel.split_and_set_ranges(node.get_ranges())
                    all_indexing.update(
                        dict.fromkeys(
                            node._body.indexing_from_args(index_vars).values()
                        )
                    )

            kernel.finalize_indexing(all_indexing.keys())

            # Second pass to do codegen
            for i, node in enumerate(node_schedule):
                if node is DisableReduction:
                    stack.enter_context(kernel.disable_reduction())
                elif node is EnableReduction:
                    stack.close()
                    kernel.set_last_usage(current_reduction_nodes(node_schedule[i:]))
                else:
                    # TODO - use split ranges ?
                    indexing_dtype_strength_reduction(node._body)
                    index_vars = kernel.split_and_set_ranges(node.get_ranges())
                    node.codegen(index_vars)

    def codegen_template(
        self, template_node, epilogue_nodes, only_gen_src_code=False
    ) -> Optional[str]:
        """
        Codegen a triton template

        If `only_gen_src_code` the src code will be returned instead of codegen'd into the wrapper
        """
        _, (numel, rnumel) = template_node.group
        assert rnumel == 1
        kernel, render = template_node.node.make_kernel_render(template_node.node)
        with kernel:
            if not only_gen_src_code:
                for node in [template_node, *epilogue_nodes]:
                    node.mark_run()
            partial_code = render()
            with kernel.set_subgraph_body("<STORE_OUTPUT>"):
                for node in epilogue_nodes:
                    node.codegen(kernel.split_and_set_ranges(node.get_ranges()))

        if not isinstance(partial_code, str):
            partial_code.finalize_hook("<DEF_KERNEL>")
        # finalize must be called after adding epilogue above
        with V.set_kernel_handler(kernel):
            # TODO: Maybe unify CUDATemplateKernel to also use PartialRender for flexible epilogue fusion.
            with kernel.set_subgraph_body("<STORE_OUTPUT>"):
                if isinstance(partial_code, str):
                    src_code = partial_code
                else:
                    partial_code.finalize_hook("<STORE_OUTPUT>")
                    src_code = partial_code.code
            node_schedule = [template_node, *epilogue_nodes]

            if config.benchmark_kernel:
                num_gb = kernel.estimate_kernel_num_bytes() / 1e9
                grid_args = V.graph.sizevars.size_hints(kernel.call_sizes)
                assert kernel.meta is not None, "meta is None"
                grid = kernel.grid_fn(*grid_args, kernel.meta)
                src_code = (
                    f"{kernel.imports_for_benchmark_kernel()}\n"
                    f"{src_code}\n"
                    f"{kernel.codegen_kernel_benchmark(num_gb, grid).getvalue()}"
                )

            if only_gen_src_code:
                return src_code

            kernel_name = self.define_kernel(src_code, node_schedule, kernel)

        self.codegen_comment(node_schedule)
        kernel.call_kernel(kernel_name, template_node.node)
        V.graph.removed_buffers |= kernel.removed_buffers
        V.graph.inplaced_to_remove |= kernel.inplaced_to_remove
        self.scheduler.free_buffers()
        return None

    def codegen_sync(self):
        V.graph.wrapper_code.writeline(V.graph.device_ops.synchronize())

    def codegen_foreach(self, foreach_node):
        from .triton_foreach import ForeachKernel

        for partitions_with_metadata in ForeachKernel.horizontal_partition(
            foreach_node.get_subkernel_nodes(), self
        ):
            kernel = ForeachKernel()
            for nodes, tiled_groups, numel, rnumel in partitions_with_metadata:
                node_schedule = self.generate_node_schedule(nodes, numel, rnumel)
                (
                    reduction_hint_val,
                    mutations,
                    index_dtype,
                ) = self.get_kernel_args(node_schedule, numel, rnumel)

                subkernel = kernel.create_sub_kernel(
                    *tiled_groups,
                    reduction_hint=reduction_hint_val,
                    mutations=mutations,
                    index_dtype=index_dtype,
                )

                self.codegen_node_schedule_with_kernel(
                    node_schedule,
                    subkernel,
                )

                with V.set_kernel_handler(subkernel):
                    for node in node_schedule:
                        if node not in (EnableReduction, DisableReduction):
                            node.mark_run()
                V.graph.removed_buffers |= subkernel.removed_buffers
                V.graph.inplaced_to_remove |= subkernel.inplaced_to_remove

            src_code = kernel.codegen_kernel()
            kernel_name = self.define_kernel(src_code, [foreach_node], kernel)
            self.codegen_comment([foreach_node])
            kernel.call_kernel(V.graph.wrapper_code, kernel_name)

        self.scheduler.free_buffers()

    @staticmethod
    @functools.lru_cache(32)
    def candidate_tilings(node):
        ranges, reduction_ranges = node.get_ranges()
        if len(ranges) <= 1:
            return ()

        rw = node.pointwise_read_writes()
        assert len(rw.range_vars) == len(ranges)

        # isinstance(dep, MemoryDep): this filters out StarDeps. StarDeps refer to reads
        # that need to access the entire tensor; they don't contribute read indexing
        # information (and practically, they don't have dep.index so they can't be used
        # for stride_hints below
        dep_sources = [rw.reads, rw.writes]
        assert all(
            isinstance(dep, (MemoryDep, StarDep))
            for dep in itertools.chain.from_iterable(dep_sources)
        )
        deps = [
            dep
            for dep in itertools.chain.from_iterable(dep_sources)
            if dep.name not in V.graph.removed_buffers and isinstance(dep, MemoryDep)
        ]
        write_names = {dep.name for dep in rw.writes}

        tilings: List[CandidateTiling] = []

        for dep in deps:
            strides = V.graph.sizevars.stride_hints(dep.index, rw.range_vars)
            assert len(strides) == len(ranges)
            try:
                split = strides.index(1) + 1
                if split == len(ranges):
                    continue
                if all(s == 0 for s in strides[split:]):
                    # if this is a broadcasted tensor and all dimensions after split are broadcast,
                    # this is not a real split
                    continue

            except ValueError:
                continue
            tiled_groups = (
                V.graph.sizevars.simplify(sympy_product(ranges[:split])),
                V.graph.sizevars.simplify(sympy_product(ranges[split:])),
            )
            # score by number of elements
            score = V.graph.sizevars.size_hint(
                sympy_product(
                    size for size, stride in zip(ranges, strides) if stride != 0
                )
            )
            if dep.name in write_names:
                # ngimel said contiguous writes is more important than reads
                score *= 2
            if CandidateTiling.is_good_size(tiled_groups[0]):
                score *= 2
            if CandidateTiling.is_good_size(tiled_groups[1]):
                score *= 2

            if (
                V.graph.sizevars.size_hint(
                    score - sympy_product(itertools.chain(ranges, reduction_ranges))
                )
                >= 0
            ):
                tilings.append(CandidateTiling(tiled_groups, score, dep.name))
        return tilings

    @classmethod
    def select_tiling(cls, node_schedule, numel, reduction_numel=sympy.Integer(1)):
        """
        Heuristics to decide how to tile kernels.
        Currently, we tile based on stride-1 dimensions.

        Returns:
            `(tile1, tile2, reduction_numel)` s.t. `tile1 * tile2 == numel`

        """
        if reduction_numel != 1 or config.triton.max_tiles <= 1:
            # TODO(jansel): should we tile reductions?
            # do perf hint here if stride-1 dim is not being reduced
            if perf_hint_log.level <= logging.WARNING:
                for node in EnableReduction.filter(node_schedule):
                    if len(cls.candidate_tilings(node)) > 0:
                        perf_hint_log.info("reduction over non-contiguous dims")
                        break
            return (numel, reduction_numel)

        seen_names = set()
        candidate_tiles: Counter[Any] = collections.Counter()
        for node in EnableReduction.filter(node_schedule):
            for tiling in cls.candidate_tilings(node):
                if tiling.name in seen_names:
                    continue
                seen_names.add(tiling.name)
                candidate_tiles[tiling.tiling] += tiling.score

        ranked_tilings = [tiling for tiling, score in candidate_tiles.most_common()]

        if config.triton.max_tiles >= 3:
            # Consider adding a third dimension of tiling, but only
            # when a1 is a multiple of b1; otherwise, you have a lot
            # of stragglers which is annoying to generate code for.
            #
            # NB: More than three max tiles is not enabled by default.

            # Add one 3D tiling choice
            for i in range(1, len(ranked_tilings)):
                a0, a1 = ranked_tilings[0]
                b0, b1 = ranked_tilings[i]
                if V.graph.sizevars.size_hint(a1 - b1) == 0:
                    continue
                if V.graph.sizevars.size_hint(a1 - b1) < 0:
                    # swap so a0 is bigger
                    a0, a1 = ranked_tilings[i]
                    b0, b1 = ranked_tilings[0]
                assert V.graph.sizevars.size_hint(a1 - b1) > 0
                if V.graph.sizevars.statically_known_multiple_of(a1, b1):
                    tiling = (a0, FloorDiv(a1, b1), b1)
                    ranked_tilings = [tiling] + ranked_tilings
                    break  # only 1 choice for now

        if len(ranked_tilings) > 1:
            perf_hint_log.info("possibly bad tiling: %s", ranked_tilings)

        for tiled_groups in ranked_tilings:
            new_groups = (*tiled_groups, reduction_numel)
            if all(
                SIMDKernel.is_compatible(new_groups, node.get_ranges())
                for node in node_schedule
                if isinstance(node, scheduler.SchedulerNode)
            ):
                return new_groups

        return (numel, reduction_numel)

    def flush(self):
        pass

    def ready_to_flush(self) -> bool:
        return False

    def generate_kernel_code_from_nodes(self, nodes, benchmark_kernel=False):
        @dataclasses.dataclass
        class LastUsageHolder:
            n: Any
            last_usage: Any

            def __del__(self):
                self.n.last_usage = self.last_usage

        last_usage_holders = [LastUsageHolder(n, n.last_usage) for n in nodes]

        # empty last_usage. May cause more aggressive 'evict_last'. Should be fine.
        for n in nodes:
            n.last_usage = set()

        if not nodes[0].is_template():
            _, (numel, rnumel) = max(nodes, key=lambda x: int(x.is_reduction())).group
            node_schedule = self.generate_node_schedule(nodes, numel, rnumel)

            tiled_groups = self.select_tiling(node_schedule, numel, rnumel)
            reduction_hint_val, mutations, index_dtype = self.get_kernel_args(
                node_schedule, numel, rnumel
            )

            kernel = self.kernel_type(
                *tiled_groups,
                reduction_hint=reduction_hint_val,
                mutations=mutations,
                index_dtype=index_dtype,
            )

            self.codegen_node_schedule_with_kernel(node_schedule, kernel)
            with config.patch(
                "benchmark_kernel", benchmark_kernel
            ), V.set_kernel_handler(kernel):
                src_code = kernel.codegen_kernel()
        else:
            template_node = nodes[0]
            epilogue_nodes = nodes[1:]

            with config.patch("benchmark_kernel", benchmark_kernel):
                src_code = self.codegen_template(
                    template_node, epilogue_nodes, only_gen_src_code=True
                )

        src_code = src_code.replace(str(Placeholder.KERNEL_NAME), "triton_")
        return src_code

    def codegen_comment(self, node_schedule):
        pass

    def define_kernel(self, src_code, node_schedule, kernel):
        raise NotImplementedError


@dataclasses.dataclass
class CandidateTiling:
    tiling: Tuple[sympy.Expr, sympy.Expr]
    score: int  # higher is better
    name: Optional[str] = None

    @staticmethod
    def is_good_size(s):
        """Somewhat arbitrary heuristic used to boost scores for some sizes"""
        s = V.graph.sizevars.size_hint(s)
        return s >= 32 and (s % 32 == 0)


class DisableReduction:
    """
    Marker to invoke `kernel.disable_reduction()`.  This closes a
    reduction loop and allows for pointwise ops to occur on the output
    of a reduction.
    """


class EnableReduction:
    """
    Marker to end a DisableReduction block.
    """

    @staticmethod
    def filter(node_schedule):
        """
        Get the nodes from node_schedule skipping those in a
        DisableReduction block.
        """
        disabled = False
        for node in node_schedule:
            if node in (EnableReduction, DisableReduction):
                # Don't tile stuff outside the main reduction loop
                disabled = node is DisableReduction
            elif disabled:
                pass
            else:
                yield node


class CantSplit(Exception):
    pass<|MERGE_RESOLUTION|>--- conflicted
+++ resolved
@@ -439,9 +439,6 @@
         if (tree_node := self.range_tree_nodes.get(x)) is None:
             return index
         new_index = sympy_subs(index, {x: tree_node.expr})
-<<<<<<< HEAD
-        return V.graph.sizevars.combine_modular_indexing_pairs(new_index)
-=======
         new_index = V.graph.sizevars.combine_modular_indexing_pairs(new_index)
         # the index now contains xindex/etc, which is nonstandard, fix it up
         return sympy_subs(
@@ -452,7 +449,6 @@
                 ).symbol()
             },
         )
->>>>>>> d21f311a
 
     def combine_contiguous_dims(self, index: sympy.Expr, tree: IterationRangesRoot):
         if expand_res := V.graph.sizevars.expand_floor_div(index):

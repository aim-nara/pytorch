# mypy: allow-untyped-defs
<<<<<<< HEAD
import math

from collections import namedtuple
=======
import contextlib
import copy
import math

from collections import namedtuple
from typing import Dict, List, Tuple
from unittest.mock import patch
>>>>>>> 44722c6b

import sympy

import torch
<<<<<<< HEAD

from .common import ExprPrinter
=======
from torch.utils._sympy.symbol import symbol_is_type, SymT
from .. import ir
from ..utils import IndentedBuffer, sympy_index_symbol_with_prefix
from ..virtualized import V

from .common import CSEVariable, ExprPrinter, Kernel

>>>>>>> 44722c6b

DTYPE_TO_CPP = {
    torch.float32: "float",
    torch.float64: "double",
    torch.float16: "half",
    torch.int64: "int64_t",
    torch.int32: "int32_t",
    torch.int16: "int16_t",
    torch.int8: "int8_t",
    torch.uint64: "uint64_t",
    torch.uint32: "uint32_t",
    torch.uint16: "uint16_t",
    torch.uint8: "uint8_t",
    torch.bool: "bool",
    torch.bfloat16: "bfloat16",
    torch.complex64: "complex64",
    torch.float8_e4m3fn: "float8_e4m3fn",
    torch.float8_e5m2: "float8_e5m2",
}

DTYPE_TO_ATEN = {
    torch.float32: "at::kFloat",
    torch.float64: "at::kDouble",
    torch.float16: "at::kHalf",
    torch.int64: "at::kLong",
    torch.int32: "at::kInt",
    torch.int16: "at::kShort",
    torch.int8: "at::kChar",
    torch.uint64: "at::kUInt64",
    torch.uint32: "at::kUInt32",
    torch.uint16: "at::kUInt16",
    torch.uint8: "at::kByte",
    torch.uint32: "at::kUInt32",
    torch.uint64: "at::kUInt64",
    torch.bool: "at::kBool",
    torch.bfloat16: "at::kBFloat16",
    torch.complex32: "at::kComplexHalf",
    torch.complex64: "at::kComplexFloat",
    torch.complex128: "at::kComplexDouble",
    torch.float8_e4m3fn: "at::kFloat8_e4m3fn",
    torch.float8_e5m2: "at::kFloat8_e5m2",
    torch.float8_e4m3fnuz: "at::kFloat8_e4m3fnuz",
    torch.float8_e5m2fnuz: "at::kFloat8_e5m2fnuz",
}

DEVICE_TO_ATEN = {
    "cpu": "at::kCPU",
    "cuda": "at::kCUDA",
}

LAYOUT_TO_ATEN = {
    torch.strided: "at::kStrided",
    torch._mkldnn: "at::kMkldnn",  # type: ignore[attr-defined]
}

INDEX_TYPE = "long"

GemmBlocking = namedtuple("GemmBlocking", ["block_m", "block_n", "block_k"])


class CppPrinter(ExprPrinter):
    def _print_Integer(self, expr):
        return f"{int(expr)}L"

    def _print_Where(self, expr):
        c = self.paren(self.doprint(expr.args[0]))
        p = self.paren(self.doprint(expr.args[1]))
        q = self.paren(self.doprint(expr.args[2]))
        return f"{c} ? {p} : {q}"

    def _print_ModularIndexing(self, expr):
        x, div, mod = expr.args
        x = self.paren(self.doprint(x))
        if div != 1:
            div = self.paren(self.doprint(div))
            if expr.is_integer:
                x = f"c10::div_floor_integer({x}, {div})"
            else:
                x = f"c10::div_floor_floating(static_cast<double>({x}), static_cast<double>({div}))"
        mod = self.paren(self.doprint(mod))
        return f"static_cast<{INDEX_TYPE}>({x}) % static_cast<{INDEX_TYPE}>({mod})"

    def _print_FloorDiv(self, expr):
        x, div = expr.args
        x = self.paren(self.doprint(x))
        div = self.paren(self.doprint(div))
        if expr.is_integer:
            return f"c10::div_floor_integer({x}, {div})"
        return f"c10::div_floor_floating(static_cast<double>({x}), static_cast<double>({div}))"

    def _print_floor(self, expr):
        assert len(expr.args) == 1
        r = f"std::floor({self._print(expr.args[0])})"
        return f"static_cast<{INDEX_TYPE}>({r})" if expr.is_integer else r

    def _print_FloorToInt(self, expr):
        assert len(expr.args) == 1
        r = f"std::floor({self._print(expr.args[0])})"
        return f"static_cast<{INDEX_TYPE}>({r})" if expr.is_integer else r

    def _print_TruncToInt(self, expr):
        assert len(expr.args) == 1
        r = f"std::trunc({self._print(expr.args[0])})"
        return f"static_cast<{INDEX_TYPE}>({r})"

    def _print_TruncToFloat(self, expr):
        assert len(expr.args) == 1
        return f"std::trunc({self._print(expr.args[0])})"

    def _print_ToFloat(self, expr):
        assert len(expr.args) == 1
        return f"static_cast<double>({self._print(expr.args[0])})"

    # TODO: This is wrong if one of the inputs is negative.  This is hard to
    # tickle though, as the inputs are typically positive (and if we can prove
    # they are positive, we will have used Mod instead, for which this codegen
    # is right).
    def _print_PythonMod(self, expr):
        return " % ".join(map(self.paren, map(self._print, expr.args)))

    def _print_CMod(self, expr):
        return " % ".join(map(self.paren, map(self._print, expr.args)))

    def _print_IntTrueDiv(self, expr):
        lhs, rhs = expr.args
        # TODO: This is only accurate up to 2**53
        return f"static_cast<double>({self._print(lhs)}) / static_cast<double>({self._print(rhs)})"

    # TODO: PowByNatural: we need to implement our own int-int pow.  Do NOT
    # use std::pow, that operates on floats
    def _print_PowByNatural(self, expr):
        raise NotImplementedError(
            f"_print_PowByNatural not implemented for {type(self)}"
        )

    def _print_FloatTrueDiv(self, expr):
        lhs, rhs = expr.args
        return f"{self.paren(self._print(lhs))} / {self.paren(self._print(rhs))}"

    def _print_FloatPow(self, expr):
        base, exp = expr.args
        return f"std::pow({self._print(base)}, {self._print(exp)})"

    def _print_Pow(self, expr):
        # Uses float constants to perform FP div
        base, exp = expr.args
        base = self._print(base)

        if exp == 0.5 or exp == -0.5:
            return f"std::sqrt({base})" if exp == 0.5 else f"1.0/std::sqrt({base})"
        if exp.is_integer:
            exp = int(exp)
            if exp > 0:
                r = "*".join([self.paren(base)] * exp)
            elif exp < 0:
                r = "1.0/" + self.paren("*".join([self.paren(base)] * abs(exp)))
            else:  # exp == 0
                r = "1.0"

            return f"static_cast<{INDEX_TYPE}>({r})" if expr.is_integer else r
        else:
            # TODO: float vs double
            return f"std::pow({base}, {float(exp)})"

    def _print_Rational(self, expr):
        # Uses float constants to perform FP div
        if expr.q == 1:
            r = f"{expr.p}"
        else:
            r = f"{expr.p}.0/{expr.q}.0"
        return f"static_cast<{INDEX_TYPE}>({r})" if expr.is_integer else r

    def _print_ceiling(self, expr):
        assert len(expr.args) == 1
        r = f"std::ceil({self._print(expr.args[0])})"
        return f"static_cast<{INDEX_TYPE}>({r})" if expr.is_integer else r

    def _print_CeilToInt(self, expr):
        assert len(expr.args) == 1
        r = f"std::ceil({self._print(expr.args[0])})"
        return f"static_cast<{INDEX_TYPE}>({r})" if expr.is_integer else r

    def _print_Min(self, expr):
        args = [self._print(a) for a in expr.args]
        if len(args) == 2:
            return f"std::min({args[0]}, {args[1]})"
        else:
            # Initializer list overload
            il = "{" + ", ".join(args) + "}"
            return f"std::min({il})"

    def _print_Max(self, expr):
        args = [self._print(a) for a in expr.args]
        if len(args) == 2:
            return f"std::max({args[0]}, {args[1]})"
        else:
            # Initializer list overload
            il = "{" + ", ".join(args) + "}"
            return f"std::max({il})"

    def _print_Abs(self, expr):
        assert len(expr.args) == 1
        return f"std::abs({self._print(expr.args[0])})"

    def _print_OpaqueUnaryFn_cos(self, expr):
        assert len(expr.args) == 1
        return f"std::cos({self._print(expr.args[0])})"

    def _print_OpaqueUnaryFn_cosh(self, expr):
        assert len(expr.args) == 1
        return f"std::cosh({self._print(expr.args[0])})"

    def _print_OpaqueUnaryFn_acos(self, expr):
        assert len(expr.args) == 1
        return f"std::acos({self._print(expr.args[0])})"

    def _print_OpaqueUnaryFn_sin(self, expr):
        assert len(expr.args) == 1
        return f"std::sin({self._print(expr.args[0])})"

    def _print_OpaqueUnaryFn_sinh(self, expr):
        assert len(expr.args) == 1
        return f"std::sinh({self._print(expr.args[0])})"

    def _print_OpaqueUnaryFn_asin(self, expr):
        assert len(expr.args) == 1
        return f"std::asin({self._print(expr.args[0])})"

    def _print_OpaqueUnaryFn_tan(self, expr):
        assert len(expr.args) == 1
        return f"std::tan({self._print(expr.args[0])})"

    def _print_OpaqueUnaryFn_tanh(self, expr):
        assert len(expr.args) == 1
        return f"std::tanh({self._print(expr.args[0])})"

    def _print_OpaqueUnaryFn_atan(self, expr):
        assert len(expr.args) == 1
        return f"std::atan({self._print(expr.args[0])})"

    def _print_OpaqueUnaryFn_sqrt(self, expr):
        return f"std::sqrt({self._print(expr.args[0])})"

    def _print_RoundToInt(self, expr):
        assert len(expr.args) == 1
        # TODO: dispatch to llrint depending on index type
        return f"std::lrint({self._print(expr.args[0])})"

    def _print_RoundDecimal(self, expr):
        assert len(expr.args) == 2
        number, ndigits = expr.args
        if number.is_integer:
            # ndigits < 0 should have been filtered by the sympy function
            assert ndigits < 0
            raise ValueError(
                f"For integer inputs, only non-negative ndigits are currently supported, but got {ndigits}."
            )
        return f"static_cast<double>(std::nearbyint(1e{ndigits} * {self.paren(self._print(number))}) * 1e{-ndigits})"

    def _print_BooleanTrue(self, expr):
        return "true"

    def _print_BooleanFalse(self, expr):
        return "false"


# A function to print, useful for printing sympy symbols.
cexpr = CppPrinter().doprint


def cexpr_index(index):
    return f"static_cast<{INDEX_TYPE}>({cexpr(index)})"


def value_to_cpp(value, cpp_type):
    if value == float("-inf"):
        return f"-std::numeric_limits<{cpp_type}>::infinity()"
    elif value == float("inf"):
        return f"std::numeric_limits<{cpp_type}>::infinity()"
    elif isinstance(value, bool):
        return f"static_cast<{cpp_type}>({str(value).lower()})"
    elif math.isnan(value):
        return f"std::numeric_limits<{cpp_type}>::quiet_NaN()"
    else:
<<<<<<< HEAD
        return f"static_cast<{cpp_type}>({repr(value)})"
=======
        return f"static_cast<{cpp_type}>({repr(value)})"


class LocalBufferScope:
    """
    This class creates a context that helps to generate code involving Inductor IR with
    function local buffers. These buffers are constructed during the codegen process and
    are used to store intermediate results such as local accumulators. We do not want to
    add them to `V.graph` since they are not global and we do not want to add them as
    function arguments either. So we patch the codegen processes under this scope to support
    these buffers without exposure to the outside world.
    """

    def __init__(self, kernel: Kernel):
        self.kernel = kernel
        self.exit_stack = contextlib.ExitStack()
        self.local_buffers: Dict[str, ir.Buffer] = {}

    def __enter__(self):
        self.exit_stack.__enter__()
        original_get_dtype = V.graph.get_dtype

        def get_dtype(name):
            if name in self.local_buffers:
                return self.local_buffers[name].get_dtype()
            return original_get_dtype(name)

        self.exit_stack.enter_context(patch.object(V.graph, "get_dtype", get_dtype))

        original_input = self.kernel.args.input

        def input(name):
            if name in self.local_buffers:
                return name
            return original_input(name)

        self.exit_stack.enter_context(patch.object(self.kernel.args, "input", input))

        original_output = self.kernel.args.output

        def output(name):
            if name in self.local_buffers:
                return name
            return original_output(name)

        self.exit_stack.enter_context(patch.object(self.kernel.args, "output", output))

        return self

    def __exit__(self, exc_type, exc_val, exc_tb):
        self.local_buffers.clear()
        self.exit_stack.__exit__(exc_type, exc_val, exc_tb)

    def add_local_buffer(self, buffer: ir.Buffer):
        assert buffer.get_name() not in self.local_buffers
        self.local_buffers[buffer.get_name()] = buffer

    def localize_buffer(
        self, global_buf: ir.Buffer, local_buf: ir.Buffer, nodes: List[ir.IRNode]
    ) -> List[ir.IRNode]:
        """
        Localizes the buffer `global_buf` to `local_buf` in the given `nodes` and returns
        a new list of IR nodes that work on `local_buf` instead of `global_buf`, i.e., all
        the loads and stores are redirected to `local_buf`. This helps the fused loops to
        work on smaller-sized local buffers for better data locality.

        The `local_buf` should already be registered in the local scope and the data access
        is assumed to be contiguous with the same order as the `global_buf`.
        """
        assert local_buf.get_name() in self.local_buffers
        assert len(global_buf.get_size()) == len(local_buf.get_size())
        assert len(nodes) > 0

        class LocalizeBufferHandler(V.WrapperHandler):  # type: ignore[name-defined]
            def __init__(self, inner):
                super().__init__(inner)

            def localize(self, name: str, index: sympy.Expr):
                if name == global_buf.get_name():
                    name = local_buf.get_name()
                    used_vars = {
                        s for s in index.free_symbols if symbol_is_type(s, SymT.INDEX)
                    }
                    index_vars = []
                    for i in range(len(local_buf.get_size())):
                        var = sympy_index_symbol_with_prefix(SymT.INDEX, i)
                        index_vars.append(var if var in used_vars else 0)
                    index = local_buf.layout.make_indexer()(index_vars)
                return name, index

            def load(self, name: str, index: sympy.Expr):
                return self._inner.load(*self.localize(name, index))

            def store(self, name, index, value, mode=None):
                return self._inner.store(*self.localize(name, index), value, mode)

            def store_reduction(self, name, index, value):
                return self._inner.store_reduction(*self.localize(name, index), value)

        def wrap_inner_fn_for_node(node: ir.IRNode, inner_fn_wrapper):
            loops = node.data if isinstance(node, ir.ComputedBuffer) else node
            assert isinstance(loops, ir.Loops)
            new_loops = copy.copy(loops)
            if isinstance(node, ir.ComputedBuffer):
                new_node = ir.ComputedBuffer(
                    node.get_name(), node.get_layout(), new_loops
                )
            else:
                new_node = new_loops  # type: ignore[assignment]

            new_loops.inner_fn = inner_fn_wrapper(new_loops.inner_fn)
            return new_node

        def inner_fn_wrapper(inner_fn):
            def inner(index):
                with V.set_ops_handler(LocalizeBufferHandler(V.get_ops_handler())):
                    return inner_fn(index)

            return inner

        return [wrap_inner_fn_for_node(node, inner_fn_wrapper) for node in nodes]


def unify_mask_base_type(
    buffer: IndentedBuffer,
    vars: Tuple[CSEVariable, ...],
    dtype=torch.float,
):
    """
    Given list of cse variables,
    Cast each to new mask base dtype and return casted cse variable.
    """
    new_vars = (
        V.kernel.cse.generate(
            buffer,
            f"{V.kernel._get_mask_cast(var, dtype)}",
        )
        for var in vars
    )
    return new_vars
>>>>>>> 44722c6b
<|MERGE_RESOLUTION|>--- conflicted
+++ resolved
@@ -1,9 +1,4 @@
 # mypy: allow-untyped-defs
-<<<<<<< HEAD
-import math
-
-from collections import namedtuple
-=======
 import contextlib
 import copy
 import math
@@ -11,15 +6,10 @@
 from collections import namedtuple
 from typing import Dict, List, Tuple
 from unittest.mock import patch
->>>>>>> 44722c6b
 
 import sympy
 
 import torch
-<<<<<<< HEAD
-
-from .common import ExprPrinter
-=======
 from torch.utils._sympy.symbol import symbol_is_type, SymT
 from .. import ir
 from ..utils import IndentedBuffer, sympy_index_symbol_with_prefix
@@ -27,7 +17,6 @@
 
 from .common import CSEVariable, ExprPrinter, Kernel
 
->>>>>>> 44722c6b
 
 DTYPE_TO_CPP = {
     torch.float32: "float",
@@ -312,9 +301,6 @@
     elif math.isnan(value):
         return f"std::numeric_limits<{cpp_type}>::quiet_NaN()"
     else:
-<<<<<<< HEAD
-        return f"static_cast<{cpp_type}>({repr(value)})"
-=======
         return f"static_cast<{cpp_type}>({repr(value)})"
 
 
@@ -454,5 +440,4 @@
         )
         for var in vars
     )
-    return new_vars
->>>>>>> 44722c6b
+    return new_vars
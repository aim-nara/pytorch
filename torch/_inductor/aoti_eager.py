import json
import logging
import operator
import os
from pathlib import Path
from typing import Any, Callable, Dict, List, Optional, Tuple, Union
from unittest import mock

import sympy

import torch
import torch._dynamo.config
import torch._export
import torch.export._trace
import torch.utils._pytree as pytree
from torch._dynamo.source import ConstantSource
from torch._inductor.utils import is_cpu_device
from torch._subclasses.fake_tensor import FakeTensor
from torch.fx.experimental.sym_node import SymNode, sympy_is_contiguous_generic
from torch.fx.experimental.symbolic_shapes import DimDynamic, ShapeEnv
from .runtime.runtime_utils import cache_dir


log = logging.getLogger(__name__)


def aoti_eager_cache_dir(namespace: str, device: str):
    return Path(cache_dir()) / "aoti_eager" / namespace / device


def aoti_eager_op_conf_lock(op_func_name_with_overload: str):
    from filelock import FileLock

    # Avoid circular import
    from torch._inductor.codecache import get_lock_dir, LOCK_TIMEOUT

    op_conf_lock_file = f"{op_func_name_with_overload}.lock"
    lock_dir = get_lock_dir()
    return FileLock(os.path.join(lock_dir, op_conf_lock_file), timeout=LOCK_TIMEOUT)


def create_symtype(cls, pytype, shape_env, val, duck=True):
    symbol = shape_env.create_symbol(
        val,
        source=ConstantSource(f"__testing_only{len(shape_env.var_to_val)}"),
        dynamic_dim=DimDynamic.DUCK if duck else DimDynamic.DYNAMIC,
        constraint_dim=None,
    )
    return cls(
        SymNode(
            symbol,
            shape_env,
            pytype,
            hint=val,
        )
    )


def create_symint(shape_env, i: int, duck=True):
    return create_symtype(torch.SymInt, int, shape_env, i, duck=duck)


def load_aoti_eager_cache(ns: str, op_func_name_with_overload: str, device_type: str):
    device_kernel_cache = aoti_eager_cache_dir(ns, device_type)
    op_conf = device_kernel_cache / f"{op_func_name_with_overload}.json"
    if not op_conf.exists():
        return []

    try:
        with aoti_eager_op_conf_lock(op_func_name_with_overload):
            with open(op_conf) as f:
                json_data = json.load(f)
                for item in json_data:
                    # Get absolution path for kernel library
                    kernel_lib_abs_path = device_kernel_cache / item["kernel_path"]
                    item["kernel_path"] = kernel_lib_abs_path.as_posix()

                    # Check if the kernel library exists
                    if not kernel_lib_abs_path.exists():
                        return []

                    # Create shape environment per kernel
                    shape_env = ShapeEnv()

                    for metadata in item["meta_info"]:
                        if "is_dynamic" in metadata and metadata["is_dynamic"]:
                            assert isinstance(metadata["sizes_hint"], Dict)
                            assert isinstance(metadata["strides_hint"], Dict)
                            sizes_hint = list(metadata["sizes_hint"].values())
                            strides_hint = list(metadata["strides_hint"].values())
                            sympy_sizes_expr = [
                                sympy.simplify(str_sym_size)
                                for str_sym_size in metadata["sizes"].values()
                            ]
                            sympy_strides_expr = [
                                sympy.simplify(str_sym_stride)
                                for str_sym_stride in metadata["strides"].values()
                            ]
                            metadata["sizes"] = [
                                shape_env.create_symintnode(
                                    sympy_sizes_expr[idx], hint=sizes_hint[idx]
                                )
                                for idx in range(len(sizes_hint))
                            ]
                            metadata["strides"] = [
                                shape_env.create_symintnode(
                                    sympy_strides_expr[idx], hint=strides_hint[idx]
                                )
                                for idx in range(len(sizes_hint))
                            ]

                        if (
                            "device_type" in metadata
                            and metadata["device_type"] == "cpu"
                        ):
                            metadata["device_index"] = -1

                        for dtype_key in ["dtype", "dtype_value"]:
                            if dtype_key in metadata:
                                metadata[dtype_key] = getattr(
                                    torch, metadata[dtype_key].split(".")[-1]
                                )

                        if "layout_value" in metadata:
                            metadata["layout_value"] = getattr(
                                torch, metadata["layout_value"].split(".")[-1]
                            )

                        if "memory_format_value" in metadata:
                            metadata["memory_format_value"] = getattr(
                                torch, metadata["memory_format_value"].split(".")[-1]
                            )

                return json_data
    except Exception as e:
        err_msg = f"Failed to load aoti eager cache: {e}"
        log.exception(err_msg)
        return []


def supported_builtin_dtype_torch_dtype():
    return {int: torch.int32, float: torch.float, bool: torch.bool}


def supported_scalar_types():
    type_to_torch_dtype = supported_builtin_dtype_torch_dtype()
    supported_scalar_types = tuple(type_to_torch_dtype.keys())
    return supported_scalar_types


def extract_tensor_metadata(
    dynamic: bool, input: torch.Tensor, fake_input: Union[FakeTensor, None]
) -> Dict[str, Any]:
    metadata: Dict[str, Any] = {}
    metadata["is_dynamic"] = dynamic

    assert isinstance(input, torch.Tensor)
    metadata["device_type"] = f"{input.device.type}"
    if is_cpu_device([input]):
        metadata["device_index"] = -1
    else:
        metadata["device_index"] = input.device.index
    metadata["dtype"] = f"{input.dtype}"

    if dynamic:
        assert fake_input is not None
        # If dynamic is specified, we expect all the size and strides are symbolic
        sym_size = fake_input.size()
        sym_strides = fake_input.stride()
        metadata["sizes"] = {}
        metadata["sizes_hint"] = {}
        for idx, sym_item in enumerate(sym_size):
            metadata["sizes"][idx] = str(sym_item)
            metadata["sizes_hint"][idx] = input.size(idx)

        metadata["strides"] = {}
        metadata["strides_hint"] = {}
        for idx, sym_item in enumerate(sym_strides):
            metadata["strides"][idx] = str(sym_item)
            metadata["strides_hint"][idx] = input.stride(idx)

        sorted_strides_hint = dict(
            sorted(metadata["strides_hint"].items(), key=operator.itemgetter(1))
        )
        tensor_sizes = list(input.size())
        tensor_strides = list(input.stride())
        tensor_layout = list(sorted_strides_hint.keys())
        assert sympy_is_contiguous_generic(tensor_sizes, tensor_strides, tensor_layout)
        metadata["dim_order"] = tensor_layout
    else:
        metadata["sizes"] = list(input.size())
        metadata["strides"] = list(input.stride())
    metadata["requires_grad"] = input.requires_grad
    metadata["dispatch_key_set"] = torch._C._dispatch_keys(input).raw_repr()
    return metadata


def extract_tensor_list_metadata(
    dynamic: bool, input: List[torch.Tensor], fake_inputs: List[Union[FakeTensor, None]]
) -> Dict[str, Any]:
    metadata_list = []
    for idx, item in enumerate(input):
        assert isinstance(item, torch.Tensor)
        metadata_list.append(extract_tensor_metadata(dynamic, item, fake_inputs[idx]))

    metadata: Dict[str, Any] = {}
    metadata["tensor_list"] = metadata_list
    return metadata


def extract_scalar_metadata(
    device_type: str, input: Union[int, float, bool]
) -> Dict[str, Any]:
    assert isinstance(input, supported_scalar_types())
    metadata: Dict[str, Any] = {}
    metadata["is_dynamic"] = False
    # Scalar tensor
    metadata["device_type"] = device_type
    metadata["device_index"] = -1 if device_type == "cpu" else 0
    type_to_torch_dtype = supported_builtin_dtype_torch_dtype()
    metadata["dtype"] = f"{type_to_torch_dtype[type(input)]}"
    metadata["scalar_value"] = input
    return metadata


def extract_string_metadata(input: str):
    assert isinstance(input, str)
    metadata: Dict[str, Any] = {}
    metadata["string_value"] = input
    return metadata


def extract_dtype_metadata(input: torch.dtype):
    assert isinstance(input, torch.dtype)
    metadata: Dict[str, Any] = {}
    metadata["dtype_value"] = f"{input}"
    return metadata


def extract_device_metadata(input: torch.device):
    assert isinstance(input, torch.device)
    metadata: Dict[str, Any] = {}
    metadata["device_type_value"] = f"{input.type}"
    metadata["device_index_value"] = input.index
    return metadata


def extract_layout_metadata(input: torch.layout):
    assert isinstance(input, torch.layout)
    metadata: Dict[str, Any] = {}
    metadata["layout_value"] = f"{input}"
    return metadata


def mark_tensor_dim_as_dynamic(inputs):
    def _mark_tensor_dim_as_dynamic(input_item):
        torch._dynamo.mark_dynamic(input_item, list(range(input_item.ndim)))

    for input_item in inputs:
        if isinstance(input_item, torch.Tensor):
            _mark_tensor_dim_as_dynamic(input_item)
        elif isinstance(input_item, list):
            for item in input_item:
                if isinstance(item, torch.Tensor):
                    _mark_tensor_dim_as_dynamic(input_item)


def aoti_compile_with_persistent_cache(
    ns: str,
    op_func_name_with_overload: str,
    device_type: str,
    dynamic: bool,
    f: Callable[..., Any],
    args: Tuple[Any],
    kwargs: Dict[str, Any],
    *,
    dynamic_shapes: Optional[Dict[str, Any]] = None,
    options: Optional[Dict[str, Any]] = None,
    disable_constraint_solver: bool = False,
):
<<<<<<< HEAD
    flattened_inputs = pytree.arg_tree_leaves(*args, **kwargs)
=======
    """
    Compile the given function with persistent cache for AOTI eager mode.
    """
    assert not dynamic, "Only support static shape for now"
    type_to_torch_dtype = {int: torch.int32, float: torch.float, bool: torch.bool}
    supported_scalar_types = tuple(type_to_torch_dtype.keys())
    flattened_inputs = list(args) + list(kwargs.values())
>>>>>>> b4db789a
    if not all(
        isinstance(
            input,
            (
                supported_scalar_types(),
                torch.Tensor,
                list,
                str,
                torch.dtype,
                torch.device,
                torch.layout,
            ),
        )
        for input in flattened_inputs
    ):
        err_msg = f"Unsupported input types: {flattened_inputs}"
        log.exception(err_msg)
        raise NotImplementedError(err_msg)

    for input in flattened_inputs:
        if isinstance(input, list) and not all(
            isinstance(item, torch.Tensor) for item in input
        ):
            err_msg = f"_impl_with_aoti_compile encounters unsupported input types: {flattened_inputs}"
            log.exception(err_msg)
            raise NotImplementedError(err_msg)

    persistent_cache = aoti_eager_cache_dir(ns, device_type)
    if not persistent_cache.exists():
        persistent_cache.mkdir(parents=True)

    persistent_cache_lib = persistent_cache / "lib"
    if not persistent_cache_lib.exists():
        persistent_cache_lib.mkdir()

    dynamic = dynamic and not torch._dynamo.config.assume_static_by_default

    with mock.patch.dict(
        os.environ,
        {"TORCHINDUCTOR_CACHE_DIR": persistent_cache_lib.absolute().as_posix()},
    ), torch._dynamo.config.patch(
        automatic_dynamic_shapes=dynamic,
        dynamic_shapes=dynamic,
    ):
        try:
            if dynamic:
                mark_tensor_dim_as_dynamic(flattened_inputs)

            gm = torch.export._trace._export_to_torch_ir(
                f,
                args,
                kwargs,
                dynamic_shapes=dynamic_shapes,
                disable_constraint_solver=disable_constraint_solver,
                # Disabling this flag, because instead we can rely on the mapping
                # dynamo_flat_name_to_original_fqn which is coming from Dynamo.
                restore_fqn=False,
                assume_static_by_default=torch._dynamo.config.assume_static_by_default,
            )

            # Remove unused nodes. Should the signature of the graph be updated?
            gm.graph.lint()
            for node in reversed(gm.graph.nodes):
                if len(node.users) == 0 and node.op != "output":
                    gm.graph.erase_node(node)
            gm.recompile()

            # Compile the graph to produce kernel library
            with torch.no_grad():
                kernel_lib_path = torch._inductor.aot_compile(gm, args, kwargs, options=options)  # type: ignore[arg-type]

            # Get fake inputs to get symbolic shape information. The fake inputs will be mapped
            # to the actual input tensors in the kernel metadata.
            input_nodes = gm.graph.find_nodes(op="placeholder")
            if dynamic:
                assert all(
                    hasattr(node.meta, "val") is not None for node in input_nodes
                )
            fake_inputs = [
                node.meta.get("val") if dynamic else None for node in input_nodes
            ]

            kernel_metadata_items = []

            tensor_arg_offset = 0
            for idx, input in enumerate(flattened_inputs):
                if isinstance(input, torch.Tensor):
                    metadata = extract_tensor_metadata(
                        dynamic, input, fake_inputs[tensor_arg_offset]
                    )
                    tensor_arg_offset = tensor_arg_offset + 1
                elif isinstance(input, list):
                    assert all(isinstance(item, torch.Tensor) for item in input)
                    metadata = extract_tensor_list_metadata(
                        dynamic, input, fake_inputs[tensor_arg_offset:]
                    )
                    tensor_arg_offset = tensor_arg_offset + len(input)
                elif isinstance(input, supported_scalar_types()):
                    metadata = extract_scalar_metadata(device_type, input)
                elif isinstance(input, str):
                    metadata = extract_string_metadata(input)
                elif isinstance(input, torch.dtype):
                    metadata = extract_dtype_metadata(input)
                elif isinstance(input, torch.device):
                    metadata = extract_device_metadata(input)
                elif isinstance(input, torch.layout):
                    metadata = extract_layout_metadata(input)
                else:
                    raise NotImplementedError(f"Unsupported input type: {type(input)}")

                metadata["arg_order"] = idx
                kernel_metadata_items.append(metadata)

            kernel_meta_info: Dict[str, Any] = {}
            kernel_meta_info["meta_info"] = kernel_metadata_items
            kernel_meta_info["kernel_path"] = (
                Path(kernel_lib_path).relative_to(persistent_cache).as_posix()
            )

            json_data = []
            update_json = True
            op_conf = persistent_cache / f"{op_func_name_with_overload}.json"
            mode = "r" if op_conf.exists() else "w"
            with aoti_eager_op_conf_lock(op_func_name_with_overload):
                with open(op_conf, mode) as op_conf_file:
                    try:
                        json_data = json.load(op_conf_file)
                    except Exception as e:
                        json_data = []

                    assert isinstance(json_data, list)
                    for item in json_data:
                        assert isinstance(item, dict)
                        # Same kernel meta info already exists in the json file
                        if item["meta_info"] == kernel_metadata_items:
                            update_json = False
                            break

                if update_json:
                    json_data.append(kernel_meta_info)
                    with open(op_conf, "w") as op_conf_file:
                        json.dump(json_data, op_conf_file, indent=4)

            return kernel_lib_path
        except Exception as e:
            err_msg = f"Failed to compile {op_func_name_with_overload}: {e}"
            log.exception(err_msg)
            return ""<|MERGE_RESOLUTION|>--- conflicted
+++ resolved
@@ -278,9 +278,6 @@
     options: Optional[Dict[str, Any]] = None,
     disable_constraint_solver: bool = False,
 ):
-<<<<<<< HEAD
-    flattened_inputs = pytree.arg_tree_leaves(*args, **kwargs)
-=======
     """
     Compile the given function with persistent cache for AOTI eager mode.
     """
@@ -288,7 +285,6 @@
     type_to_torch_dtype = {int: torch.int32, float: torch.float, bool: torch.bool}
     supported_scalar_types = tuple(type_to_torch_dtype.keys())
     flattened_inputs = list(args) + list(kwargs.values())
->>>>>>> b4db789a
     if not all(
         isinstance(
             input,

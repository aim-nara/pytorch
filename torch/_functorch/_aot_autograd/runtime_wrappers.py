--- conflicted
+++ resolved
@@ -1777,12 +1777,8 @@
                     # Get the number of tangents after unwrapping
                     len_tangents = len(
                         unwrap_tensor_subclasses(
-<<<<<<< HEAD
-                            all_args[tangents_start_idx:tangents_end_idx],
+                            tangents,
                             subclass_metas=None,
-=======
-                            tangents,
->>>>>>> ff6caad4
                             is_joint_structure=False,
                             is_runtime=True,
                             # don't append extra args for the bwd graph
@@ -1946,18 +1942,11 @@
                     assert (
                         n_symints == CompiledFunction.metadata.num_symints_saved_for_bw
                     )
-                    out = out[:-n_symints] + (*ctx.symints,) if n_symints > 0 else out
+                    out += (*ctx.symints,)
                     outs_wrapped = wrap_tensor_subclasses(
                         out,
                         subclass_metas=CompiledFunction.maybe_subclass_metadata.grad_input_metas,
                         is_runtime=True,
-                    )
-                    # remap symints back to "None" values
-
-                    outs_wrapped = (
-                        outs_wrapped[:-n_symints] + (None,) * n_symints
-                        if n_symints > 0
-                        else outs_wrapped
                     )
                     return (*[None] * num_tokens, *outs_wrapped)
                 return (*[None] * num_tokens, *out)

import copy
import functools
import heapq
import itertools
import logging
import math
import operator
import os
from collections import defaultdict
from dataclasses import dataclass, replace
from typing import Callable, Dict, List, Optional, Set, Tuple, Union

import sympy

import torch
import torch.fx as fx
import torch.utils._pytree as pytree
from torch.fx.experimental._backward_state import BackwardState
from torch.fx.experimental.proxy_tensor import is_sym_node, py_sym_types
from torch.fx.experimental.sym_node import magic_methods, method_to_operator
from torch.fx.experimental.symbolic_shapes import (
    find_symbol_binding_fx_nodes,
    free_symbols,
    hint_int,
    is_symbol_binding_fx_node,
)
from torch.fx.passes import graph_drawer
from . import config
from .compile_utils import fx_graph_cse, get_aten_target


AOT_PARTITIONER_DEBUG = config.debug_partitioner
log = logging.getLogger(__name__)

aten = torch.ops.aten
prims = torch.ops.prims


@dataclass
class OpTypes:
    """Class for keeping track of different operator categories"""

    fusible_ops: Set[Callable]
    compute_intensive_ops: Set[Callable]
    random_ops: Set[Callable]
    view_ops: Set[Callable]
    recomputable_ops: Set[Callable]

    def is_fusible(self, node: fx.Node):
        return get_aten_target(node) in self.fusible_ops

    def is_compute_intensive(self, node: fx.Node):
        return get_aten_target(node) in self.compute_intensive_ops

    def is_random(self, node: fx.Node):
        return get_aten_target(node) in self.random_ops

    def is_view(self, node: fx.Node):
        return get_aten_target(node) in self.view_ops

    def is_recomputable(self, node: fx.Node):
        return get_aten_target(node) in self.recomputable_ops


@dataclass
class NodeInfo:
    # Be careful about iterating over these explicitly, as their order may not
    # be deterministic
    inputs: List[fx.Node]
    _required_fw_nodes: Set[fx.Node]
    required_bw_nodes: Set[fx.Node]
    unclaimed_nodes: Set[fx.Node]
    fw_order: Dict[fx.Node, int]

    @property
    def required_fw_nodes(self) -> List[fx.Node]:
        return sorted(
            (n for n in self._required_fw_nodes), key=lambda n: self.fw_order[n]
        )

    def is_required_fw(self, n: fx.Node) -> bool:
        return n in self._required_fw_nodes

    def is_required_bw(self, n: fx.Node) -> bool:
        return n in self.required_bw_nodes

    def is_unclaimed(self, n: fx.Node) -> bool:
        return n in self.unclaimed_nodes

    def get_fw_order(self, n: fx.Node) -> int:
        assert n in self._required_fw_nodes, f"Node {n} not in fw nodes!"
        return self.fw_order[n]


@dataclass
class MinCutOptions:
    ban_if_used_far_apart: bool
    ban_if_long_fusible_chains: bool
    ban_if_materialized_backward: bool
    ban_if_not_in_allowlist: bool
    ban_if_reduction: bool


def must_recompute(node: fx.Node) -> bool:
    return node.meta.get("recompute", False)


def has_recomputable_ops(fx_g: fx.GraphModule) -> bool:
    found = False
    for node in fx_g.graph.nodes:
        if must_recompute(node):
            return True
    return False


def has_recomputable_rng_ops(fx_g: fx.GraphModule) -> bool:
    for node in fx_g.graph.nodes:
        if (
            must_recompute(node)
            and hasattr(node.target, "tags")
            and torch.Tag.nondeterministic_seeded in node.target.tags
        ):
            return True
    return False


def sym_node_size(node: fx.Node) -> int:
    if isinstance(node.meta["val"], (torch.SymInt, torch.SymBool)):
        return 1
    assert isinstance(node.meta["val"], torch.SymFloat)
    return 4


class InvalidNodeBase:
    def __repr__(self):
        return "Invalid Node"


InvalidNode = InvalidNodeBase()


def _extract_graph_with_inputs_outputs(
    joint_graph: fx.Graph, inputs: List[fx.Node], outputs: List[fx.Node]
) -> fx.Graph:
    """
    Given a graph, extracts out a subgraph that takes the specified nodes as
    inputs and returns the specified outputs.

    This includes specifying non-placeholder nodes as inputs.

    The general strategy is to initialize all inputs with proxies as we
    encounter them, and trace through the graph, only keeping values which take
    in valid proxies. Then, all dead code is eliminated.
    """
    new_graph = fx.Graph()
    env = {}

    # Add new placeholder nodes in the order specified by the inputs
    for node in inputs:
        new_node = new_graph.placeholder(node.name)
        # Can't use node_copy here as we may be turning previous call_function into placeholders
        new_node.meta = node.meta
        env[node] = new_node

    for node in joint_graph.nodes:
        if node in inputs:
            continue
        elif node.op == "placeholder":
            env[node] = InvalidNode
        elif node.op == "call_function":
            all_args = pytree.arg_tree_leaves(*node.args, **node.kwargs)
            all_args = [
                isinstance(env[x], InvalidNodeBase)
                for x in all_args
                if isinstance(x, fx.Node)
            ]
            if any(all_args):
                env[node] = InvalidNode
                continue
            env[node] = new_graph.node_copy(node, lambda x: env[x])
        elif node.op == "get_attr":
            env[node] = new_graph.node_copy(node, lambda x: env[x])
        elif node.op == "output":
            pass
    output_values = []
    for x in outputs:
        if isinstance(x, fx.Node):
            if x not in env:
                raise RuntimeError(f"Node {x} couldn't be found in env")
            assert not isinstance(
                env[x], InvalidNodeBase
            ), f"Node {x} was invalid, but is output"
            output_values.append(env[x])
        else:
            output_values.append(x)
    new_graph.output(output_values)

    new_graph.eliminate_dead_code()
    new_graph.lint()
    return new_graph


def _is_primal(node: fx.Node) -> bool:
    return (
        node.op == "placeholder"
        and "tangents" not in str(node.target)
        and not _is_bwd_seed_offset(node)
        and not _is_fwd_seed_offset(node)
    )


def _is_tangent(node: fx.Node) -> bool:
    return node.op == "placeholder" and "tangents" in str(node.target)


def _is_bwd_seed_offset(node: fx.Node) -> bool:
    return node.op == "placeholder" and (
        "bwd_seed" in str(node.target) or "bwd_base_offset" in str(node.target)
    )


def _is_fwd_seed_offset(node: fx.Node) -> bool:
    return node.op == "placeholder" and (
        "fwd_seed" in str(node.target) or "fwd_base_offset" in str(node.target)
    )


def _is_backward_state(node: fx.Node) -> bool:
    return node.op == "placeholder" and isinstance(node.meta.get("val"), BackwardState)


def _extract_fwd_bwd_outputs(
    joint_module: fx.GraphModule, *, num_fwd_outputs
) -> Tuple[List[fx.Node], List[fx.Node]]:
    outputs = pytree.arg_tree_leaves(
        *(node.args for node in joint_module.graph.find_nodes(op="output"))
    )
    fwd_outputs = outputs[:num_fwd_outputs]
    bwd_outputs = outputs[num_fwd_outputs:]
    return fwd_outputs, bwd_outputs


def _remove_by_name(saved_values: List[fx.Node], name: str):
    for saved_value in saved_values:
        if saved_value.name == name:
            saved_values.remove(saved_value)
            break


def _extract_fwd_bwd_modules(
    joint_module: fx.GraphModule,
    saved_values: List[fx.Node],
    saved_sym_nodes: List[fx.Node],
    *,
    num_fwd_outputs: int,
) -> Tuple[fx.GraphModule, fx.GraphModule]:
    fwd_outputs, bwd_outputs = _extract_fwd_bwd_outputs(
        joint_module, num_fwd_outputs=num_fwd_outputs
    )
    placeholders = joint_module.graph.find_nodes(op="placeholder")
    primal_inputs = [*filter(_is_primal, placeholders)]
    tangent_inputs = [*filter(_is_tangent, placeholders)]
    fwd_seed_offset_inputs = [*filter(_is_fwd_seed_offset, placeholders)]
    bwd_seed_offset_inputs = [*filter(_is_bwd_seed_offset, placeholders)]
    backward_state_inputs = [*filter(_is_backward_state, placeholders)]

    bwd_graph = _extract_graph_with_inputs_outputs(
        joint_module.graph,
        saved_sym_nodes + saved_values + tangent_inputs + bwd_seed_offset_inputs,
        bwd_outputs,
    )

    for node in bwd_graph.find_nodes(op="placeholder"):
        # This is to filter out saved values that don't actually end up being used by the backwards pass
        if not node.users:
            _remove_by_name(saved_values, node.name)
            _remove_by_name(saved_sym_nodes, node.name)
        elif _is_backward_state(node):
            # BackwardState is saved directly
            _remove_by_name(saved_values, node.name)
            assert backward_state_inputs

    # Now that we have the finalized list of saved values, we need to ensure
    # we propagate all symbols which are referenced by backwards inputs.
    # These are not directly used in the graph but are required for downstream
    # sizevar assignment
    saved_symbols: Set[sympy.Symbol] = set()
    saved_sym_nodes_binding = []
    saved_sym_nodes_derived = []

    # Some symbols may already be bound in the directly saved_sym_nodes,
    # keep track of them so we don't re-bind them
    for node in saved_sym_nodes:
        symbol = is_symbol_binding_fx_node(node)
        if symbol:
            saved_symbols.add(symbol)
            saved_sym_nodes_binding.append(node)
        else:
            saved_sym_nodes_derived.append(node)

    # Now go through all of the prospective backward inputs and track any
    # other symbols we need to bind
    symbol_bindings = find_symbol_binding_fx_nodes(joint_module.graph)
    for node in itertools.chain(saved_sym_nodes_derived, saved_values, tangent_inputs):
        if "val" not in node.meta:
            continue
        new_symbols = free_symbols(node.meta["val"]) - saved_symbols
        # NB: Deterministic order please!
        for s in sorted(new_symbols, key=lambda s: s.name):
            # NB: For well formed graphs, the symbol should always be present,
            # but we also have ways to produce ill-formed graphs, e.g., direct
            # make_fx usages, so don't choke in this case
            if s not in symbol_bindings:
                continue
            saved_sym_nodes_binding.append(symbol_bindings[s])
        saved_symbols |= new_symbols

    # Update saved_sym_nodes that are now reordered to have all bindings at
    # front. This can also be used later on to figure out the position of saved
    # sym nodes in the output of fwd graph.
    saved_sym_nodes.clear()
    saved_sym_nodes.extend(saved_sym_nodes_binding + saved_sym_nodes_derived)

    # Now, we re-generate the fwd/bwd graphs.
    # NB: This might increase compilation time, but I doubt it matters
    fwd_graph = _extract_graph_with_inputs_outputs(
        joint_module.graph,
        primal_inputs + fwd_seed_offset_inputs,
        fwd_outputs + saved_values + saved_sym_nodes,
    )
    bwd_graph = _extract_graph_with_inputs_outputs(
        joint_module.graph,
        saved_sym_nodes
        + saved_values
        + tangent_inputs
        + bwd_seed_offset_inputs
        + backward_state_inputs,
        bwd_outputs,
    )

    fwd_module = fx._lazy_graph_module._make_graph_module(joint_module, fwd_graph)
    bwd_module = fx._lazy_graph_module._make_graph_module(joint_module, bwd_graph)
    return fwd_module, bwd_module


def default_partition(
    joint_module: fx.GraphModule, _joint_inputs, *, num_fwd_outputs
) -> Tuple[fx.GraphModule, fx.GraphModule]:
    """
    Partitions the :attr:`joint_module` in a manner that closely resembles the
    behavior observed in the original ``.forward()`` and ``.backward()`` of the
    callable, i.e., the resulting forward graph contains those operators that
    are executed in the original ``.forward()`` callable passed to
    :func:`aot_function`.

    The default partitioner collects the operators that are between the forward
    inputs and the forward outputs. This helps in finding the tensors which have
    to be stashed for the backward pass. These stashed tensors become the output
    of the generated forward graph. The remaining operators are then placed in
    the backward graph.

    .. warning::
        This API is experimental and likely to change.

    Args:
        joint_module(fx.GraphModule): The joint forward and backward graph. This
            is the result of AOT Autograd tracing.

    Returns:
        Returns the generated forward and backward Fx graph modules.
    """
    if has_recomputable_ops(joint_module):
        return min_cut_rematerialization_partition(
            joint_module, _joint_inputs, num_fwd_outputs=num_fwd_outputs
        )
    primal_inputs = list(filter(_is_primal, joint_module.graph.nodes))
    fwd_seed_offset_inputs = list(filter(_is_fwd_seed_offset, joint_module.graph.nodes))
    inputs = primal_inputs + fwd_seed_offset_inputs
    fwd_outputs, bwd_outputs = _extract_fwd_bwd_outputs(
        joint_module, num_fwd_outputs=num_fwd_outputs
    )
    forward_only_graph = _extract_graph_with_inputs_outputs(
        joint_module.graph, inputs, fwd_outputs
    )
    forward_node_names = {
        node.name for node in forward_only_graph.nodes if node.op != "output"
    }
    saved_values = []
    saved_sym_nodes = []

    for node in joint_module.graph.nodes:
        if node.name not in forward_node_names:
            continue
        if is_sym_node(node):
            # Symints must be kept separate from tensors so that PythonFunction only calls
            # save_for_backward on tensors and stashes symints in autograd .ctx
            saved_sym_nodes.append(node)
        elif "tensor_meta" not in node.meta and node.op == "call_function":
            # Since we can't save tuple of tensor values, we need to flatten out what we're saving
            users = node.users
            assert all(user.target == operator.getitem for user in users)
            saved_values.extend(users)
        else:
            backward_usages = [
                n for n in node.users if n.name not in forward_node_names
            ]
            if "tensor_meta" in node.meta and all(
                is_sym_node(n) for n in backward_usages
            ):
                # If we have a tensor in the forward, where only its sizes/strides are needed in the backward,
                # and not the actual tensor data,
                # then it will be a lot cheaper to save only the sizes/strides, and not the actual tensor.
                #
                # Note that saving the tensor could also cause compilation problems:
                # If the user mutated an input in the forward and uses its sizes/strides in the backward,
                # then we would be obligated to clone the input before saving it to appease autograd.
                # (This is how we originally found this bug).
                saved_sym_nodes.extend(backward_usages)
            else:
                saved_values.append(node)
    saved_values = list(dict.fromkeys(saved_values).keys())
    saved_sym_nodes = list(dict.fromkeys(saved_sym_nodes).keys())

    return _extract_fwd_bwd_modules(
        joint_module,
        saved_values,
        saved_sym_nodes=saved_sym_nodes,
        num_fwd_outputs=num_fwd_outputs,
    )


INT_INF = int(1e6)


def _tensor_nbytes(numel: int, dtype) -> int:
    return numel * dtype.itemsize


def _size_of(node: fx.Node) -> int:
    if "val" in node.meta:
        val = node.meta["val"]
        if isinstance(val, py_sym_types):
            return 1
        # NB: The fallback values here are meaningless, maybe we should respect
        # torch._inductor.config.unbacked_symint_fallback (but this is a
        # layering violation)
        elif isinstance(val, (list, tuple)):
            return sum(
                _tensor_nbytes(hint_int(n.numel(), fallback=4098), n.dtype)
                for n in val
                if isinstance(n, torch.Tensor)
            )
        elif isinstance(val, torch.Tensor):
            return _tensor_nbytes(hint_int(val.numel(), fallback=4098), val.dtype)

        raise RuntimeError(f"Unknown metadata type {type(val)}")
    raise RuntimeError("We should always have `val` metadata on the nodes")


# Used for some investigative purposes
def _count_ops(graph: fx.Graph):
    from collections import defaultdict

    cnt: Dict[str, int] = defaultdict(int)
    for node in graph.nodes:
        if node.op == "call_function":
            cnt[node.target.__name__] += 1
    print(sorted(cnt.items(), key=lambda x: x[1], reverse=True))


@functools.lru_cache(None)
def pointwise_ops():
    ops = []
    for attr_name in dir(torch.ops.aten):
        opoverloadpacket = getattr(torch.ops.aten, attr_name)
        if not isinstance(opoverloadpacket, torch._ops.OpOverloadPacket):
            continue

        for overload in opoverloadpacket.overloads():
            op_overload = getattr(opoverloadpacket, overload)
            if torch.Tag.pointwise in op_overload.tags:
                # currently aot autograd uses packet not overload
                ops.append(opoverloadpacket)
                break

    return ops


def sort_depths(args, depth_map: Dict[fx.Node, int]) -> List[Tuple[fx.Node, int]]:
    arg_depths = {
        arg: depth_map[arg] for arg in args if isinstance(arg, torch.fx.node.Node)
    }
    return sorted(arg_depths.items(), key=lambda x: x[1], reverse=True)


def reordering_to_mimic_autograd_engine(gm: fx.GraphModule) -> fx.GraphModule:
    """
    This pass finds the first bwd node in the graph (by looking at users of
    tangents) and then reorders the graph by walking from this node to all the
    way to the end of the graph. At each op in this traveral, we insert this op
    in a new graph and try to bring only the relevant subgraph from the other
    non-bwd edges relevant for this op. This closely mimics the behavior of
    autograd engine.

    Why is this pass required in the first place?

    This is an artifact of how partitioners work today. The starting point of
    partitioner is a joint graph, which is fwd and then bwd graph. In the case
    of checkpointing, we keep portions of fwd graph in their original place in
    the joint graph, while obtaining a bwd graph. As a result, the resulting bwd
    graph has copies of recomputed fwd subgraphs followed by the original bwd
    graph. If we run this naively, this leads to bad memory footprint, because
    the fwd subgraphs are live for way longer duration than necessary. This pass
    reorders the operations such that we prioritize the ops for the original bwd
    graph while only realizing those ops from the fwd graph that are necessary
    at any given point in the graph.
    """

    new_graph = fx.Graph()
    env: Dict[fx.Node, fx.Node] = {}

    # Add new placeholder nodes in the order specified by the inputs
    for node in gm.graph.find_nodes(op="placeholder"):
        env[node] = new_graph.node_copy(node, lambda x: env[x])

    order = {}
    for idx, node in enumerate(gm.graph.nodes):
        order[node] = idx

    # Populate depth for the nodes. Depth is the distance from the inputs.
    depths = {}
    output_node = next(iter(gm.graph.find_nodes(op="output")))
    for node in gm.graph.nodes:
        if node.op == "placeholder":
            depths[node] = 0
        else:
            depths[node] = max([depths[arg] for arg in node.all_input_nodes], default=0)

    def insert_node_in_graph(node):
        if node in env:
            return env[node]

        # Bias traversal towards the nodes that have higher depth - prioritizes
        # critical path first.
        for arg, _ in sort_depths(node.all_input_nodes, depths):
            env[arg] = insert_node_in_graph(arg)
        env[node] = new_graph.node_copy(node, lambda x: env[x])
        return env[node]

    # Find first bwd node in the graph
    tangent_inputs = list(filter(_is_tangent, gm.graph.nodes))
    first_node_in_bwd = None
    minimum_order = math.inf
    for tangent in tangent_inputs:
        for user in tangent.users:
            if order[user] < minimum_order:
                minimum_order = order[user]
                first_node_in_bwd = user

    # If gradInp does not depend upon gradOut, we may not find any nodes in the "backwards pass"
    if first_node_in_bwd is None:
        return gm

    # Build the graph op-by-op by starting from the node all the way to the end
    for node in list(gm.graph.nodes)[order[first_node_in_bwd] :]:
        insert_node_in_graph(node)

    # The output node is already built by the traversal.
    new_gm = torch.fx.GraphModule(gm, new_graph)
    return new_gm


def functionalize_rng_ops(
    joint_module: fx.GraphModule,
    fw_module: fx.GraphModule,
    bw_module: fx.GraphModule,
    num_sym_nodes: int,
) -> Tuple[fx.GraphModule, fx.GraphModule]:
    # During user-driven activation checkpointing, we have to ensure that a rng
    # op in fwd yields the same output as the recomputed rng op in the bwd.  To
    # do this, we use functionalize wrappers to wrap the random ops and share
    # rng state between the fwd and bwd graphs.

    # There are 3 main steps to do this
    # Step 1 - Construct a mapping of rng node between the fwd and its counterpart in bwd.
    # Step 2 - Modify the fwd pass such that
    #   1) Replace rand with run_and_save_rng_state wrapper
    #   2) Replace the users of the original op with the output[1] of this op.
    #   3) Collect all the rng_state - output[0] of each op, and make them
    #   output nodes. Special care needs to be taken here because fwd outputs
    #   has symints at the very end.
    # Step 3 - Modify the bwd pass such that
    #   1) Add the input nodes just before the tangents for the stashed rng states
    #   2) Replace rand with run_with_save_rng_state wrappers
    #   3) Use the stashed states as inputs to these ops

    # Unique id to generate name
    uid = itertools.count()

    def get_rng_ops(gmod):
        random_nodes = {}
        for node in gmod.graph.nodes:
            if (
                node.op == "call_function"
                and hasattr(node.target, "tags")
                and torch.Tag.nondeterministic_seeded in node.target.tags
            ):
                random_nodes[node.name] = node
        return random_nodes

    def get_device(node):
        """
        Check the example value of the node outputs to find the device type.
        """
        if "val" not in node.meta:
            return None

        candidates = node.meta["val"]
        if not isinstance(candidates, tuple):
            candidates = (candidates,)

        for candidate in candidates:
            if isinstance(candidate, torch.Tensor):
                if candidate.device.type == "cuda":
                    return "cuda"

        return "cpu"

    def get_sample_rng_state(device):
        if device == "cuda":
            return torch.cuda.get_rng_state()
        return torch.get_rng_state()

    # Step 1 - Construct a mapping of rng node between the fwd and its counterpart in bwd.
    joint_graph_rng_ops = get_rng_ops(joint_module)
    fw_graph_rng_ops = get_rng_ops(fw_module)
    bw_graph_rng_ops = get_rng_ops(bw_module)
    recomputable_rng_ops_map = dict()
    for node in joint_module.graph.nodes:
        if (
            must_recompute(node)
            and hasattr(node.target, "tags")
            and torch.Tag.nondeterministic_seeded in node.target.tags
        ):
            base_node = joint_graph_rng_ops[node.name]
            fw_node = fw_graph_rng_ops[node.name]
            bw_node = bw_graph_rng_ops[node.name]
            recomputable_rng_ops_map[base_node] = {"fwd": fw_node, "bwd": bw_node}

    run_and_save_rng = torch._prims.rng_prims.run_and_save_rng_state
    run_with_rng_state = torch._prims.rng_prims.run_with_rng_state
    bw_tangent_start_node = None
    for node in bw_module.graph.find_nodes(op="placeholder"):
        if "tangent" in node.name:
            bw_tangent_start_node = node
            break
    if bw_tangent_start_node is None:
        raise RuntimeError(
            "Couldn't find tangent node in graph inputs. This is unexpected, please file a bug if you see this"
        )

    fw_rng_state_outputs = []
    for base_node, node_pair in recomputable_rng_ops_map.items():
        # Step 2 - Modify the fwd pass such that
        fw_node = node_pair["fwd"]
        bw_node = node_pair["bwd"]
        fw_graph = fw_module.graph
        with fw_graph.inserting_before(fw_node):
            functional_fw_node = fw_graph.create_node(
                "call_function",
                run_and_save_rng,
                args=(fw_node.target, *fw_node.args),
                kwargs=fw_node.kwargs,
            )
            state = fw_graph.create_node(
                "call_function",
                operator.getitem,
                args=(functional_fw_node, 0),
                kwargs={},
            )
            rng_output = fw_graph.create_node(
                "call_function",
                operator.getitem,
                args=(
                    functional_fw_node,
                    1,
                ),
                kwargs={},
            )
            fw_node.replace_all_uses_with(rng_output)
            fw_graph.erase_node(fw_node)
            fw_rng_state_outputs.append(state)

        # Step 3 - Modify the bwd pass such that
        bw_graph = bw_module.graph
        with bw_graph.inserting_before(bw_tangent_start_node):
            state_name = f"rng_state_output_{next(uid)}"
            bw_rng_state_node = bw_graph.placeholder(state_name)
            bw_rng_state_node.meta["val"] = get_sample_rng_state(get_device(fw_node))

        with bw_graph.inserting_before(bw_node):
            rng_output = bw_graph.create_node(
                "call_function",
                run_with_rng_state,
                args=(bw_rng_state_node, bw_node.target, *bw_node.args),
                kwargs=bw_node.kwargs,
            )

            bw_node.replace_all_uses_with(rng_output)
            bw_graph.erase_node(bw_node)

    # Add the rng states in the output of the fwd graph. AOT Autograd assumes
    # that symints are at the end of forward graph outputs. So, insert the new
    # rng states accordingly.
    fw_output_node = next(iter(fw_module.graph.find_nodes(op="output")))
    fw_outputs = fw_output_node.args[0]
    sym_node_start_idx = len(fw_outputs) - num_sym_nodes
    outputs = (
        fw_outputs[:sym_node_start_idx]
        + fw_rng_state_outputs
        + fw_outputs[sym_node_start_idx:]
    )
    fw_module.graph.output(outputs)
    fw_module.graph.erase_node(fw_output_node)
    fw_module.recompile()
    bw_module.recompile()
    return fw_module, bw_module


def cleanup_recompute_tags(joint_module: fx.GraphModule) -> fx.GraphModule:
    """
    If there are two consecutive checkpointed blocks with no operator in
    between, we would still want to stash the tensor at the boundary of
    checkpointed blocks. The following pass makes the last output node
    non-recomputable to allow for that.
    """
    for node in joint_module.graph.nodes:
        if must_recompute(node):
            for user in node.users:
                if (
                    must_recompute(user)
                    and user.meta["recompute"] > node.meta["recompute"]
                ):
                    node.meta["recompute"] = 0
    return joint_module


def get_saved_values(
    joint_graph: fx.Graph,
    node_info: NodeInfo,
    min_cut_options: MinCutOptions,
    dont_ban=None,
):
    if dont_ban is None:
        dont_ban = set()
    op_types = get_default_op_list()

    if AOT_PARTITIONER_DEBUG:
        joint_module_ops = {
            str(node.target._overloadpacket)
            for node in joint_graph.nodes
            if node.op == "call_function" and hasattr(node.target, "_overloadpacket")
        }
        ops_ignored = joint_module_ops - {str(i) for i in op_types.recomputable_ops}
        print("Ops banned from rematerialization: ", ops_ignored)
        print()

    def is_fusible(a, b):
        # We can perform "memory fusion" into a cat, but cat cannot be a
        # producer to a fusion
        if get_aten_target(b) == aten.cat:
            return True
        return op_types.is_fusible(a) and op_types.is_fusible(b)

    try:
        import networkx as nx
    except ImportError as e:
        raise RuntimeError(
            "Need networkx installed to perform smart recomputation " "heuristics"
        ) from e

    def is_materialized_backwards(node):
        if op_types.is_view(node):
            return False
        cur_nodes = {node}
        while len(cur_nodes) > 0:
            cur = cur_nodes.pop()
            for user in cur.users:
                if not node_info.is_required_fw(user) and not is_fusible(cur, user):
                    return True
                if op_types.is_view(user):
                    cur_nodes.add(user)

        return False

    def should_ban_recomputation(node):
        if node.op != "call_function":
            return False
        if node.target == operator.getitem:
            return False
        if node.target in [aten.lift_fresh_copy.default, aten.lift_fresh.default]:
            return False
        # NB: "recompute" == 0 means that must save this node.
        if node.meta.get("recompute", None) == 0:
            return True

        if min_cut_options.ban_if_not_in_allowlist:
            if not op_types.is_recomputable(node):
                return True
        else:
            if op_types.is_random(node) or op_types.is_compute_intensive(node):
                return True

        # If a node *must* be materialized in the backwards pass, then we
        # should never recompute it. This is a pretty subtle point.  In
        # general, the assumption we make is that recomputing a node in the
        # backwards pass is "free". However, if a node must be materialized
        # in the backwards pass, then recomputing it is never free.
        if min_cut_options.ban_if_materialized_backward and is_materialized_backwards(
            node
        ):
            log.info("materialized backwards: %s %s", node, tuple(node.users))
            return True

        # Arbitrary hack that sometimes seems to help things. The above
        # modification appears to have made this heuristic a lot less critical
        # for performance.
        # NB: As of PR #121692, this hack no longer seems necessary.
        if node.dist_from_bw < 1000 and node.dist_from_bw > config.max_dist_from_bw:
            return True

        # If the output of an op is 4x smaller (arbitrary choice),
        # then we don't allow recomputation. The idea here is that for
        # things like reductions, saving the output of the reduction is very
        # cheap/small, and it makes sure we don't do things like recompute
        # normalizations in the backwards.
        if min_cut_options.ban_if_reduction:
            input_tensors_size = sum(
                _size_of(i) for i in node.args if isinstance(i, fx.Node)
            )
            output_size = _size_of(node)
            return output_size * 4 < input_tensors_size
        return False

    def is_materialized(node):
        if node.op == "placeholder":
            return True

        return not all(is_fusible(node, user) for user in node.users)

    def get_node_weight(node) -> float:
        mem_sz = _size_of(node)
        if op_types.is_view(node):
            # We never choose to save views, since views are free to recompute.
            # It makes it a bit simpler to analyze
            # NB: If they're not free to recompute (e.g. nested tensors)... I
            # think we should modify checks for view_ops to `is_view` and check
            # that. Basically, with nested tensors, `aten.view` is not a "view
            # op".
            return math.inf

        if isinstance(node.meta["val"], py_sym_types):
            # We never want to save symfloats
            if not isinstance(node.meta["val"], torch.SymInt):
                return INT_INF

        # Heuristic to bias towards nodes closer to the backwards pass
        # Complete guess about current value
        mem_sz = int(mem_sz * (1.1 ** max(min(node.dist_from_bw, 100), 1)))
        if is_materialized(node):
            return mem_sz
        else:
            return mem_sz * 2

    nx_graph = nx.DiGraph()
    banned_nodes = set()

    def ban_recomputation_if_allowed(node):
        if node in dont_ban:
            return False
        # This bans recomputation of the node unless we've been forced not to by
        # user annotation
        # NB: "recompute" > 0 means that user annotation has asked us to
        # recompute it
        if node.meta.get("recompute", 0) > 0:
            return False

        if "val" in node.meta and isinstance(node.meta["val"], torch.SymFloat):
            return False

        banned_nodes.add(node)
        # A node will only ever be recomputed if there is a path from an
        # ancestor of this node to the backwards path through this node that
        # doesn't go through any saved value. If this node is saved, then that
        # condition is not possible.
        nx_graph.add_edge("source", node.name + "_in", capacity=math.inf)
        return True

    for node in joint_graph.nodes:
        if node.op == "output":
            continue

        if node in node_info.required_bw_nodes:
            if node not in node_info.inputs:
                nx_graph.add_edge(node.name + "_in", "sink", capacity=math.inf)
                continue
            # If someone saves a input for backward as-is and backward
            # returns that tensor as-is as a grad input, then the node x would
            # be both a required_bw_node and an input. In this case we
            # (1) connect x_in to to the source, (2) x_out to the sink, and
            # (3) assign the proper weight to the x_in-x_out edge, so that
            # x would be part of cut nodes. A case where this happens is if
            # NestedTensor saves a offset tensor as part of the singleton int
            # in sizes.
            nx_graph.add_edge(node.name + "_out", "sink", capacity=math.inf)

        if _is_primal(node) or _is_fwd_seed_offset(node):
            ban_recomputation_if_allowed(node)

        # If a node can't be recomputed (too expensive or involves randomness),
        # we prevent it from being recomputed by adding an inf edge to the source
        # We only need to ban nodes in the fw pass, as those are the only ones that would be recomputed.
        if node_info.is_required_fw(node) and should_ban_recomputation(node):
            ban_recomputation_if_allowed(node)

        # Checks if a node is actually a tuple. Can be simplified to just an isinstance check if we always use faketensors.
        is_non_tensor_node = (
            "val" not in node.meta and "tensor_meta" not in node.meta
        ) or ("val" in node.meta and not isinstance(node.meta["val"], torch.Tensor))

        if is_sym_node(node):
            weight = float(sym_node_size(node))
        elif is_non_tensor_node:
            weight = (
                0.0 if isinstance(node.meta.get("val"), BackwardState) else math.inf
            )
        else:
            weight = get_node_weight(node)

        # Creates the weights on the "node" edge
        nx_graph.add_edge(node.name + "_in", node.name + "_out", capacity=weight)
        for user in node.users:
            nx_graph.add_edge(node.name + "_out", user.name + "_in", capacity=math.inf)

    # todo(chilli): This is the most questionable of the 3 heuristics for banning recompute.
    # Some example models to look at where this helps perf: poolformer_m36,
    # mixer_b16_224, cait_m36_384

    # The "rough" idea here is that if you have some node that is used by both a
    # node nearby downstream as well as a node far downstream, if we recompute
    # both of the downstream nodes, we're unlikely to be able to fuse both
    # downstream nodes together.

    # Thus, we shouldn't aim to recompute far downstream nodes that depend on
    # this node. That intuition of "far downstream" is captured by whether
    # there's an unfusible op along the chain somewhere

    # It could probably be improved by properly analyzing what's going on in the
    # backwards pass instead of only relying on whether it's unfusible in the
    # forwards.

    def find_first_unfusible(start_nodes: List[fx.Node], max_range: int) -> int:
        """
        Finds the first unfusible node in the chain of nodes starting from
        `start_nodes` and returns its position.
        """
        sorted_nodes: List[Tuple[int, fx.Node, bool]] = []
        for n in start_nodes:
            heapq.heappush(sorted_nodes, (node_info.get_fw_order(n), n, True))

        while len(sorted_nodes) > 0:
            _, node, node_is_fusible = heapq.heappop(sorted_nodes)
            if not node_is_fusible:
                return node_info.get_fw_order(node)
            for user in node.users:
                if node_info.is_required_fw(user):
                    if node_info.get_fw_order(user) > max_range:
                        continue
                    heapq.heappush(
                        sorted_nodes,
                        (node_info.get_fw_order(user), user, is_fusible(node, user)),
                    )
        return max_range

    if min_cut_options.ban_if_used_far_apart:
        for used_node in node_info.required_fw_nodes:
            orders = [
                node_info.get_fw_order(user)
                for user in used_node.users
                if user in node_info.required_fw_nodes
            ]
            fw_users = [
                user for user in used_node.users if node_info.is_required_fw(user)
            ]
            if len(orders) > 0:
                first_unfusible_use = find_first_unfusible(fw_users, max(orders))
                for user in tuple(used_node.users):
                    if (
                        user in node_info.required_fw_nodes
                        and node_info.get_fw_order(user) > first_unfusible_use
                        and is_fusible(used_node, user)
                    ):
                        if user in banned_nodes:
                            continue
                        log.info(
                            "used above/below fusible %s:(%s) -> %s -> %s:(%s)",
                            used_node,
                            node_info.get_fw_order(used_node),
                            first_unfusible_use,
                            user,
                            node_info.get_fw_order(user),
                        )
                        ban_recomputation_if_allowed(user)

    # This heuristic is fairly straightforward. The idea is that although it is
    # cheap to recompute bandwidth-bound ops, we don't want to end up in a situation
    # where we have a long chain of pointwise ops from the beginning to the end
    # of the model (like say, residual connections)

    # todo: I'm not totally sure why this heuristic matters. It's possible that this is
    # working around Inductor fusion decisions, or that it's a patch over
    # suboptimal partitioning decisions

    # Some models it improves perf on are cait_m36_384, mixer_b16_224, poolformer_m36

    if min_cut_options.ban_if_long_fusible_chains:
        visited = set()
        for start_node in joint_graph.nodes:
            if start_node not in node_info.required_fw_nodes:
                continue
            fusible = [(node_info.get_fw_order(start_node), start_node)]
            start_order = node_info.get_fw_order(start_node)
            while len(fusible) > 0:
                _, cur = heapq.heappop(fusible)
                if cur in visited:
                    continue
                visited.add(cur)
                # 100 is arbitrary choice to try and prevent degenerate cases
                if (
                    node_info.get_fw_order(cur) > start_order + 100
                    and len(fusible) == 0
                ):
                    log.info(
                        "too long %s %s %s %s",
                        cur,
                        start_node,
                        node_info.get_fw_order(cur),
                        node_info.get_fw_order(start_node),
                    )
                    ban_recomputation_if_allowed(cur)
                    break

                for user in cur.users:
                    if (
                        user in node_info.required_fw_nodes
                        and is_fusible(cur, user)
                        and user not in banned_nodes
                    ):
                        heapq.heappush(fusible, (node_info.get_fw_order(user), user))

    try:
        cut_value, partition = nx.minimum_cut(nx_graph, "source", "sink")
    except Exception:
        print("Failed to compute min-cut on following graph:")
        print("\n".join(nx.readwrite.edgelist.generate_edgelist(nx_graph)))
        raise

    reachable, non_reachable = partition
    cutset: Set[Tuple[str, str]] = set()
    for u, nbrs in ((n, nx_graph[n]) for n in reachable):
        cutset.update((u, v) for v in nbrs if v in non_reachable)

    cut_nodes = set()
    for node_in, node_out in cutset:
        assert node_in[:-3] == node_out[:-4]
        node_name = node_in[:-3]
        cut_nodes.add(node_name)

    name_to_node = get_name_to_node(joint_graph)
    # To make this stuff deterministic
    node_idx = {node: idx for idx, node in enumerate(joint_graph.nodes)}
    saved_values = sorted(
        (name_to_node[node] for node in cut_nodes), key=lambda x: node_idx[x]
    )
    return saved_values, banned_nodes


def get_default_op_list() -> OpTypes:
    default_recomputable_ops: List[Callable] = [
        aten.add,
        aten.sub,
        aten.div,
        aten.atan2,
        aten.mul,
        aten.max,
        aten.min,
        aten.pow,
        aten.remainder,
        aten.fmod,
        aten.__and__,
        aten.__or__,
        aten.__xor__,
        aten.__lshift__,
        aten.__rshift__,
        aten.eq,
        aten.ne,
        aten.ge,
        aten.gt,
        aten.le,
        aten.lt,
        aten.abs,
        aten.bitwise_not,
        aten.ceil,
        aten.floor,
        aten.frac,
        aten.neg,
        aten.relu,
        aten.round,
        aten.silu,
        aten.trunc,
        aten.log,
        aten.log10,
        aten.log1p,
        aten.log2,
        aten.lgamma,
        aten.exp,
        aten.expm1,
        aten.erf,
        aten.erfc,
        aten.cos,
        aten.acos,
        aten.cosh,
        aten.sin,
        aten.asin,
        aten.sinh,
        aten.tan,
        aten.atan,
        aten.tanh,
        aten.atanh,
        aten.sqrt,
        aten.rsqrt,
        aten.reciprocal,
        aten.sigmoid,
        aten.softplus,
        aten.threshold,
        aten.threshold_backward,
        aten.clamp,
        aten.where,
        aten.lerp,
        aten.addcmul,
        aten.gelu,
        aten.gelu_backward,
        aten.sum,
        aten.mean,
        aten._grad_sum_to_size,
        aten.sum_to_size,
        aten.amax,
        aten.to,
        aten.type_as,
        operator.getitem,
        aten.squeeze,
        aten.unsqueeze,
        aten.rsub,
        aten._to_copy,
    ]  # noqa: E501,B950
    recomputable_view_ops = [aten.squeeze, aten.unsqueeze, aten.alias]
    recomputable_view_ops += [
        aten.view,
        aten.slice,
        aten.t,
        prims.broadcast_in_dim,
        aten.expand,
        aten.as_strided,
        aten.permute,
    ]
    view_ops = recomputable_view_ops
    default_recomputable_ops += [
        prims.div,
        prims.convert_element_type,
        aten.clone,
        aten._to_copy,
        aten.full_like,
        prims.var,
        prims.sum,
        aten.var,
        aten.std,
        prims.broadcast_in_dim,
        aten.select,
        aten._unsafe_view,
        aten.view,
        aten.expand,
        aten.slice,
        aten.reshape,
        aten.broadcast_tensors,
        aten.scalar_tensor,
        aten.ones,
        aten.new_zeros,
        aten.lift_fresh_copy,
        aten.arange,
        aten.triu,
        aten.var_mean,
        aten.isinf,
        aten.any,
        aten.full,
        aten.as_strided,
        aten.zeros,
        aten.argmax,
        aten.maximum,
        prims.iota,
    ]  # noqa: E501,B950
    # Natalia said that we should allow recomputing indexing :)
    default_recomputable_ops += [aten.index, aten.gather]
    default_recomputable_ops += view_ops

    default_recomputable_ops += pointwise_ops()

    default_recomputable_ops += [
        aten.zeros_like,
    ]

    default_recomputable_ops += [method_to_operator(m) for m in magic_methods]
    recomputable_ops = set(default_recomputable_ops)

    random_ops = [aten.native_dropout, aten.rand_like, aten.randn_like]
    compute_intensive_ops = [
        aten.mm,
        aten.convolution,
        aten.convolution_backward,
        aten.bmm,
        aten.addmm,
        aten._scaled_dot_product_flash_attention,
        aten._scaled_dot_product_efficient_attention,
        aten.upsample_bilinear2d,
    ]  # noqa: E501,B950

    fusible_ops = recomputable_ops | set(random_ops)
    return OpTypes(
        set(fusible_ops),
        set(compute_intensive_ops),
        set(random_ops),
        set(view_ops),
        set(recomputable_ops),
    )


def get_name_to_node(graph: fx.Graph):
    name_to_node = {}
    for node in graph.nodes:
        name_to_node[node.name] = node
    return name_to_node


def _optimize_runtime_with_given_memory(
    memory: List[float],
    runtimes: List[float],
    max_memory: float,
) -> torch.Tensor:
    """
    Given a list of operator names, their corresponding runtimes, and the
    maximum amount of memory available, returns the subset of operators to save
    s.t. we spend the least time recomputing while staying under the memory
    budget.
    Uses https://docs.scipy.org/doc/scipy/reference/generated/scipy.optimize.milp.html
    """
    import numpy as np
    from scipy.optimize import Bounds, LinearConstraint, milp

    memory = np.array(memory)
    runtimes = np.array(runtimes)
    c = -runtimes  # type: ignore[operator]

    memory_constraint = LinearConstraint(A=memory, ub=max_memory)
    constraints = [memory_constraint]

    integrality = np.ones_like(c)
    res = milp(
        c=c, constraints=constraints, integrality=integrality, bounds=Bounds(0, 1)
    )
    if not res.success:
        raise RuntimeError("Somehow scipy solving failed")
    return res.x


from triton.testing import do_bench

from torch.utils._mode_utils import no_dispatch

RUNTIME_MODE = "analytical"


def estimate_runtime(node):
    def materialize_arg(x):
        if isinstance(x, fx.Node) and isinstance(x.meta["val"], torch.Tensor):
            return torch.zeros_like(x.meta["val"])
        return x

    if RUNTIME_MODE == "placeholder":
        return 1

    if RUNTIME_MODE == "profile":
        with no_dispatch():
            args, kwargs = pytree.tree_map(materialize_arg, (node.args, node.kwargs))
            ms = do_bench(lambda: node.target(*args, **kwargs))
            return ms

    if RUNTIME_MODE == "analytical":
        # todo(chilli): Normalize this to also return ms
        from torch.utils.flop_counter import FlopCounterMode

        args, kwargs = pytree.tree_map(materialize_arg, (node.args, node.kwargs))
        with FlopCounterMode(display=False) as mode:
            node.target(*args, **kwargs)
        counted_flops = mode.get_total_flops()
        return max(counted_flops, 1)

    return 1


def choose_saved_values_set(
    joint_graph: fx.Graph, node_info: NodeInfo, memory_budget=1
) -> List[fx.Node]:
    min_cut_options = MinCutOptions(
        ban_if_used_far_apart=config.ban_recompute_used_far_apart,
        ban_if_long_fusible_chains=config.ban_recompute_long_fusible_chains,
        ban_if_materialized_backward=config.ban_recompute_materialized_backward,
        ban_if_not_in_allowlist=config.ban_recompute_not_in_allowlist,
        ban_if_reduction=config.ban_recompute_reductions,
    )

    if config.aggressive_recomputation:
        min_cut_options = replace(
            min_cut_options,
            ban_if_used_far_apart=False,
            ban_if_long_fusible_chains=False,
            ban_if_materialized_backward=False,
            ban_if_not_in_allowlist=False,
        )

    if memory_budget == 0:
        return node_info.inputs

    runtime_optimized_saved_values, _ = get_saved_values(
        joint_graph,
        node_info,
        min_cut_options,
    )
    # return runtime_optimized_saved_values
    if memory_budget == 1:
        return runtime_optimized_saved_values

    def estimate_activations_size(saved_values):
        return sum([_size_of(i) for i in saved_values]) / 1e9

    min_act_size = estimate_activations_size(node_info.inputs)
    max_act_size = estimate_activations_size(runtime_optimized_saved_values)

    more_aggressive_options = replace(
        min_cut_options,
        ban_if_used_far_apart=False,
        ban_if_long_fusible_chains=False,
        ban_if_materialized_backward=False,
    )
    more_aggressive_saved_values, _ = get_saved_values(
        joint_graph, node_info, more_aggressive_options
    )

    def get_normalized_size(sz):
        return (sz / 1e9) / (max_act_size - min_act_size)

    def get_mem_ratio(cur):
        return (cur - min_act_size) / (max_act_size - min_act_size)

    if (
        get_mem_ratio(estimate_activations_size(more_aggressive_saved_values))
        < memory_budget
    ):
        return more_aggressive_saved_values

    aggressive_options = replace(
        more_aggressive_options,
        ban_if_not_in_allowlist=False,
    )
    aggressive_recomputation_saved_values, banned_nodes = get_saved_values(
        joint_graph, node_info, aggressive_options
    )

    if (
        get_mem_ratio(estimate_activations_size(aggressive_recomputation_saved_values))
        < memory_budget
    ):
        return aggressive_recomputation_saved_values

    from torch._inductor.fx_utils import get_node_storage

    input_storages = {get_node_storage(node) for node in node_info.inputs}

    def get_recomputable_banned_nodes(banned_nodes, saved_values):
        return [
            i
            for i in banned_nodes
            if not (i.dist_from_bw >= int(1e9) or get_node_storage(i) in input_storages)
        ]

    recomputable_banned_nodes = get_recomputable_banned_nodes(
        banned_nodes, aggressive_recomputation_saved_values
    )

    def print_budget_real_mem(act_size, name=""):
        print(f"{get_mem_ratio(act_size):.2f}: {act_size:.2f}GB ({name})")

    print_budget_real_mem(
        estimate_activations_size(runtime_optimized_saved_values), "default"
    )
    print_budget_real_mem(
        estimate_activations_size(more_aggressive_saved_values), "more aggressive"
    )
    print_budget_real_mem(
        estimate_activations_size(aggressive_recomputation_saved_values), "aggressive"
    )

    all_recomputable_banned_nodes = sorted(
        recomputable_banned_nodes, key=_size_of, reverse=True
    )
    memories = [get_normalized_size(_size_of(i)) for i in all_recomputable_banned_nodes]
    runtimes = [estimate_runtime(node) for node in all_recomputable_banned_nodes]
    cur_memory_budget = memory_budget
    from torch.utils._mode_utils import no_dispatch

    with no_dispatch():
        banned_nodes = _optimize_runtime_with_given_memory(
            memories, runtimes, max(memory_budget, 0)
        )
        dont_ban = set()
        for idx, i in enumerate(banned_nodes.tolist()):
            if not i:
                dont_ban.add(all_recomputable_banned_nodes[idx])
        predicted_saved_nodes = set(all_recomputable_banned_nodes) - dont_ban
        # print([(i, get_normalized_size(_size_of(i))) for i in dont_ban])
        estimated_activations_saved = estimate_activations_size(
            predicted_saved_nodes
        ) / (max_act_size - min_act_size)

        saved_values, banned_nodes = get_saved_values(
            joint_graph,
            node_info,
            aggressive_options,
            dont_ban,
        )
        # todo(chilli): Estimated doesn't align exaclty with actual - actual is
        # usually less memory than estimated. i'm guessing (actually quite
        # unsure about this) that's because estimated is just only including
        # tensors we actually banned from recompute, but there may be other
        # tensors that we choose to save.
        print(f"desired: {cur_memory_budget} ")
        print(f"allow recomputing: {dont_ban}")
        print(f"estimated: {estimate_activations_size(predicted_saved_nodes)}")
        print(
            f"estimated ratio: {estimate_activations_size(predicted_saved_nodes)/(max_act_size - min_act_size)}"
        )
        print(f"actual: {estimate_activations_size(saved_values) - min_act_size}")
        print(f"actual ratio: {get_mem_ratio(estimate_activations_size(saved_values))}")
        print_budget_real_mem(estimate_activations_size(saved_values), "milp")

        return saved_values


def min_cut_rematerialization_partition(
    joint_module: fx.GraphModule,
    _joint_inputs,
    compiler="inductor",
    recomputable_ops=None,
    *,
    num_fwd_outputs,
) -> Tuple[fx.GraphModule, fx.GraphModule]:
    """
    Partitions the joint graph such that the backward recomputes the forward.
    Recomputing helps in trading off memory bandwidth with computation.

    To create the fwd and bwd graph, we copy the joint graph, manually set the
    outputs to just original forward or backward outputs. And then we run the
    resulting graphs through dead code elimination.

    .. warning::
        This API is experimental and likely to change.

    Args:
        joint_module(fx.GraphModule): The joint forward and backward graph. This
            is the result of AOT Autograd tracing.
        _joint_inputs: The inputs to the joint graph. This is unused.
        compiler: This option determines the default set of recomputable ops.
            Currently, there are two options: ``nvfuser`` and ``inductor``.
        recomputable_ops: This is an optional set of recomputable ops. If this
            is not None, then this set of ops will be used instead of the
            default set of ops.
        num_fwd_outputs: The number of outputs from the forward graph.

    Returns:
        Returns the generated forward and backward Fx graph modules.
    """

    joint_module.graph.eliminate_dead_code()
    joint_module.recompile()

    fx_g = joint_module.graph

    #  add the CSE pass
    if config.cse:
        cse_graph = fx_graph_cse(fx_g)
        joint_module.graph = cse_graph
    joint_graph = joint_module.graph

    graph_has_recomputable_ops = has_recomputable_ops(joint_module)
    graph_has_recomputable_rng_ops = has_recomputable_rng_ops(joint_module)
    if graph_has_recomputable_ops:
        joint_module = cleanup_recompute_tags(joint_module)

    def classify_nodes(joint_module):
        name_to_node = get_name_to_node(joint_module.graph)
        required_bw_nodes = set()
        for node in joint_module.graph.nodes:
            if node.op == "placeholder" and "tangents" in node.target:
                required_bw_nodes.add(node)
            if node in required_bw_nodes:
                for user in node.users:
                    required_bw_nodes.add(user)

        primal_inputs = list(filter(_is_primal, joint_module.graph.nodes))
        fwd_seed_offset_inputs = list(
            filter(_is_fwd_seed_offset, joint_module.graph.nodes)
        )
        inputs = primal_inputs + fwd_seed_offset_inputs
        fwd_outputs, bwd_outputs = _extract_fwd_bwd_outputs(
            joint_module, num_fwd_outputs=num_fwd_outputs
        )
        required_bw_nodes.update(
            o for o in bwd_outputs if o is not None and o.op != "output"
        )
        forward_only_graph = _extract_graph_with_inputs_outputs(
            joint_module.graph, inputs, fwd_outputs
        )
        required_fw_nodes: Set[fx.Node] = {
            name_to_node[node.name]
            for node in forward_only_graph.nodes
            if node.op != "output"
        }
        unclaimed_nodes = {
            node
            for node in joint_module.graph.nodes
            if node not in required_fw_nodes and node not in required_bw_nodes
        }
        fw_cnt = 0
        fw_order = {}
        for node in joint_module.graph.nodes:
            if node in required_fw_nodes:
                fw_order[node] = fw_cnt
                fw_cnt += 1
        return NodeInfo(
            inputs, required_fw_nodes, required_bw_nodes, unclaimed_nodes, fw_order
        )

    node_info = classify_nodes(joint_module)

    # networkx blows up on graphs with no required backward nodes
    # Since there's nothing to partition anyway, and the default partitioner can "handle"
    # this case, send our graph over to the default partitioner.
    if len(node_info.required_bw_nodes) == 0:
        return default_partition(
            joint_module, _joint_inputs, num_fwd_outputs=num_fwd_outputs
        )

    for node in reversed(joint_module.graph.nodes):
        if node.op == "output":
            node.dist_from_bw = int(1e9)
        elif node not in node_info.required_fw_nodes:
            node.dist_from_bw = 0
        else:
            node.dist_from_bw = int(1e9)
            for user in node.users:
                node.dist_from_bw = min(node.dist_from_bw, user.dist_from_bw + 1)

<<<<<<< HEAD
    if AOT_PARTITIONER_DEBUG:
        joint_module_ops = {
            str(node.target._overloadpacket)
            for node in joint_module.graph.nodes
            if node.op == "call_function" and hasattr(node.target, "_overloadpacket")
        }
        ops_ignored = joint_module_ops - {str(i) for i in recomputable_ops}
        print("Ops banned from rematerialization: ", ops_ignored)
        print()

    memory_budget = config.memory_budget
    for node in joint_graph.nodes:
        if isinstance(node.meta.get("memory_budget", None), float):
            memory_budget = node.meta["memory_budget"]
            break
    print("Memory Budget: ", memory_budget)

    saved_values = choose_saved_values_set(
        joint_graph, node_info, memory_budget=memory_budget
    )
=======
    saved_values = choose_saved_values_set(joint_graph, node_info, memory_budget=1)
>>>>>>> 1af4c429
    # save_for_backward on tensors and stashes symints in autograd .ctx
    saved_sym_nodes = list(filter(is_sym_node, saved_values))
    saved_values = list(filter(lambda n: not is_sym_node(n), saved_values))

    # NB: saved_sym_nodes will be mutated to reflect the actual saved symbols
    fw_module, bw_module = _extract_fwd_bwd_modules(
        joint_module,
        saved_values,
        saved_sym_nodes=saved_sym_nodes,
        num_fwd_outputs=num_fwd_outputs,
    )

    if graph_has_recomputable_ops:
        if graph_has_recomputable_rng_ops:
            fw_module, bw_module = functionalize_rng_ops(
                joint_module, fw_module, bw_module, len(saved_sym_nodes)
            )
    bw_module = reordering_to_mimic_autograd_engine(bw_module)

    if AOT_PARTITIONER_DEBUG:
        from torch._inductor.fx_utils import get_node_storage

        storages = {get_node_storage(node) for node in saved_values}
        print(
            "Theoretical Activations Stored: ",
            sum(_size_of(i) for i in saved_values) / 1e9,
        )
        sorted_sizes = sorted([(_size_of(i), str(i)) for i in saved_values])
        fw_module_nodes = {
            node.name for node in fw_module.graph.nodes if node.op == "call_function"
        }
        bw_module_nodes = {
            node.name for node in bw_module.graph.nodes if node.op == "call_function"
        }
        remat_nodes = fw_module_nodes & bw_module_nodes

        counts: Dict[str, int] = defaultdict(int)
        for node in fw_module.graph.nodes:
            if node.name in remat_nodes and hasattr(node.target, "_overloadpacket"):
                counts[str(node.target._overloadpacket)] += 1
        print(
            f"# remat/fw/bw: {len(remat_nodes)}/{len(fw_module_nodes)}/{len(bw_module_nodes)}"
        )
        print(
            "Count of Ops Rematerialized: ",
            sorted(counts.items(), key=lambda x: x[1], reverse=True),
        )
    return fw_module, bw_module


def draw_graph(
    traced: torch.fx.GraphModule,
    fname: str,
    figname: str = "fx_graph",
    clear_meta: bool = True,
    prog: Optional[Union[str, List[str]]] = None,
    parse_stack_trace: bool = False,
    dot_graph_shape: Optional[str] = None,
) -> None:
    if clear_meta:
        new_graph = copy.deepcopy(traced.graph)
        traced = fx.GraphModule(traced, new_graph)
        for node in traced.graph.nodes:
            node.meta = {}
    base, ext = os.path.splitext(fname)
    if not ext:
        ext = ".svg"
    print(f"Writing FX graph to file: {base}{ext}")
    g = graph_drawer.FxGraphDrawer(
        traced,
        figname,
        parse_stack_trace=parse_stack_trace,
        dot_graph_shape=dot_graph_shape,
    )
    x = g.get_main_dot_graph()
    write_method = getattr(x, "write_" + ext.lstrip("."))
    fname = f"{base}{ext}"
    if prog is None:
        write_method(fname)
    else:
        write_method(fname, prog=prog)<|MERGE_RESOLUTION|>--- conflicted
+++ resolved
@@ -1578,17 +1578,6 @@
             for user in node.users:
                 node.dist_from_bw = min(node.dist_from_bw, user.dist_from_bw + 1)
 
-<<<<<<< HEAD
-    if AOT_PARTITIONER_DEBUG:
-        joint_module_ops = {
-            str(node.target._overloadpacket)
-            for node in joint_module.graph.nodes
-            if node.op == "call_function" and hasattr(node.target, "_overloadpacket")
-        }
-        ops_ignored = joint_module_ops - {str(i) for i in recomputable_ops}
-        print("Ops banned from rematerialization: ", ops_ignored)
-        print()
-
     memory_budget = config.memory_budget
     for node in joint_graph.nodes:
         if isinstance(node.meta.get("memory_budget", None), float):
@@ -1599,9 +1588,6 @@
     saved_values = choose_saved_values_set(
         joint_graph, node_info, memory_budget=memory_budget
     )
-=======
-    saved_values = choose_saved_values_set(joint_graph, node_info, memory_budget=1)
->>>>>>> 1af4c429
     # save_for_backward on tensors and stashes symints in autograd .ctx
     saved_sym_nodes = list(filter(is_sym_node, saved_values))
     saved_values = list(filter(lambda n: not is_sym_node(n), saved_values))

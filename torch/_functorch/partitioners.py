# mypy: ignore-errors

from torch.fx.experimental.proxy_tensor import is_sym_node, py_sym_types
from torch.fx.experimental.sym_node import magic_methods, method_to_operator
from torch.fx.experimental.symbolic_shapes import (
    hint_int, free_symbols, is_symbol_binding_fx_node, find_symbol_binding_fx_nodes
)
from torch.fx.experimental._backward_state import BackwardState
import torch
import torch.fx as fx
import operator
import math
import torch.utils._pytree as pytree
import copy
import os
import itertools
import sympy
from collections import defaultdict
from torch.fx.passes import graph_drawer
from typing import List, Optional, Set, Tuple, Union
from .compile_utils import fx_graph_cse, get_aten_target
from . import config
import functools


AOT_PARTITIONER_DEBUG = config.debug_partitioner


def must_recompute(node):
    return node.meta.get("recompute", False)

def has_recomputable_ops(fx_g):
    found = False
    for node in fx_g.graph.nodes:
        if must_recompute(node):
            return True
    return False

def has_recomputable_rng_ops(fx_g):
    for node in fx_g.graph.nodes:
        if must_recompute(node) and hasattr(node.target, "tags") and torch.Tag.nondeterministic_seeded in node.target.tags:
            return True
    return False

def sym_node_size(node):
    if isinstance(node.meta["val"], (torch.SymInt, torch.SymBool)):
        return 1
    assert isinstance(node.meta["val"], torch.SymFloat)
    return 4

class InvalidNodeBase:
    def __repr__(self):
        return "Invalid Node"


InvalidNode = InvalidNodeBase()


def _extract_graph_with_inputs_outputs(joint_graph, inputs, outputs):
    """
    Given a graph, extracts out a subgraph that takes the specified nodes as
    inputs and returns the specified outputs.

    This includes specifying non-placeholder nodes as inputs.

    The general strategy is to initialize all inputs with proxies as we
    encounter them, and trace through the graph, only keeping values which take
    in valid proxies. Then, all dead code is eliminated.
    """
    new_graph = fx.Graph()
    env = {}

    # Add new placeholder nodes in the order specified by the inputs
    for node in inputs:
        new_node = new_graph.placeholder(node.name)
        # Can't use node_copy here as we may be turning previous call_function into placeholders
        new_node.meta = node.meta
        env[node] = new_node

    for node in joint_graph.nodes:
        if node in inputs:
            continue
        elif node.op == 'placeholder':
            env[node] = InvalidNode
        elif node.op == 'call_function':
            all_args = pytree.arg_tree_leaves(*node.args, **node.kwargs)
            all_args = [isinstance(env[x], InvalidNodeBase) for x in all_args if isinstance(x, fx.Node)]
            if any(all_args):
                env[node] = InvalidNode
                continue
            env[node] = new_graph.node_copy(node, lambda x: env[x])
        elif node.op == 'get_attr':
            env[node] = new_graph.node_copy(node, lambda x: env[x])
        elif node.op == 'output':
            pass
    output_values = []
    for x in outputs:
        if isinstance(x, fx.Node):
            if x not in env:
                raise RuntimeError(f"Node {x} couldn't be found in env")
            assert not isinstance(env[x], InvalidNodeBase), f"Node {x} was invalid, but is output"
            output_values.append(env[x])
        else:
            output_values.append(x)
    new_graph.output(output_values)

    new_graph.eliminate_dead_code()
    new_graph.lint()
    return new_graph


def _is_primal(node):
    return (
        node.op == "placeholder"
        and "tangents" not in node.target
        and not _is_bwd_seed_offset(node)
        and not _is_fwd_seed_offset(node)
    )

def _is_tangent(node):
    return node.op == "placeholder" and "tangents" in node.target

def _is_bwd_seed_offset(node):
    return node.op == "placeholder" and ("bwd_seed" in node.target or "bwd_base_offset" in node.target)

def _is_fwd_seed_offset(node):
    return node.op == "placeholder" and ("fwd_seed" in node.target or "fwd_base_offset" in node.target)

def _is_backward_state(node):
    return node.op == "placeholder" and isinstance(node.meta.get("val"), BackwardState)


def _extract_fwd_bwd_outputs(joint_module: fx.GraphModule, *, num_fwd_outputs):
    outputs = pytree.arg_tree_leaves(*(node.args for node in joint_module.graph.nodes if node.op == 'output'))
    fwd_outputs = outputs[:num_fwd_outputs]
    bwd_outputs = outputs[num_fwd_outputs:]
    return fwd_outputs, bwd_outputs


def _remove_by_name(saved_values, name):
    for saved_value in saved_values:
        if saved_value.name == name:
            saved_values.remove(saved_value)
            break

def _placeholders(nodes):
    # Avoid making an entire pass over the graph if we only care about the input placeholders
    result = []
    for node in nodes:
        if node.op == 'placeholder':
            result.append(node)
        else:
            break  # placeholders are all at the start of graph
    return result


def _extract_fwd_bwd_modules(joint_module: fx.GraphModule, saved_values, saved_sym_nodes, *, num_fwd_outputs):
    fwd_outputs, bwd_outputs = _extract_fwd_bwd_outputs(joint_module, num_fwd_outputs=num_fwd_outputs)
    placeholders = _placeholders(joint_module.graph.nodes)
    primal_inputs = [*filter(_is_primal, placeholders)]
    tangent_inputs = [*filter(_is_tangent, placeholders)]
    fwd_seed_offset_inputs = [*filter(_is_fwd_seed_offset, placeholders)]
    bwd_seed_offset_inputs = [*filter(_is_bwd_seed_offset, placeholders)]
    backward_state_inputs = [*filter(_is_backward_state, placeholders)]

    bwd_graph = _extract_graph_with_inputs_outputs(
        joint_module.graph,
        saved_sym_nodes + saved_values + tangent_inputs + bwd_seed_offset_inputs,
        bwd_outputs
    )

    for node in _placeholders(bwd_graph.nodes):
        assert node.op == 'placeholder'
        # This is to filter out saved values that don't actually end up being used by the backwards pass
        if not node.users:
            _remove_by_name(saved_values, node.name)
            _remove_by_name(saved_sym_nodes, node.name)
        elif _is_backward_state(node):
            # BackwardState is saved directly
            _remove_by_name(saved_values, node.name)
            assert backward_state_inputs


    # Now that we have the finalized list of saved values, we need to ensure
    # we propagate all symbols which are referenced by backwards inputs.
    # These are not directly used in the graph but are required for downstream
    # sizevar assignment
    saved_symbols: Set[sympy.Symbol] = set()
    saved_sym_nodes_binding = []
    saved_sym_nodes_derived = []

    # Some symbols may already be bound in the directly saved_sym_nodes,
    # keep track of them so we don't re-bind them
    for node in saved_sym_nodes:
        symbol = is_symbol_binding_fx_node(node)
        if symbol:
            saved_symbols.add(symbol)
            saved_sym_nodes_binding.append(node)
        else:
            saved_sym_nodes_derived.append(node)

    # Now go through all of the prospective backward inputs and track any
    # other symbols we need to bind
    symbol_bindings = find_symbol_binding_fx_nodes(joint_module.graph)
    for node in itertools.chain(saved_sym_nodes_derived, saved_values, tangent_inputs):
        if "val" not in node.meta:
            continue
        new_symbols = free_symbols(node.meta["val"]) - saved_symbols
        # NB: Deterministic order please!
        for s in sorted(new_symbols, key=lambda s: s.name):
            # NB: For well formed graphs, the symbol should always be present,
            # but we also have ways to produce ill-formed graphs, e.g., direct
            # make_fx usages, so don't choke in this case
            if s not in symbol_bindings:
                continue
            saved_sym_nodes_binding.append(symbol_bindings[s])
        saved_symbols |= new_symbols


    # Update saved_sym_nodes that are now reordered to have all bindings at
    # front. This can also be used later on to figure out the position of saved
    # sym nodes in the output of fwd graph.
    saved_sym_nodes.clear()
    saved_sym_nodes.extend(saved_sym_nodes_binding + saved_sym_nodes_derived)

    # Now, we re-generate the fwd/bwd graphs.
    # NB: This might increase compilation time, but I doubt it matters
    fwd_graph = _extract_graph_with_inputs_outputs(
        joint_module.graph,
        primal_inputs + fwd_seed_offset_inputs,
        fwd_outputs + saved_values + saved_sym_nodes
    )
    bwd_graph = _extract_graph_with_inputs_outputs(
        joint_module.graph,
        saved_sym_nodes + saved_values + tangent_inputs + bwd_seed_offset_inputs + backward_state_inputs,
        bwd_outputs
    )

    fwd_module = fx._lazy_graph_module._make_graph_module(joint_module, fwd_graph)
    bwd_module = fx._lazy_graph_module._make_graph_module(joint_module, bwd_graph)
    return fwd_module, bwd_module


def default_partition(
    joint_module: fx.GraphModule, _joint_inputs, *, num_fwd_outputs
) -> Tuple[fx.GraphModule, fx.GraphModule]:
    """
    Partitions the :attr:`joint_module` in a manner that closely resembles the
    behavior observed in the original ``.forward()`` and ``.backward()`` of the
    callable, i.e., the resulting forward graph contains those operators that
    are executed in the original ``.forward()`` callable passed to
    :func:`aot_function`.

    The default partitioner collects the operators that are between the forward
    inputs and the forward outputs. This helps in finding the tensors which have
    to be stashed for the backward pass. These stashed tensors become the output
    of the generated forward graph. The remaining operators are then placed in
    the backward graph.

    .. warning::
        This API is experimental and likely to change.

    Args:
        joint_module(fx.GraphModule): The joint forward and backward graph. This
            is the result of AOT Autograd tracing.

    Returns:
        Returns the generated forward and backward Fx graph modules.
    """
    if has_recomputable_ops(joint_module):
        return min_cut_rematerialization_partition(joint_module, _joint_inputs, num_fwd_outputs=num_fwd_outputs)
    primal_inputs = list(filter(_is_primal, joint_module.graph.nodes))
    fwd_seed_offset_inputs = list(filter(_is_fwd_seed_offset, joint_module.graph.nodes))
    inputs = primal_inputs + fwd_seed_offset_inputs
    fwd_outputs, bwd_outputs = _extract_fwd_bwd_outputs(joint_module, num_fwd_outputs=num_fwd_outputs)
    forward_only_graph = _extract_graph_with_inputs_outputs(joint_module.graph, inputs, fwd_outputs)
    forward_node_names = {node.name for node in forward_only_graph.nodes if node.op != 'output'}
    saved_values = []
    saved_sym_nodes = []

    for node in joint_module.graph.nodes:
        if node.name not in forward_node_names:
            continue
        if is_sym_node(node):
            # Symints must be kept separate from tensors so that PythonFunction only calls
            # save_for_backward on tensors and stashes symints in autograd .ctx
            saved_sym_nodes.append(node)
        elif (
            'tensor_meta' not in node.meta
            and node.op == 'call_function'
        ):
            # Since we can't save tuple of tensor values, we need to flatten out what we're saving
            users = node.users
            assert all(user.target == operator.getitem for user in users)
            saved_values.extend(users)
        else:
            backward_usages = [n for n in node.users if n.name not in forward_node_names]
            if 'tensor_meta' in node.meta and all(is_sym_node(n) for n in backward_usages):
                # If we have a tensor in the forward, where only its sizes/strides are needed in the backward,
                # and not the actual tensor data,
                # then it will be a lot cheaper to save only the sizes/strides, and not the actual tensor.
                #
                # Note that saving the tensor could also cause compilation problems:
                # If the user mutated an input in the forward and uses its sizes/strides in the backward,
                # then we would be obligated to clone the input before saving it to appease autograd.
                # (This is how we originally found this bug).
                saved_sym_nodes.extend(backward_usages)
            else:
                saved_values.append(node)
    saved_values = list(dict.fromkeys(saved_values).keys())
    saved_sym_nodes = list(dict.fromkeys(saved_sym_nodes).keys())

    return _extract_fwd_bwd_modules(joint_module, saved_values, saved_sym_nodes=saved_sym_nodes, num_fwd_outputs=num_fwd_outputs)


def _prod(x):
    s = 1
    for i in x:
        s *= i
    return s

def _tensor_nbytes(numel, dtype):
    return numel * dtype.itemsize

def _size_of(node: fx.Node) -> int:
    if 'val' in node.meta:
        val = node.meta['val']
        if isinstance(val, py_sym_types):
            if isinstance(val, torch.SymInt):
                return 1
            else:
                return 999999
        # NB: The fallback values here are meaningless, maybe we should respect
        # torch._inductor.config.unbacked_symint_fallback (but this is a
        # layering violation)
        elif isinstance(val, (list, tuple)):
            return sum(_tensor_nbytes(hint_int(n.numel(), fallback=4098), n.dtype) for n in val if isinstance(n, torch.Tensor))
        elif isinstance(val, torch.Tensor):
            return _tensor_nbytes(hint_int(val.numel(), fallback=4098), val.dtype)

        raise RuntimeError(f"Unknown metadata type {type(val)}")

    # Only needed since we don't always trace with fake tensors.
    if 'tensor_meta' in node.meta:
        metadata = node.meta['tensor_meta']
        # TODO: What is to_size_hint suppose to be?
        numel = _prod(map(to_size_hint, metadata.shape))  # noqa: F821
        dtype = metadata.dtype
    else:
        return 0

    return _tensor_nbytes(numel, dtype)


# Used for some investigative purposes
def _count_ops(graph):
    from collections import defaultdict
    cnt = defaultdict(int)
    for node in graph.nodes:
        if node.op == 'call_function':
            cnt[node.target.__name__] += 1
    print(sorted(cnt.items(), key=lambda x: x[1], reverse=True))


@functools.lru_cache(None)
def pointwise_ops():
    ops = []
    for attr_name in dir(torch.ops.aten):
        opoverloadpacket = getattr(torch.ops.aten, attr_name)
        if not isinstance(opoverloadpacket, torch._ops.OpOverloadPacket):
            continue

        for overload in opoverloadpacket.overloads():
            op_overload = getattr(opoverloadpacket, overload)
            if torch.Tag.pointwise in op_overload.tags:
                # currently aot autograd uses packet not overload
                ops.append(opoverloadpacket)
                break

    return ops

def get_depth(node, depth_map):
    if node in depth_map:
        return depth_map[node]

    # Base case
    if node.op == "placeholder":
        depth_map[node] = 0
        return depth_map[node]

    # Handle output node
    if node.op == "output":
        args = node.args[0]
        for arg in args:
            if isinstance(arg, torch.fx.node.Node):
                get_depth(arg, depth_map)
        return

    # Get the depth of args and set the depth of this node
    arg_depths = [get_depth(arg, depth_map) for arg in node.all_input_nodes if isinstance(arg, torch.fx.node.Node)]
    # factory ops like full, rand might not have any input args
    if len(arg_depths) == 0:
        arg_depths = [0]
    depth_map[node] = max(arg_depths) + 1
    return depth_map[node]


def sort_depths(args, depth_map):
    arg_depths = {arg: depth_map[arg] for arg in args if isinstance(arg, torch.fx.node.Node)}
    return sorted(arg_depths.items(), key=lambda x: x[1], reverse=True)


def reordering_to_mimic_autograd_engine(gm):
    """
    This pass finds the first bwd node in the graph (by looking at users of
    tangents) and then reorders the graph by walking from this node to all the
    way to the end of the graph. At each op in this traveral, we insert this op
    in a new graph and try to bring only the relevant subgraph from the other
    non-bwd edges relevant for this op. This closely mimics the behavior of
    autograd engine.

    Why is this pass required in the first place?

    This is an artifact of how partitioners work today. The starting point of
    partitioner is a joint graph, which is fwd and then bwd graph. In the case
    of checkpointing, we keep portions of fwd graph in their original place in
    the joint graph, while obtaining a bwd graph. As a result, the resulting bwd
    graph has copies of recomputed fwd subgraphs followed by the original bwd
    graph. If we run this naively, this leads to bad memory footprint, because
    the fwd subgraphs are live for way longer duration than necessary. This pass
    reorders the operations such that we prioritize the ops for the original bwd
    graph while only realizing those ops from the fwd graph that are necessary
    at any given point in the graph.
    """

    new_graph = fx.Graph()
    env = {}

    # Add new placeholder nodes in the order specified by the inputs
    for node in gm.graph.nodes:
        if node.op == "placeholder":
            env[node] = new_graph.node_copy(node, lambda x: env[x])

    order = {}
    for idx, node in enumerate(gm.graph.nodes):
        order[node] = idx

    # Populate depth for the nodes. Depth is the distance from the inputs.
    depths = {}
    output_node = next(node for node in gm.graph.nodes if node.op == "output")
    get_depth(output_node, depths)

    def insert_node_in_graph(node):
        if node in env:
            return env[node]

        # Bias traversal towards the nodes that have higher depth - prioritizes
        # critical path first.
        for arg, _ in sort_depths(node.all_input_nodes, depths):
            env[arg] = insert_node_in_graph(arg)
        env[node] = new_graph.node_copy(node, lambda x: env[x])
        return env[node]

    # Find first bwd node in the graph
    tangent_inputs = list(filter(_is_tangent, gm.graph.nodes))
    first_node_in_bwd = None
    minimum_order = math.inf
    for tangent in tangent_inputs:
        for user in tangent.users:
            if order[user] < minimum_order:
                minimum_order = order[user]
                first_node_in_bwd = user
    assert first_node_in_bwd is not None

    # Build the graph op-by-op by starting from the node all the way to the end
    for node in list(gm.graph.nodes)[order[first_node_in_bwd]:]:
        insert_node_in_graph(node)

    # The output node is already built by the traversal.
    new_gm = torch.fx.GraphModule(gm, new_graph)
    return new_gm


def functionalize_rng_ops(joint_module, fw_module, bw_module, num_sym_nodes):
    # During user-driven activation checkpointing, we have to ensure that a rng
    # op in fwd yields the same output as the recomputed rng op in the bwd.  To
    # do this, we use functionalize wrappers to wrap the random ops and share
    # rng state between the fwd and bwd graphs.

    # There are 3 main steps to do this
    # Step 1 - Construct a mapping of rng node between the fwd and its counterpart in bwd.
    # Step 2 - Modify the fwd pass such that
    #   1) Replace rand with run_and_save_rng_state wrapper
    #   2) Replace the users of the original op with the output[1] of this op.
    #   3) Collect all the rng_state - output[0] of each op, and make them
    #   output nodes. Special care needs to be taken here because fwd outputs
    #   has symints at the very end.
    # Step 3 - Modify the bwd pass such that
    #   1) Add the input nodes just before the tangents for the stashed rng states
    #   2) Replace rand with run_with_save_rng_state wrappers
    #   3) Use the stashed states as inputs to these ops

    # Unique id to generate name
    uid = itertools.count()

    def get_rng_ops(gmod):
        random_nodes = {}
        for node in gmod.graph.nodes:
            if (
                node.op == "call_function"
                and hasattr(node.target, "tags")
                and torch.Tag.nondeterministic_seeded in node.target.tags
            ):
                random_nodes[node.name] = node
        return random_nodes

    def get_device(node):
        """
        Check the example value of the node outputs to find the device type.
        """
        if "val" not in node.meta:
            return None

        candidates = node.meta["val"]
        if not isinstance(candidates, tuple):
            candidates = (candidates,)

        for candidate in candidates:
            if isinstance(candidate, torch.Tensor):
                if candidate.device.type == "cuda":
                    return "cuda"

        return "cpu"

    def get_sample_rng_state(device):
        if device == "cuda":
            return torch.cuda.get_rng_state()
        return torch.get_rng_state()

    # Step 1 - Construct a mapping of rng node between the fwd and its counterpart in bwd.
    joint_graph_rng_ops = get_rng_ops(joint_module)
    fw_graph_rng_ops = get_rng_ops(fw_module)
    bw_graph_rng_ops = get_rng_ops(bw_module)
    recomputable_rng_ops_map = dict()
    for node in joint_module.graph.nodes:
        if (
            must_recompute(node)
            and hasattr(node.target, "tags")
            and torch.Tag.nondeterministic_seeded in node.target.tags
        ):
            base_node = joint_graph_rng_ops[node.name]
            fw_node = fw_graph_rng_ops[node.name]
            bw_node = bw_graph_rng_ops[node.name]
            recomputable_rng_ops_map[base_node] = {"fwd": fw_node, "bwd": bw_node}

    run_and_save_rng = torch._prims.rng_prims.run_and_save_rng_state
    run_with_rng_state = torch._prims.rng_prims.run_with_rng_state

    for node in bw_module.graph.nodes:
        if node.op == "placeholder" and "tangent" in node.name:
            bw_tangent_start_node = node
            break


    fw_rng_state_outputs = []
    for base_node, node_pair in recomputable_rng_ops_map.items():
        # Step 2 - Modify the fwd pass such that
        fw_node = node_pair["fwd"]
        bw_node = node_pair["bwd"]
        fw_graph = fw_module.graph
        with fw_graph.inserting_before(fw_node):
            functional_fw_node = fw_graph.create_node(
                "call_function",
                run_and_save_rng,
                args=(fw_node.target, *fw_node.args),
                kwargs=fw_node.kwargs
            )
            state = fw_graph.create_node("call_function", operator.getitem, args=(functional_fw_node, 0), kwargs={})
            rng_output = fw_graph.create_node("call_function", operator.getitem, args=(functional_fw_node, 1,), kwargs={})
            fw_node.replace_all_uses_with(rng_output)
            fw_graph.erase_node(fw_node)
            fw_rng_state_outputs.append(state)


        # Step 3 - Modify the bwd pass such that
        bw_graph = bw_module.graph
        with bw_graph.inserting_before(bw_tangent_start_node):
            state_name = f"rng_state_output_{next(uid)}"
            bw_rng_state_node = bw_graph.placeholder(state_name)
            bw_rng_state_node.meta["val"] = get_sample_rng_state(get_device(fw_node))

        with bw_graph.inserting_before(bw_node):
            rng_output = bw_graph.create_node(
                "call_function",
                run_with_rng_state,
                args=(bw_rng_state_node, bw_node.target, *bw_node.args),
                kwargs=bw_node.kwargs
            )

            bw_node.replace_all_uses_with(rng_output)
            bw_graph.erase_node(bw_node)


    # Add the rng states in the output of the fwd graph. AOT Autograd assumes
    # that symints are at the end of forward graph outputs. So, insert the new
    # rng states accordingly.
    fw_output_node = next(node for node in fw_module.graph.nodes if node.op == "output")
    fw_outputs = fw_output_node.args[0]
    sym_node_start_idx = len(fw_outputs) - num_sym_nodes
    outputs = fw_outputs[:sym_node_start_idx] + fw_rng_state_outputs + fw_outputs[sym_node_start_idx:]
    fw_module.graph.output(outputs)
    fw_module.graph.erase_node(fw_output_node)
    fw_module.recompile()
    bw_module.recompile()
    return fw_module, bw_module


def cleanup_recompute_tags(joint_module):
    """
    If there are two consecutive checkpointed blocks with no operator in
    between, we would still want to stash the tensor at the boundary of
    checkpointed blocks. The following pass makes the last output node
    non-recomputable to allow for that.
    """
    for node in joint_module.graph.nodes:
        if must_recompute(node):
            for user in node.users:
                if must_recompute(user) and user.meta["recompute"] > node.meta["recompute"]:
                    node.meta["recompute"] = 0
    return joint_module


def min_cut_rematerialization_partition(
    joint_module: fx.GraphModule, _joint_inputs, compiler="inductor", recomputable_ops=None,
    *, num_fwd_outputs
) -> Tuple[fx.GraphModule, fx.GraphModule]:
    """
    Partitions the joint graph such that the backward recomputes the forward.
    Recomputing helps in trading off memory bandwidth with computation.

    To create the fwd and bwd graph, we copy the joint graph, manually set the
    outputs to just original forward or backward outputs. And then we run the
    resulting graphs through dead code elimination.

    .. warning::
        This API is experimental and likely to change.

    Args:
        joint_module(fx.GraphModule): The joint forward and backward graph. This
            is the result of AOT Autograd tracing.
        _joint_inputs: The inputs to the joint graph. This is unused.
        compiler: This option determines the default set of recomputable ops.
            Currently, there are two options: ``nvfuser`` and ``inductor``.
        recomputable_ops: This is an optional set of recomputable ops. If this
            is not None, then this set of ops will be used instead of the
            default set of ops.
        num_fwd_outputs: The number of outputs from the forward graph.

    Returns:
        Returns the generated forward and backward Fx graph modules.
    """
    try:
        import networkx as nx
    except ImportError as e:
        raise RuntimeError("Need networkx installed to perform smart recomputation "
                           "heuristics") from e

    joint_module.graph.eliminate_dead_code()
    joint_module.recompile()

    fx_g = joint_module.graph

    #  add the CSE pass
    if config.cse:
        cse_graph = fx_graph_cse(fx_g)
        joint_module.graph = cse_graph
    joint_graph = joint_module.graph

    graph_has_recomputable_ops = has_recomputable_ops(joint_module)
    graph_has_recomputable_rng_ops = has_recomputable_rng_ops(joint_module)
    if graph_has_recomputable_ops:
        joint_module = cleanup_recompute_tags(joint_module)

    name_to_node = {}
    for node in joint_module.graph.nodes:
        name_to_node[node.name] = node

    def classify_nodes(joint_module):
        required_bw_nodes = set()
        for node in joint_module.graph.nodes:
            if node.op == 'placeholder' and "tangents" in node.target:
                required_bw_nodes.add(node)
            if node in required_bw_nodes:
                for user in node.users:
                    required_bw_nodes.add(user)

        primal_inputs = list(filter(_is_primal, joint_module.graph.nodes))
        fwd_seed_offset_inputs = list(filter(_is_fwd_seed_offset, joint_module.graph.nodes))
        inputs = primal_inputs + fwd_seed_offset_inputs
        fwd_outputs, bwd_outputs = _extract_fwd_bwd_outputs(joint_module, num_fwd_outputs=num_fwd_outputs)
        required_bw_nodes.update(o for o in bwd_outputs if o is not None)
        forward_only_graph = _extract_graph_with_inputs_outputs(joint_module.graph, inputs, fwd_outputs)
        required_fw_nodes = {name_to_node[node.name] for node in forward_only_graph.nodes
                             if node.op != 'output'}
        unclaimed_nodes = {node for node in joint_module.graph.nodes
                           if node not in required_fw_nodes and node not in required_bw_nodes}
        return fwd_outputs, required_fw_nodes, required_bw_nodes, unclaimed_nodes, inputs

    orig_fw_outputs, required_fw_nodes, required_bw_nodes, unclaimed_nodes, inputs = classify_nodes(joint_module)

    # networkx blows up on graphs with no required backward nodes
    # Since there's nothing to partition anyway, and the default partitioner can "handle"
    # this case, send our graph over to the default partitioner.
    if len(required_bw_nodes) == 0:
        return default_partition(joint_module, _joint_inputs, num_fwd_outputs=num_fwd_outputs)

    def is_fusible(a, b):
        # We can perform "memory fusion" into a cat, but cat cannot be a
        # producer to a fusion
        if get_aten_target(b) == aten.cat:
            return True
        return get_aten_target(a) in fusible_ops and get_aten_target(b) in fusible_ops

    fw_order = 0
    for node in joint_module.graph.nodes:
        if node in required_fw_nodes:
            node.fw_order = fw_order
            fw_order += 1

    for node in reversed(joint_module.graph.nodes):
        if node not in required_fw_nodes:
            node.dist_from_bw = 0
        else:
            node.dist_from_bw = int(1e9)
            for user in node.users:
                node.dist_from_bw = min(node.dist_from_bw, user.dist_from_bw + 1)

    aten = torch.ops.aten
    prims = torch.ops.prims

    # compiler == "nvfuser" is the default set of recomputable ops
    default_recomputable_ops = [aten.add, aten.sub, aten.div, aten.atan2, aten.mul, aten.max, aten.min, aten.pow, aten.remainder, aten.fmod, aten.__and__, aten.__or__, aten.__xor__, aten.__lshift__, aten.__rshift__, aten.eq, aten.ne, aten.ge, aten.gt, aten.le, aten.lt, aten.abs, aten.bitwise_not, aten.ceil, aten.floor, aten.frac, aten.neg, aten.relu, aten.round, aten.silu, aten.trunc, aten.log, aten.log10, aten.log1p, aten.log2, aten.lgamma, aten.exp, aten.expm1, aten.erf, aten.erfc, aten.cos, aten.acos, aten.cosh, aten.sin, aten.asin, aten.sinh, aten.tan, aten.atan, aten.tanh, aten.atanh, aten.sqrt, aten.rsqrt, aten.reciprocal, aten.sigmoid, aten.softplus, aten.threshold, aten.threshold_backward, aten.clamp, aten.where, aten.lerp, aten.addcmul, aten.gelu, aten.gelu_backward, aten.sum, aten.mean, aten._grad_sum_to_size, aten.sum_to_size, aten.amax, aten.to, aten.type_as, operator.getitem, aten.squeeze, aten.unsqueeze, aten.rsub, aten._to_copy]  # noqa: E501,B950
    view_ops = [aten.squeeze, aten.unsqueeze, aten.alias]
    if compiler == "inductor":
        default_recomputable_ops += [prims.div, prims.convert_element_type, aten.clone, aten._to_copy, aten.full_like, prims.var, prims.sum, aten.var, aten.std, prims.broadcast_in_dim, aten.select, aten._unsafe_view, aten.view, aten.expand, aten.slice, aten.reshape, aten.broadcast_tensors, aten.scalar_tensor, aten.ones, aten.new_zeros, aten.lift_fresh_copy, aten.arange, aten.triu, aten.var_mean, aten.isinf, aten.any, aten.full, aten.as_strided, aten.zeros, aten.argmax, aten.maximum, prims.iota]  # noqa: E501,B950
        view_ops += [aten.view, aten.slice, aten.t, prims.broadcast_in_dim, aten.expand, aten.as_strided, aten.permute]
        # Natalia said that we should allow recomputing indexing :)
        default_recomputable_ops += [aten.index, aten.gather]
    default_recomputable_ops += view_ops

    default_recomputable_ops += pointwise_ops()

    default_recomputable_ops += [
        aten.zeros_like,
    ]

    default_recomputable_ops += [
        method_to_operator(m)
        for m in magic_methods
    ]
    recomputable_ops = set(recomputable_ops) if recomputable_ops is not None else set(default_recomputable_ops)

    random_ops = [aten.native_dropout, aten.rand_like, aten.randn_like]
<<<<<<< HEAD
    compute_intensive_ops = [aten.mm, aten.convolution, aten.convolution_backward, aten.bmm, aten.addmm, aten._scaled_dot_product_flash_attention]
=======
    compute_intensive_ops = [aten.mm, aten.convolution, aten.convolution_backward, aten.bmm, aten.addmm, aten.upsample_bilinear2d, aten._softmax, aten._softmax_backward_data, aten.native_layer_norm, aten.native_layer_norm_backward, aten.native_batch_norm, aten.native_batch_norm_backward, aten._native_batch_norm_legit]  # noqa: E501,B950
>>>>>>> 73cac54c

    fusible_ops = recomputable_ops | set(random_ops)
    if AOT_PARTITIONER_DEBUG:
        joint_module_ops = {
            str(node.target._overloadpacket)
            for node in joint_module.graph.nodes
            if node.op == "call_function" and hasattr(node.target, "_overloadpacket")
        }
        ops_ignored = joint_module_ops - {str(i) for i in recomputable_ops}
        print("Ops banned from rematerialization: ", ops_ignored)
        print()

    def is_materialized_backwards(node):
        if get_aten_target(node) in view_ops:
            return False
        cur_nodes = {node}
        while len(cur_nodes) > 0:
            cur = cur_nodes.pop()
            for user in cur.users:
                if user not in required_fw_nodes and not is_fusible(cur, user):
                    return True
                if get_aten_target(user) in view_ops:
                    cur_nodes.add(user)

        return False

    def ban_recomputation(node):
        if "recompute" in node.meta:
            return node.meta["recompute"] == 0
        elif config.aggressive_recomputation:
            ignored_ops = random_ops + compute_intensive_ops
            # if get_aten_target(node) in ignored_ops:
            #     is_banned = str(node) in {"addmm", "addmm_1", "addmm_2"}
            #     if is_banned:
            #         print(node, node.target, node.meta['val'])
            #     return is_banned
            return (node.op == 'call_function' and get_aten_target(node) in ignored_ops)
        else:
            if node.op != 'call_function':
                return False
            if get_aten_target(node) not in recomputable_ops:
                # print(get_aten_target(node))
                return True
            if node.target == operator.getitem:
                return False
            if node.target in [aten.lift_fresh_copy.default, aten.lift_fresh.default]:
                return False

            # If a node *must* be materialized in the backwards pass, then we
            # should never recompute it. This is a pretty subtle point.  In
            # general, the assumption we make is that recomputing a node in the
            # backwards pass is "free". However, if a node must be materialized
            # in the backwards pass, then recomputing it is never free.
            if is_materialized_backwards(node):
                print("materialized backwards", node, tuple(node.users))
                return True

            # Arbitrary hack that sometimes seems to help things. The above
            # modification appears to have made this heuristic a lot less critical
            # for performance.
            # TODO: Investigate why this hack helps.
            # TODO: Investigate the interaction with compiler assisted
            # activation checkpointing. Removing the heuristic improves both
            # memory footprint and speedup.
            if not graph_has_recomputable_ops:
                if compiler == "inductor" and node.dist_from_bw > config.max_dist_from_bw:
                    return True
            # If the output of an op is 4x smaller (arbitrary choice),
            # then we don't allow recomputation.
            input_tensors_size = sum(_size_of(i) for i in node.args if isinstance(i, fx.Node))
            output_size = _size_of(node)
            return (output_size * 4 < input_tensors_size)


    def is_materialized(node):
        if node.op == 'placeholder':
            return True

        return not all(is_fusible(node, user) for user in node.users)

    def get_node_weight(node) -> int:
        mem_sz = _size_of(node)

        # Heuristic to bias towards nodes closer to the backwards pass
        # Complete guess about current value
        mem_sz = int(mem_sz * (1.1 ** max(min(node.dist_from_bw, 100), 1)))
        if is_materialized(node):
            return mem_sz
        else:
            return mem_sz * 2

    nx_graph = nx.DiGraph()
    for node in joint_graph.nodes:
        if node.op == 'output':
            continue

        if node in required_bw_nodes:
            if node not in inputs:
                nx_graph.add_edge(node.name + "_in", "sink", capacity=math.inf)
                continue
            # If someone saves a input for backward as-is and backward
            # returns that tensor as-is as a grad input, then the node x would
            # be both a required_bw_node and an input. In this case we
            # (1) connect x_in to to the source, (2) x_out to the sink, and
            # (3) assign the proper weight to the x_in-x_out edge, so that
            # x would be part of cut nodes. A case where this happens is if
            # NestedTensor saves a offset tensor as part of the singleton int
            # in sizes.
            nx_graph.add_edge(node.name + "_out", "sink", capacity=math.inf)

        if _is_primal(node) or _is_fwd_seed_offset(node):
            nx_graph.add_edge("source", node.name + "_in", capacity=math.inf)

        # If a node can't be recomputed (too expensive or involves randomness),
        # we prevent it from being recomputed by adding an inf edge to the source
        # We only need to ban nodes in the fw pass, as those are the only ones that would be recomputed.
        if node in required_fw_nodes and ban_recomputation(node):
            nx_graph.add_edge("source", node.name + "_in", capacity=math.inf)

        # Checks if a node is actually a tuple. Can be simplified to just an isinstance check if we always use faketensors.
        is_non_tensor_node = (('val' not in node.meta and 'tensor_meta' not in node.meta) or
                              ('val' in node.meta and not isinstance(node.meta['val'], torch.Tensor)))

        if is_sym_node(node):
            weight = sym_node_size(node)
        elif is_non_tensor_node:
            weight = 0 if isinstance(node.meta.get("val"), BackwardState) else math.inf
        else:
            weight = get_node_weight(node)

        # Creates the weights on the "node" edge
        nx_graph.add_edge(node.name + "_in", node.name + "_out", capacity=weight)
        for user in node.users:
            nx_graph.add_edge(node.name + "_out", user.name + "_in", capacity=math.inf)

    visited = set()
    for start_node in joint_graph.nodes:
        if start_node not in required_fw_nodes:
            continue
        import heapq
        fusible = [(start_node.fw_order, start_node)]
        start_pos = start_node.fw_order
        # print("---------", start_node, start_node.fw_order)
        start_order = start_node.fw_order
        while len(fusible) > 0:
            _, cur = heapq.heappop(fusible)
            if cur in visited:
                continue
            visited.add(cur)
            # print(cur, cur.fw_order, len(fusible))
            if cur.fw_order > start_order + 50 and len(fusible) == 0:
                print("force materializing ", cur, start_node, cur.fw_order, start_node.fw_order)
                nx_graph.add_edge("source", cur.name + "_in", capacity=math.inf)
                break

            for user in cur.users:
                if user in required_fw_nodes and is_fusible(cur, user):
                    heapq.heappush(fusible, (user.fw_order, user))


    try:
        cut_value, partition = nx.minimum_cut(nx_graph, "source", "sink")
    except Exception:
        print('Failed to compute min-cut on following graph:')
        print('\n'.join(nx.readwrite.edgelist.generate_edgelist(nx_graph)))
        raise

    reachable, non_reachable = partition
    cutset = set()
    for u, nbrs in ((n, nx_graph[n]) for n in reachable):
        cutset.update((u, v) for v in nbrs if v in non_reachable)

    cut_nodes = set()
    for node_in, node_out in cutset:
        assert node_in[:-3] == node_out[:-4]
        node_name = node_in[:-3]
        cut_nodes.add(node_name)

    # To make this stuff deterministic
    node_idx = {node: idx for idx, node in enumerate(joint_module.graph.nodes)}
    saved_values = sorted((name_to_node[node] for node in cut_nodes), key=lambda x: node_idx[x])
    # save_for_backward on tensors and stashes symints in autograd .ctx
    saved_sym_nodes = list(filter(is_sym_node, saved_values))
    saved_values = list(filter(lambda n: not is_sym_node(n), saved_values))
    # NB: saved_sym_nodes will be mutated to reflect the actual saved symbols
    fw_module, bw_module = _extract_fwd_bwd_modules(
        joint_module, saved_values, saved_sym_nodes=saved_sym_nodes, num_fwd_outputs=num_fwd_outputs)

    if graph_has_recomputable_ops:
        if graph_has_recomputable_rng_ops:
            fw_module, bw_module = functionalize_rng_ops(
                joint_module, fw_module, bw_module, len(saved_sym_nodes)
            )
    bw_module = reordering_to_mimic_autograd_engine(bw_module)

    if AOT_PARTITIONER_DEBUG:
        from torch._inductor.fx_utils import get_node_storage
        storages = set([get_node_storage(node) for node in saved_values])
        print("Theoretical Activations Stored: ", sum([_size_of(i) for i in saved_values]) / 1e9)
        sorted_sizes = sorted([(_size_of(i), str(i)) for i in saved_values])
        # for i in sorted_sizes: print(i)
        fw_module_nodes = {node.name for node in fw_module.graph.nodes if node.op == 'call_function'}
        bw_module_nodes = {node.name for node in bw_module.graph.nodes if node.op == 'call_function'}
        remat_nodes = fw_module_nodes & bw_module_nodes

        counts = defaultdict(int)
        for node in fw_module.graph.nodes:
            if node.name in remat_nodes and hasattr(node.target, '_overloadpacket'):
                counts[str(node.target._overloadpacket)] += 1
        print(f"# remat/fw/bw: {len(remat_nodes)}/{len(fw_module_nodes)}/{len(bw_module_nodes)}")
        print("Count of Ops Rematerialized: ", sorted(counts.items(), key=lambda x: x[1], reverse=True))
    return fw_module, bw_module


def draw_graph(
    traced: torch.fx.GraphModule,
    fname: str,
    figname: str = "fx_graph",
    clear_meta: bool = True,
    prog: Union[str, List[str]] = None,
    parse_stack_trace: bool = False,
    dot_graph_shape: Optional[str] = None,
) -> None:
    if clear_meta:
        new_graph = copy.deepcopy(traced.graph)
        traced = fx.GraphModule(traced, new_graph)
        for node in traced.graph.nodes:
            node.meta = {}
    base, ext = os.path.splitext(fname)
    if not ext:
        ext = ".svg"
    print(f"Writing FX graph to file: {base}{ext}")
    g = graph_drawer.FxGraphDrawer(
        traced,
        figname,
        parse_stack_trace=parse_stack_trace,
        dot_graph_shape=dot_graph_shape,
    )
    x = g.get_main_dot_graph()
    write_method = getattr(x, "write_" + ext.lstrip("."))
    fname = f"{base}{ext}"
    if prog is None:
        write_method(fname)
    else:
        write_method(fname, prog=prog)


def draw_joint_graph(
    graph: torch.fx.GraphModule,
    joint_inputs,
    file_name: str = "full_graph.png",
    dot_graph_shape: Optional[str] = None,
):
    draw_graph(graph, file_name, dot_graph_shape=dot_graph_shape)
    return default_partition(graph, joint_inputs)<|MERGE_RESOLUTION|>--- conflicted
+++ resolved
@@ -470,7 +470,8 @@
             if order[user] < minimum_order:
                 minimum_order = order[user]
                 first_node_in_bwd = user
-    assert first_node_in_bwd is not None
+    if first_node_in_bwd is None:
+        return gm
 
     # Build the graph op-by-op by starting from the node all the way to the end
     for node in list(gm.graph.nodes)[order[first_node_in_bwd]:]:
@@ -761,11 +762,7 @@
     recomputable_ops = set(recomputable_ops) if recomputable_ops is not None else set(default_recomputable_ops)
 
     random_ops = [aten.native_dropout, aten.rand_like, aten.randn_like]
-<<<<<<< HEAD
-    compute_intensive_ops = [aten.mm, aten.convolution, aten.convolution_backward, aten.bmm, aten.addmm, aten._scaled_dot_product_flash_attention]
-=======
-    compute_intensive_ops = [aten.mm, aten.convolution, aten.convolution_backward, aten.bmm, aten.addmm, aten.upsample_bilinear2d, aten._softmax, aten._softmax_backward_data, aten.native_layer_norm, aten.native_layer_norm_backward, aten.native_batch_norm, aten.native_batch_norm_backward, aten._native_batch_norm_legit]  # noqa: E501,B950
->>>>>>> 73cac54c
+    compute_intensive_ops = [aten.mm, aten.convolution, aten.convolution_backward, aten.bmm, aten.addmm, aten._scaled_dot_product_flash_attention, aten.upsample_bilinear2d] # noqa: E501,B950
 
     fusible_ops = recomputable_ops | set(random_ops)
     if AOT_PARTITIONER_DEBUG:
@@ -963,7 +960,7 @@
 
     if AOT_PARTITIONER_DEBUG:
         from torch._inductor.fx_utils import get_node_storage
-        storages = set([get_node_storage(node) for node in saved_values])
+        storages = set(get_node_storage(node) for node in saved_values)
         print("Theoretical Activations Stored: ", sum([_size_of(i) for i in saved_values]) / 1e9)
         sorted_sizes = sorted([(_size_of(i), str(i)) for i in saved_values])
         # for i in sorted_sizes: print(i)

# Owner(s): ["module: inductor"]
import contextlib
import copy
import dataclasses
import functools
import gc
import importlib
import itertools
import math
import operator
import os
import random
import re
import subprocess
import sys
import threading
import time
import typing
import unittest
import unittest.mock
import weakref
from pathlib import Path
from typing import Tuple
from unittest.mock import patch

import numpy as np

import torch

import torch._dynamo.config as dynamo_config
import torch.nn as nn
from torch._dispatch.python import enable_python_dispatcher
from torch._dynamo.debug_utils import aot_graph_input_parser
from torch._dynamo.testing import (
    CompileCounterWithBackend,
    expectedFailureCodegenDynamic,
    rand_strided,
    same,
)
from torch._inductor.codegen.common import DataTypePropagation, OptimizationContext
from torch._inductor.fx_passes import pad_mm
from torch._inductor.test_case import TestCase as InductorTestCase
from torch._inductor.utils import (
    add_scheduler_init_hook,
    aoti_compile_with_persistent_cache,
    aoti_eager_cache_dir,
    load_aoti_eager_cache,
    run_and_get_code,
    run_and_get_triton_code,
)
from torch._inductor.virtualized import V
from torch._prims_common import is_integer_dtype
from torch.fx.experimental.proxy_tensor import make_fx
from torch.library import _scoped_library
from torch.nn import functional as F
from torch.testing import FileCheck, make_tensor
from torch.testing._internal.common_cuda import (
    PLATFORM_SUPPORTS_FLASH_ATTENTION,
    PLATFORM_SUPPORTS_MEM_EFF_ATTENTION,
    SM80OrLater,
    TEST_CUDNN,
    with_tf32_off,
)

from torch.testing._internal.common_device_type import (
    _has_sufficient_memory,
    expectedFailureXPU,
)
from torch.testing._internal.common_dtype import all_types, get_all_dtypes
from torch.testing._internal.common_utils import (
    DeterministicGuard,
    instantiate_parametrized_tests,
    IS_CI,
    IS_FBCODE,
    IS_MACOS,
    IS_WINDOWS,
    IS_X86,
    parametrize,
    serialTest,
    skipIfRocm,
    skipIfXpu,
    subtest,
    TEST_WITH_ASAN,
    TEST_WITH_ROCM,
)
from torch.utils import _pytree as pytree
from torch.utils._python_dispatch import TorchDispatchMode
from torch.utils._pytree import tree_flatten, tree_unflatten
from torch.utils._triton import has_triton
from torch.utils.weak import WeakTensorKeyDictionary

DO_PERF_TEST = os.environ.get("DO_PERF_TEST") == "1"

if IS_WINDOWS and IS_CI:
    sys.stderr.write(
        "Windows CI does not have necessary dependencies for test_torchinductor yet\n"
    )
    if __name__ == "__main__":
        sys.exit(0)
    raise unittest.SkipTest("requires sympy/functorch/filelock")

importlib.import_module("functorch")
importlib.import_module("filelock")

from torch._inductor import config, test_operators

from torch._inductor.compile_fx import (
    compile_fx,
    compile_fx_inner,
    complex_memory_overlap,
)
from torch._inductor.utils import has_torchvision_roi_align

from torch.testing._internal.common_utils import slowTest
from torch.testing._internal.inductor_utils import (
    GPU_TYPE,
    HAS_CPU,
    HAS_GPU,
    HAS_MULTIGPU,
    skipCPUIf,
    skipCUDAIf,
)

HAS_AVX2 = "fbgemm" in torch.backends.quantized.supported_engines

aten = torch.ops.aten
requires_gpu = functools.partial(unittest.skipIf, not HAS_GPU, "requires gpu")

requires_multigpu = functools.partial(
    unittest.skipIf, not HAS_MULTIGPU, f"requires multiple {GPU_TYPE} devices"
)
skip_if_x86_mac = functools.partial(
    unittest.skipIf, IS_MACOS and IS_X86, "Does not work on x86 Mac"
)
vec_dtypes = [torch.float, torch.bfloat16, torch.float16]

libtest = torch.library.Library("test", "FRAGMENT")  # noqa: TOR901
ids = set()

f32 = torch.float32
i64 = torch.int64
i32 = torch.int32


def _large_cumprod_input(shape, dim, dtype, device):
    # Construct a cumprod input which guaruntees not to overflow or underflow
    if is_integer_dtype(dtype):
        # Large products don't fit in integers, the best we can do
        # is random +/-1 values to test the sign of the result
        x = torch.randint(0, 1, shape, dtype=dtype, device=device)
        return x * 2 - 1

    comp_dtype = torch._prims_common.get_computation_dtype(dtype)
    batch_size = 256
    if comp_dtype != dtype:
        batch_size = math.floor(math.log2(torch.finfo(dtype).max) / 3)

    # Create random values with a uniform magnitude and uniform exponent
    num_batches = (shape[dim] + 2 * batch_size - 1) // (2 * batch_size)
    batch_shape = (
        shape[:dim]
        + (
            num_batches,
            batch_size,
        )
        + shape[dim + 1 :]
    )
    magnitude = 1 + torch.rand(batch_shape, dtype=comp_dtype, device=device)
    exponent = torch.randint(-1, 1, batch_shape, device=device).to(comp_dtype)
    batch = magnitude * exponent.exp2()

    # Alternate each batch of values with their reciprocals so the product
    # never gets too far away from 1
    t = torch.cat((batch, batch.reciprocal()), dim=dim + 1)
    t = t.flatten(dim, dim + 1)
    t = aten.slice(t, dim=dim, start=0, end=shape[dim])

    # Randomize sign
    sign = torch.randint(0, 1, shape, device=device) * 2 - 1
    return (t * sign).to(dtype)


def define_custom_op_for_test(id_, fn_cpu, fn_cuda, fn_xpu, fn_meta, tags=()):
    global libtest
    global ids
    if id_ not in ids:
        libtest.define(f"{id_}(Tensor self) -> Tensor", tags=tags)
        libtest.impl(id_, fn_cpu, "CPU")
        libtest.impl(id_, fn_cuda, "CUDA")
        libtest.impl(id_, fn_xpu, "XPU")
        libtest.impl(id_, fn_meta, "Meta")
        ids.add(id_)


def define_custom_op_2_for_test(id_, fn_cpu, fn_cuda, fn_xpu, fn_meta, tags=()):
    global libtest
    global ids
    if id_ not in ids:
        libtest.define(
            f"{id_}(Tensor self, float scale) -> (Tensor, Tensor)", tags=tags
        )
        libtest.impl(id_, fn_cpu, "CPU")
        libtest.impl(id_, fn_cuda, "CUDA")
        libtest.impl(id_, fn_xpu, "XPU")
        libtest.impl(id_, fn_meta, "Meta")
        ids.add(id_)


def define_custom_op_3_for_test(id_, fn_cpu, fn_cuda, fn_xpu, fn_meta, tags=()):
    global libtest
    global ids
    if id_ not in ids:
        libtest.define(f"{id_}(Tensor[] x) -> Tensor", tags=tags)
        libtest.impl(id_, fn_cpu, "CPU")
        libtest.impl(id_, fn_cuda, "CUDA")
        libtest.impl(id_, fn_xpu, "XPU")
        libtest.impl(id_, fn_meta, "Meta")
        ids.add(id_)


f32 = torch.float32


def run_fw_bw_and_get_code(fn):
    def run_with_backward():
        result = fn()
        result.sum().backward()
        return result

    return run_and_get_code(run_with_backward)


class TestCase(InductorTestCase):
    @classmethod
    def setUpClass(cls):
        super().setUpClass()
        cls._stack = contextlib.ExitStack()
        cls._stack.enter_context(
            config.patch(
                {
                    "debug": True,
                    "debug_index_asserts": True,
                    "cpp.min_chunk_size": 1,
                    "triton.autotune_pointwise": False,  # too slow
                    "implicit_fallbacks": False,
                    "generate_intermediate_hooks": True,
                }
            )
        )

    @classmethod
    def tearDownClass(cls):
        cls._stack.close()
        super().tearDownClass()

    def setUp(self):
        torch._dynamo.reset()
        torch._inductor.metrics.reset()
        super().setUp()
        self._start = time.perf_counter()

    def tearDown(self):
        super().tearDown()
        torch._dynamo.reset()
        if os.environ.get("ERROR_ON_SLOW") == "1":
            elapsed = time.perf_counter() - self._start
            assert elapsed < 120


class ToTuple(torch.nn.Module):
    def forward(self, x):
        return (x,)


@dataclasses.dataclass
class InputGen:
    n: int
    device: str

    def dense(self):
        return torch.randn((self.n, self.n), device=self.device)

    def transposed(self):
        return self.dense().transpose(0, 1)

    def strided(self):
        return torch.randn((self.n * 2, self.n * 3), device=self.device)[
            self.n :, self.n :: 2
        ]

    def broadcast1(self):
        return torch.randn((self.n,), device=self.device)

    def broadcast2(self):
        return torch.randn((1, self.n, 1), device=self.device)

    def broadcast3(self):
        return torch.randn((1,), device=self.device)

    def double(self):
        return torch.randn((self.n, self.n), device=self.device, dtype=torch.double)

    def int(self):
        return torch.arange(self.n, device=self.device, dtype=torch.int32)


def compute_grads(args, kwrags, results, grads):
    def gather_leaf_tensors(args, kwargs):
        args = pytree.arg_tree_leaves(*args, **kwargs)
        leaf_tensors = [
            arg for arg in args if isinstance(arg, torch.Tensor) and arg.requires_grad
        ]
        return leaf_tensors

    flat_results = pytree.tree_leaves(results)
    flat_diff_results = [
        r for r in flat_results if isinstance(r, torch.Tensor) and r.requires_grad
    ]
    assert len(flat_diff_results) > 0

    leaf_tensors = gather_leaf_tensors(args, kwrags)
    assert len(leaf_tensors) > 0
    return torch.autograd.grad(
        flat_diff_results,
        leaf_tensors,
        grads,
        allow_unused=True,
        retain_graph=True,
    )


def clone_preserve_strides(x, device=None):
    if not isinstance(x, torch.Tensor):
        return x
    buffer = torch.as_strided(
        x, (x.untyped_storage().size() // x.element_size(),), (1,), 0
    )
    if not device:
        buffer = buffer.clone()
    else:
        buffer = buffer.to(device, copy=True)
    out = torch.as_strided(buffer, x.size(), x.stride(), x.storage_offset())
    return out


def run_and_get_cpp_code(fn, *args, **kwargs):
    # We use the patch context manager instead of using it as a decorator.
    # In this way, we can ensure that the attribute is patched and unpatched correctly
    # even if this run_and_get_cpp_code function is called multiple times.
    with patch.object(config, "debug", True):
        torch._dynamo.reset()
        import io
        import logging

        log_capture_string = io.StringIO()
        ch = logging.StreamHandler(log_capture_string)
        from torch._inductor.graph import output_code_log

        output_code_log.addHandler(ch)
        prev_level = output_code_log.level
        output_code_log.setLevel(logging.DEBUG)
        result = fn(*args, **kwargs)
        s = log_capture_string.getvalue()
        output_code_log.setLevel(prev_level)
        output_code_log.removeHandler(ch)
    return result, s


def check_model(
    self: TestCase,
    model,
    example_inputs,
    kwargs=None,
    *,
    atol=None,
    rtol=None,
    grad_atol=None,
    grad_rtol=None,
    check_lowp=True,
    exact_dtype=True,
    nopython=True,
    copy_to_gpu=True,
    reference_in_float=True,
    assert_equal=True,
    check_gradient=False,
    check_has_compiled=True,
    output_process_fn_grad=lambda x: x,
):
    kwargs = kwargs or {}
    torch._dynamo.reset()

    ref_inputs = [clone_preserve_strides(x) for x in example_inputs]
    ref_kwargs = kwargs
    has_lowp_args = False

    if reference_in_float and exact_dtype:
        # Store expected dtypes so we can check actual result gives the correct types
        torch.manual_seed(0)
        try:
            eager_result = model(*ref_inputs, **ref_kwargs)
        except RuntimeError:
            # Eager model may fail if the dtype is not supported
            eager_result = None

        ref_inputs = [clone_preserve_strides(x) for x in example_inputs]
        expect_dtypes = [
            x.dtype if isinstance(x, torch.Tensor) else None
            for x in pytree.tree_leaves(eager_result)
        ]
        del eager_result

    ref_model = model
    if reference_in_float:
        # check_lowp is ignored here, it's kept just to be able to call `common` with extra arg
        def upcast_fn(x):
            nonlocal has_lowp_args
            if isinstance(x, torch.Tensor) and (
                x.dtype == torch.float16 or x.dtype == torch.bfloat16
            ):
                has_lowp_args = True
                return x.float()
            else:
                return x

        ref_inputs = list(map(upcast_fn, example_inputs))
        ref_kwargs = {k: upcast_fn(v) for k, v in kwargs.items()}
        if has_lowp_args and hasattr(model, "to"):
            ref_model = copy.deepcopy(model).to(torch.float)

    torch.manual_seed(0)

    correct = ref_model(*ref_inputs, **ref_kwargs)

    torch._inductor.metrics.reset()

    called = False

    def compile_fx_wrapper(model_, example_inputs_):
        nonlocal called
        called = True
        return compile_fx(model_, example_inputs_)

    def run(*ex, **kwargs):
        return model(*ex, **kwargs)

    run = torch._dynamo.optimize(compile_fx_wrapper, nopython=nopython)(run)

    torch.manual_seed(0)
    actual = run(*example_inputs, **kwargs)
    # if not called:
    #     exp = torch._dynamo.explain(run)(*example_inputs)
    #     print("Explain:", exp[0])
    #     for graph in exp[2]:
    #         print("Graph", graph)
    if check_has_compiled:
        assert called, "Ran graph without calling compile_fx"
    assert type(actual) == type(correct)
    if isinstance(actual, (tuple, list)):
        assert len(actual) == len(correct)
        assert all(
            type(actual_item) == type(correct_item)
            for actual_item, correct_item in zip(actual, correct)
        )

    correct_flat, correct_spec = tree_flatten(correct)
    actual_flat = pytree.tree_leaves(actual)

    def reference_to_expect(actual_flat, correct_flat):
        return tuple(
            (
                y.to(x.dtype)
                if isinstance(y, torch.Tensor) and y.dtype.is_floating_point
                else y
            )
            for x, y in zip(actual_flat, correct_flat)
        )

    if reference_in_float and exact_dtype:
        for expect_dtype, actual_result in zip(expect_dtypes, actual_flat):
            if expect_dtype is not None:
                assert (
                    actual_result.dtype == expect_dtype
                ), f"dtype mismatch, expected {expect_dtype} but got {actual_result.dtype}"

    if reference_in_float:
        correct_flat = reference_to_expect(actual_flat, correct_flat)
        correct = tree_unflatten(correct_flat, correct_spec)

    if assert_equal:
        self.assertEqual(
            actual,
            correct,
            atol=atol,
            rtol=rtol,
            equal_nan=True,
            exact_dtype=exact_dtype,
        )
        # In case of input mutations, check that inputs are the same
        self.assertEqual(
            ref_inputs,
            example_inputs,
            atol=atol,
            rtol=rtol,
            equal_nan=True,
            # our testing sometimes uses higher precision inputs for the reference
            exact_dtype=False,
        )
    else:
        for correct_val, actual_val in zip(correct_flat, actual_flat):
            if isinstance(correct_val, torch.Tensor):
                assert correct_val.device == actual_val.device
                assert correct_val.size() == actual_val.size()
                strides_equal, _ = torch._prims_common.check_significant_strides(
                    correct_val, actual_val
                )
                assert strides_equal
                assert correct_val.layout == actual_val.layout
                if exact_dtype:
                    assert correct_val.dtype == actual_val.dtype

    if check_gradient:
        actual = output_process_fn_grad(actual)
        correct = output_process_fn_grad(correct)
        actual_flat = pytree.tree_leaves(actual)
        correct_flat = pytree.tree_leaves(correct)

        # generate random unit norm gradients
        grads = [
            torch.rand(r.shape, device=r.device, dtype=r.dtype)
            for r in correct_flat
            if isinstance(r, torch.Tensor) and r.requires_grad
        ]
        for g in grads:
            g /= g.norm()

        correct_grad = compute_grads(ref_inputs, ref_kwargs, correct, grads)
        all_none_grads = all(x is None for x in correct_grad)
        if all_none_grads:
            # See Note [Detaching inputs that never need gradients]
            # There are a handful of ops that can return None gradients, into of zero gradients.
            # If all inputs to an AOTAutograd graph are supposed to get None gradients,
            # AOTAutograd will end up forcing all of the outputs of the forward to not require grad.
            # There's no easy fix to this (see the note above), although one option is to
            # force any derivative formulas in core to return tensors of zeros instead of None.
            flat_results = pytree.tree_leaves(actual)
            results_that_require_grad = [
                x
                for x in flat_results
                if isinstance(x, torch.Tensor) and x.requires_grad
            ]
            self.assertEqual(len(results_that_require_grad), 0)
        else:
            actual_grad = compute_grads(example_inputs, kwargs, actual, grads)

            if reference_in_float:
                expect_grad = reference_to_expect(actual_grad, correct_grad)
            else:
                expect_grad = correct_grad

            self.assertEqual(
                actual_grad,
                expect_grad,
                atol=grad_atol or atol,
                rtol=grad_rtol or rtol,
                equal_nan=True,
                exact_dtype=exact_dtype,
            )

    torch._dynamo.reset()


@torch._inductor.config.patch("triton.cudagraphs", False)
def check_model_gpu(
    self: TestCase,
    model,
    example_inputs,
    kwargs=None,
    *,
    atol=None,
    rtol=None,
    grad_atol=None,
    grad_rtol=None,
    check_lowp=True,
    exact_dtype=True,
    nopython=True,
    copy_to_gpu=True,
    reference_in_float=True,
    assert_equal=True,
    check_gradient=False,
    check_has_compiled=True,
    output_process_fn_grad=lambda x: x,
):
    kwargs = kwargs or {}
    if hasattr(model, "to"):
        model = model.to(device=GPU_TYPE)

    if copy_to_gpu:
        example_inputs = tuple(
            clone_preserve_strides(x, device=GPU_TYPE) for x in example_inputs
        )

    check_model(
        self,
        model,
        example_inputs,
        kwargs,
        atol=atol,
        rtol=rtol,
        grad_atol=grad_atol,
        grad_rtol=grad_rtol,
        exact_dtype=exact_dtype,
        nopython=nopython,
        reference_in_float=reference_in_float,
        assert_equal=assert_equal,
        check_gradient=check_gradient,
        check_has_compiled=check_has_compiled,
        output_process_fn_grad=output_process_fn_grad,
    )

    if check_lowp:

        def downcast_fn(x):
            if not isinstance(x, torch.Tensor) or not x.dtype == torch.float:
                return x
            return torch.empty_strided(
                x.size(), x.stride(), device=GPU_TYPE, dtype=torch.half
            ).copy_(x)

        example_inputs = list(map(downcast_fn, example_inputs))
        if hasattr(model, "to"):
            model = model.to(torch.half)
        if rtol is not None:
            rtol = max(2e-3, rtol)
        check_model(
            self,
            model,
            example_inputs,
            kwargs,
            atol=atol,
            rtol=rtol,
            grad_atol=grad_atol,
            grad_rtol=grad_rtol,
            exact_dtype=exact_dtype,
            nopython=nopython,
            reference_in_float=reference_in_float,
            assert_equal=assert_equal,
            check_gradient=check_gradient,
            check_has_compiled=check_has_compiled,
            output_process_fn_grad=output_process_fn_grad,
        )


check_model_cuda = check_model_gpu


def _run_and_assert_no_indirect_indexing(
    test_case, func, *args, has_wrapping=None, **kwargs
):
    result, source_codes = run_and_get_code(func, *args, **kwargs)

    for code in source_codes:
        for line in code.split("\n"):
            stmt = None
            # Find indexing expressions
            if ".load(" in line:
                stmt = line.split(".load")[-1]
            elif "tl.store" in line:
                stmt = line.split(".store")[-1]
                stmt = ",".join(stmt.split(",")[:-2])  # Remove store value and mask
            elif ".store" in line:
                stmt = line.split(".store")[-1]
            elif "[" in line:
                stmt = line.split("[")[-1].split("]")[0]
            if "tl.make_block_ptr(" in line:
                continue

            if stmt is None:
                continue

            # indirect indexing involves a `tmp` variable
            test_case.assertTrue(
                "tmp" not in stmt,
                msg=f"Found indirect indexing in statement '{stmt}' from code:\n{code}",
            )
        if has_wrapping is not None:
            test_case.assertTrue(
                ("where" in code or "?" in code) is has_wrapping,
                msg=f"Wanted {has_wrapping=} but got\n{code}",
            )

    return result


def assertGeneratedKernelCountEqual(self: TestCase, expected: int):
    if config.triton.multi_kernel:
        # when multi_kernel is enabled, we generated both persistent reduction
        # and non-persistent reduction kernels for the same node schedule.
        # That will mess up with the kernel count. Just don't check it.
        return
    if config.cpp_wrapper:
        expected *= 2
    self.assertEqual(torch._inductor.metrics.generated_kernel_count, expected)


class SweepInputs2:
    input_gen_types1 = [
        "dense",
        "transposed",
        "strided",
        "broadcast1",
        "broadcast2",
        "broadcast3",
        "double",
        "int",
    ]
    input_gen_types2 = input_gen_types1
    gen = None

    @staticmethod
    def kernel(a, b):
        return (a + b,)

    @classmethod
    def gen_template(cls, name1, name2):
        def test(self):
            check_model(
                self,
                cls.kernel,
                (
                    getattr(cls.gen, name1)(),
                    getattr(cls.gen, name2)(),
                ),
            )

        test.__name__ = f"test_{cls.gen.device}_{name1}_{name2}"
        setattr(cls, test.__name__, test)

    @classmethod
    def populate(cls):
        for name1 in cls.input_gen_types1:
            for name2 in cls.input_gen_types2:
                cls.gen_template(name1, name2)


@instantiate_parametrized_tests
class CommonTemplate:
    def test_bool(self):
        def fn(a, b):
            return (
                a + b,
                a * b,
                a & b,
                a | b,
                a ^ b,
                torch.logical_and(a, b),
                torch.logical_or(a, b),
                torch.logical_not(a),
                torch.sign(b),
            )

        self.common(
            fn,
            (
                torch.tensor([True, False, True, False]),
                torch.tensor([False, False, True, True]),
            ),
        )

    @skipCUDAIf(not SM80OrLater, "Requires sm80")
<<<<<<< HEAD
    def test_eager_aoti_cache_hit(self):
        ns = "aten"
        op_name = "abs"
        dispatch_key = "CPU"
        device = "cpu"
        if self.device.lower() == "cuda":
            dispatch_key = "CUDA"
            device = "cuda"

        input_tensor = torch.randn(128, dtype=torch.float, device=device)
        kernel_lib_path = aoti_compile_with_persistent_cache(
            ns,
            op_name,
            device,
            False,
            getattr(torch.ops.aten, op_name),
            (input_tensor,),
            {},
        )
        self.assertTrue(Path(kernel_lib_path).exists())

        from unittest import mock

        # Patch the aoti_compile_with_persistent_cache as None to ensure no new kernel is generated
        with mock.patch(
            "torch._inductor.utils.aoti_compile_with_persistent_cache", None
        ):
            qualified_op_name = f"{ns}::{op_name}"
            _, overload_names = torch._C._jit_get_operation(qualified_op_name)

            with _scoped_library("aten", "IMPL") as torch_compile_op_lib_impl:
                # Get ref result from eager
                ref_value = getattr(torch.ops.aten, op_name)(input_tensor)

                for overload_name in overload_names:
                    try:
                        reg_op_name = qualified_op_name
                        schema = torch._C._get_schema(qualified_op_name, overload_name)
                        if schema.overload_name:
                            reg_op_name = f"{qualified_op_name}.{schema.overload_name}"
                        torch_compile_op_lib_impl._impl_with_aoti_compile(  # noqa: F821
                            reg_op_name, dispatch_key
                        )
                    except Exception as e:
                        continue

                # Invoke the pre-compiled kernel and get result.
                res_value = getattr(torch.ops.aten, op_name)(input_tensor)

                self.assertEqual(ref_value, res_value)

    @skipCUDAIf(not SM80OrLater, "Requires sm80")
    def test_aoti_compile_with_persistent_cache(self):
        def fn(a):
            return torch.abs(a)

        ns = "aten"
        op_name = "abs"

        device = "cpu"
        if self.device.lower() == "cuda":
            device = "cuda"

        input_tensor = torch.randn(128, dtype=torch.float, device=device)
        kernel_lib_path = aoti_compile_with_persistent_cache(
            ns,
            op_name,
            input_tensor.device.type,
            False,
            fn,
            args=(input_tensor,),
            kwargs={},
        )
        self.assertTrue(len(kernel_lib_path) > 0)

        device_kernel_cache = aoti_eager_cache_dir(ns, device)
        kernel_conf = device_kernel_cache / f"{op_name}.json"
        self.assertTrue(kernel_conf.exists())

        json_data = load_aoti_eager_cache("aten", "abs", input_tensor.device.type)
        self.assertTrue(json_data is not None)
        self.assertTrue(isinstance(json_data, list))
        self.assertTrue(len(json_data) > 0)

        op_info = json_data[0]
        self.assertTrue(isinstance(op_info, dict))
        self.assertTrue("meta_info" in op_info)
        self.assertTrue("kernel_path" in op_info)
        kernel_libs_abs_path = []
        for item in json_data:
            kernel_path = device_kernel_cache / item["kernel_path"]
            kernel_libs_abs_path.append(kernel_path.as_posix())

        self.assertTrue(kernel_lib_path in kernel_libs_abs_path)

    @skipCUDAIf(not SM80OrLater, "Requires sm80")
    def test_eager_aoti_with_scalar(self):
        namespace_name = "aten"
        op_name = "add"
        op_overload_name = "Tensor"
        op_name_with_overload = f"{op_name}.{op_overload_name}"

        dispatch_key = "CPU"
        device = torch.device("cpu")
        if self.device.lower() == "cuda":
            dispatch_key = "CUDA"
            device = torch.device("cuda")

        # Test the difference between scalar tensor and scalar
        a = torch.scalar_tensor(1.0, device=device)
        b = torch.scalar_tensor(2.0, device=device)

        kernel_lib_path = aoti_compile_with_persistent_cache(
            namespace_name,
            op_name_with_overload,
            a.device.type,
            False,
            torch.ops.aten.add,
            args=(a, b),
            kwargs={"alpha": 3.0},
        )
        self.assertTrue(Path(kernel_lib_path).exists())
        device_kernel_cache = aoti_eager_cache_dir(namespace_name, device.type)
        kernel_conf = device_kernel_cache / f"{op_name_with_overload}.json"
        self.assertTrue(kernel_conf.exists())
        json_data = load_aoti_eager_cache(
            namespace_name, op_name_with_overload, a.device.type
        )
        op_info = json_data[0]
        self.assertTrue(isinstance(op_info, dict))
        self.assertTrue("meta_info" in op_info)
        self.assertTrue(len(op_info["meta_info"]) == 3)
        self.assertTrue(op_info["meta_info"][0]["sizes"] == [])
        self.assertTrue(op_info["meta_info"][0]["strides"] == [])
        # Scalar Tensor
        self.assertTrue("scalar_value" not in op_info["meta_info"][0])
        self.assertTrue(op_info["meta_info"][1]["sizes"] == [])
        self.assertTrue(op_info["meta_info"][1]["strides"] == [])
        # Scalar Tensor
        self.assertTrue("scalar_value" not in op_info["meta_info"][1])
        self.assertTrue(op_info["meta_info"][2]["sizes"] == [])
        self.assertTrue(op_info["meta_info"][2]["strides"] == [])
        # Scalar
        self.assertTrue("scalar_value" in op_info["meta_info"][2])

        with _scoped_library("aten", "IMPL") as torch_compile_op_lib_impl:
            a = torch.randn(128, device=device)
            b = torch.randn(128, device=device)

            scalar_values = [1.0, 2.0, 3.0]
            ref_values = []
            for scalar_value in scalar_values:
                ref_values.append(torch.add(a, b, alpha=scalar_value))

            qualified_op_name = f"{namespace_name}::{op_name}"
            _, overload_names = torch._C._jit_get_operation(qualified_op_name)
            for overload_name in overload_names:
                try:
                    reg_op_name = qualified_op_name
                    schema = torch._C._get_schema(reg_op_name, overload_name)
                    if schema.overload_name:
                        reg_op_name = f"{reg_op_name}.{schema.overload_name}"
                    torch_compile_op_lib_impl._impl_with_aoti_compile(  # noqa: F821
                        reg_op_name, dispatch_key
                    )
                except Exception as e:
                    continue

            res_values = []
            for scalar_value in scalar_values:
                res_values.append(torch.add(a, b, alpha=scalar_value))

            self.assertEqual(len(ref_values), len(res_values))
            self.assertEqual(ref_values, res_values)

    @skipCUDAIf(not SM80OrLater, "Requires sm80")
=======
>>>>>>> fcbf2b61
    def test_torch_compile_override_registration(self):
        dynamic = False
        namespace_name = "aten"
        dispatch_key = "CPU"
        device = torch.device("cpu")
        if self.device.lower() == "cuda":
            dispatch_key = "CUDA"
            device = torch.device("cuda")

        unary_op_set = ["abs", "acos"]

        def fn(x, op_name=""):
            return getattr(torch, op_name)(x)

        # Invoke torch.compile directly to get referent results
        x = torch.randn(3, 4, device=device)

        ref_array = []
        for unary_op_name in unary_op_set:
            opt_fn = torch.compile(functools.partial(fn, op_name=unary_op_name))
            ref = opt_fn(x)
            ref_array.append(ref)

        def register_ops(op_set, dispatch_key, torch_compile_op_lib_impl):
            for _op_name in op_set:
                qualified_op_name = f"{namespace_name}::{_op_name}"
                _, overload_names = torch._C._jit_get_operation(qualified_op_name)
                for overload_name in overload_names:
                    try:
                        reg_op_name = qualified_op_name
                        schema = torch._C._get_schema(qualified_op_name, overload_name)
                        if schema.overload_name:
                            reg_op_name = f"{qualified_op_name}.{schema.overload_name}"
                        torch_compile_op_lib_impl._impl_with_aoti_compile(  # noqa: F821
                            reg_op_name, dispatch_key
                        )
                    except Exception as e:
                        continue

        with _scoped_library("aten", "IMPL") as torch_compile_op_lib_impl:
            register_ops(unary_op_set, dispatch_key, torch_compile_op_lib_impl)

            res_array = []
            for unary_op_name in unary_op_set:
                res_array.append(getattr(torch, unary_op_name)(x))

            for ref, res in zip(ref_array, res_array):
                self.assertEqual(ref, res)

        a = torch.randn(128, device=device)
        min_tensor = torch.randn(128, device=device)
        max_tensor = min_tensor + 0.5

        ref_with_min = torch.ops.aten.clamp(a, min_tensor)
        ref_with_min_max = torch.ops.aten.clamp(a, min_tensor, max_tensor)

        with _scoped_library("aten", "IMPL") as torch_compile_op_lib_impl:
            register_ops(["clamp"], dispatch_key, torch_compile_op_lib_impl)
            res_with_min = torch.ops.aten.clamp(a, min_tensor)
            res_with_min_max = torch.ops.aten.clamp(a, min_tensor, max_tensor)
            self.assertEqual(ref_with_min, res_with_min)
            self.assertEqual(ref_with_min_max, res_with_min_max)

    def test_add_const_int(self):
        def fn(a):
            return (a + 1, torch.add(a, 1, alpha=2))

        for dtype in [torch.float32, torch.int32, torch.int64]:
            self.common(fn, (torch.arange(32, dtype=dtype),))

    def test_add_const_float(self):
        def fn(a):
            return (a + 1.5,)

        self.common(fn, (torch.randn(32),))

    def test_add_inplace_permuted(self):
        def fn(x, y):
            return x.add_(y)

        x = torch.ones([2, 12, 13, 17]).transpose(1, 2)
        y = torch.randn([2, 13, 1, 17])

        self.common(fn, (x, y))

    def test_add_complex(self):
        def fn(a, b, alpha):
            return torch.add(a, b, alpha=alpha)

        x = torch.tensor([1 + 1j, -1 + 1j, -2 + 2j, 3 - 3j, 0, 1j, 1, -1])
        y = torch.tensor([1 + 1j, -1 + 1j, -2 + 2j, 3 - 3j, 0, 1j, 1, -1])

        self.common(fn, (x, y, 2))

    def test_add_complex3(self):
        # fix https://github.com/pytorch/pytorch/issues/115071
        @torch.compile
        def fn(*args):
            a = torch.neg(args[0])
            b = torch.add(args[0], args[0])
            return (a, b)

        x = torch.randn(41, dtype=torch.complex64)
        y = x.clone()
        # should not inplace write to the input
        fn(x)
        self.assertEqual(x, y)

    def test_add_complex4(self):
        @torch.compile
        def fn(a, b):
            c = a + b
            d = a + b
            return c + d

        for dtype in [torch.complex32, torch.complex64, torch.complex128]:
            x = torch.tensor(
                [1 + 1j, -1 + 1j, -2 + 2j, 3 - 3j, 0, 1j, 1, -1],
                dtype=dtype,
                device=self.device,
            )
            y = torch.tensor(
                [1 + 1j, -1 + 1j, -2 + 2j, 3 - 3j, 0, 1j, 1, -1],
                dtype=dtype,
                device=self.device,
            )
            _, code = run_and_get_code(fn, x, y)
            self.assertEqual(
                " ".join(code).count(
                    "view_dtype" if config.cpp_wrapper else "aten.view"
                ),
                3,
            )

    def test_concat_add_inplace(self):
        def fn(x, y, z):
            return torch.cat([x, y], dim=1).add_(z)

        x = torch.randn([2, 12, 14, 14])
        y = torch.randn([2, 12, 14, 14])
        z = torch.randn([2, 24, 14, 14])

        self.common(fn, (x, y, z))

    def test_abs(self):
        def fn(a):
            return (a / (torch.abs(a) + 1),)

        self.common(fn, (torch.randn(17),))

    def test_angle(self):
        def fn(a, b, c):
            return torch.angle(a), torch.angle(b), torch.angle(c)

        complex_input = torch.tensor(
            [1 + 1j, -1 + 1j, -2 + 2j, 3 - 3j, 0, 1j, 1, -1, float("nan")]
        )
        real_input = torch.tensor([-1.0, 0.0, 1.0, float("nan")])
        interger_real_input = torch.tensor([-1, 0, 1])
        self.common(fn, (complex_input, real_input, interger_real_input))

    def test_sgn(self):
        def fn(a):
            return torch.sgn(a), torch.sgn(a + 1) - 1

        self.common(fn, [torch.linspace(-10, 10, 41)])

    @skipCUDAIf(not SM80OrLater, "uses bfloat16 which requires SM >= 80")
    def test_scatter_bf16(self):
        def fn(inp, src, index):
            return inp.scatter_add(0, index, src)

        for dtype in [torch.int64, torch.bool, torch.bfloat16]:
            self.common(
                fn,
                [
                    torch.zeros(3, 5, dtype=dtype),
                    torch.ones((2, 5), dtype=dtype),
                    torch.tensor([[0, 1, 2, 0, 0]]),
                ],
            )

    def test_randn_generator(self):
        def fn(a, generator):
            return torch.randn([20, 20], generator=generator, device=a.device)

        self.common(fn, (torch.linspace(-10, 10, 41), None), assert_equal=False)

        # generator not yet supported in dynamo
        with self.assertRaisesRegex(torch._dynamo.exc.Unsupported, "Generator"):
            self.common(fn, (torch.linspace(-10, 10, 41), torch.Generator(self.device)))

    def test_sgn_extremal(self):
        def fn(a):
            return (torch.sgn(a),)

        self.common(fn, [torch.tensor([np.nan, np.inf, -np.inf, 0])])

    def test_max_min(self):
        def fn(a, b):
            return (torch.maximum(a, b), torch.minimum(a, b))

        self.common(fn, (torch.randn(8), torch.randn(8)))
        t1 = torch.randn(8)
        t1[0] = float("nan")
        t2 = torch.randn(8)
        t2[1] = float("nan")
        self.common(fn, (t1, t2))

    def test_neg_max_uint8(self):
        # https://github.com/pytorch/pytorch/issues/93380
        def fn(a, b):
            c = torch.neg(a)
            return torch.maximum(b, c)

        a = torch.randint(256, (1,), dtype=torch.uint8)
        b = torch.randint(256, (8390,), dtype=torch.uint8)
        self.common(fn, (a, b))

    def test_compar(self):
        def fn(x):
            return x.gt(3.5), x.ge(3.5), x.eq(3.5), x.le(2.5), x.lt(3.5), x.ne(3.5)

        a = torch.tensor([3])
        self.common(fn, (a,))

    def test_horizonal_fusion1(self):
        def fn(a, b, c):
            return (a + b, a - c, b * c)

        self.common(
            fn, (torch.randn(8, 16, 16), torch.randn(8, 16, 16), torch.randn(1, 16, 1))
        )

    def test_horizonal_fusion2(self):
        def fn(a, b, c):
            return a + 1, b + 2, c + 3

        self.common(fn, (torch.randn(8, 16, 8), torch.randn(8, 16), torch.randn(16, 8)))

    def test_vertical_fusion1(self):
        def fn(sa, ct, p):
            # From torchbench.pyhpc_equation_of_state
            v17 = -3.087032500374211e-7
            v18 = -1.988366587925593e-8
            v19 = -1.061519070296458e-11
            v20 = 1.550932729220080e-10
            t15 = v19 * ct
            t19 = v17 + ct * (v18 + t15) + v20 * sa
            t20 = 1.0 / t19
            t128 = t19 * p
            return t20 + t128

        self.common(
            fn,
            (
                torch.randn(204, 204, 26),
                torch.randn(204, 204, 26),
                torch.randn(26),
            ),
        )
        assertGeneratedKernelCountEqual(self, 1)

    @config.patch({"fx_graph_cache": False})
    def test_forced_buffer_realize(self):
        # Test torch._test_inductor_realize forces a buffer to be realized
        def fn(a):
            b = test_operators.realize(a * 2)
            return (b * 2,)

        self.common(fn, (torch.randn(10),))
        self.assertEqual(torch._inductor.metrics.ir_nodes_pre_fusion, 2)

    @config.patch({"fx_graph_cache": False})
    def test_scheduler_vertical_fusion1(self):
        realize = test_operators.realize

        def fn(sa, ct, p):
            # From torchbench.pyhpc_equation_of_state
            v17 = -3.087032500374211e-7
            v18 = -1.988366587925593e-8
            v19 = -1.061519070296458e-11
            v20 = 1.550932729220080e-10
            t15 = realize(v19 * ct)
            t19 = realize(v17 + ct * (v18 + t15) + v20 * sa)
            t20 = realize(1.0 / t19)
            t128 = realize(t19 * p)
            return t20 + t128

        self.common(
            fn,
            (
                torch.randn(204, 204, 26),
                torch.randn(204, 204, 26),
                torch.randn(26),
            ),
        )
        self.assertEqual(torch._inductor.metrics.ir_nodes_pre_fusion, 5)
        assertGeneratedKernelCountEqual(self, 1 if self.device == GPU_TYPE else 2)

    def test_index_propagation(self):
        def flip(x):
            i = torch.arange(x.size(0) - 1, -1, -1, device=x.device)
            return x[i]

        x = torch.randn(8, device=self.device)
        flip_opt = torch._dynamo.optimize("inductor")(flip)

        expect = flip(x)
        actual = _run_and_assert_no_indirect_indexing(self, flip_opt, x)
        self.assertEqual(expect, actual)

    def test_index_propagation_floordiv(self):
        def repeat_interleave(x, n):
            # e.g. x=[1, 2, 3], n=2 => returns [1, 1, 2, 2, 3, 3]
            i = torch.arange(x.shape[0] * n, device=x.device)
            return x[i // n]

        x = torch.randn(8, device=self.device)
        repeat_interleave_opt = torch._dynamo.optimize("inductor")(repeat_interleave)
        # this should be collapsed to direct indexing
        actual = _run_and_assert_no_indirect_indexing(self, repeat_interleave_opt, x, 3)
        expect = torch.repeat_interleave(x, 3)
        self.assertEqual(expect, actual)
        self.assertEqual(actual, repeat_interleave(x, 3))

    def test_index_propagation_remainder(self):
        def repeat(x, n):
            # e.g. x=[1, 2, 3], n=2 => returns [1, 2, 3, 1, 2, 3]
            i = torch.arange(x.shape[0] * n, device=x.device)
            return x[i % x.shape[0]]

        x = torch.randn(8, device=self.device)
        repeat_opt = torch._dynamo.optimize("inductor")(repeat)

        # this should be collapsed to direct indexing
        actual = _run_and_assert_no_indirect_indexing(
            self, repeat_opt, x, 3, has_wrapping=False
        )
        expect = x.repeat(3)
        self.assertEqual(expect, actual)
        self.assertEqual(actual, repeat(x, 3))

    @skipIfRocm
    @config.patch(debug_index_asserts=False)
    def test_neg_index(self):
        def test(fn, inps, has_assert: bool, has_wrapping: bool):
            for dynamic in (True, False):
                fn_opt = torch.compile(dynamic=dynamic)(fn)
                if self.device == "cpu":
                    _, code = run_and_get_cpp_code(fn_opt, *inps)
                    found = False
                    # match ternary operator for scalar or blendv for vector
                    if re.findall(r"\?.*:", code) or re.findall("blendv", code):
                        found = True
                    self.assertTrue(found is has_wrapping)
                    self.assertTrue(("TORCH_CHECK" in code) is has_assert)
                else:
                    code = run_and_get_triton_code(fn_opt, *inps)
                    self.assertTrue(("tl.where" in code) is has_wrapping)
                    self.assertTrue(("device_assert" in code) is has_assert)
                self.assertEqual(fn(*inps), fn_opt(*inps))

        def indirect(a, b):
            return a[b - 1]

        a = torch.rand(1024, device=self.device)
        b = torch.zeros(4, dtype=torch.long, device=self.device)
        test(indirect, (a, b), has_assert=True, has_wrapping=True)

        def direct(x):
            return x[:, -1]

        a = torch.rand(1, 64, 32, device=self.device)
        test(direct, (a,), has_assert=False, has_wrapping=False)

        def flip(a, b):
            return a[b]

        a = torch.rand(1024, device=self.device)
        b = torch.arange(start=-1, end=-a.numel() - 1, step=-1, device=self.device)
        test(flip, (a, b), has_assert=True, has_wrapping=True)

        # Constant propagate a constant that's negative
        def flip_with_index_constant(a):
            b = torch.arange(start=-1, end=-a.numel() - 1, step=-1, device=self.device)
            return a[b]

        # Wrapping is constant-folded
        test(flip_with_index_constant, (a,), has_assert=False, has_wrapping=False)

        # Operation where we can't prove that the index is always positive or negative
        def pos_and_neg(a):
            b = torch.arange(start=1, end=-a.numel() - 1, step=-1, device=self.device)
            return a[b]

        # It has wrapping but no assert
        test(pos_and_neg, (a,), has_assert=False, has_wrapping=True)

        # We currently don't do constant propagation with float constants
        def flip_with_index(a):
            b = 1.0 * torch.arange(
                start=-1, end=-a.numel() - 1, step=-1, device=self.device
            )
            b = b.int()
            return a[b]

        # Constant is propagated as we can prove that the result is always negative.
        test(flip_with_index_constant, (a,), has_assert=False, has_wrapping=False)

        def unsafe_index(a, b):
            return aten._unsafe_index(a, (b,))

        test(unsafe_index, (a, b), has_assert=False, has_wrapping=True)

    def test_computed_buffer_inlining(self):
        def flip(x):
            idx = torch.arange(x.size(0) - 1, -1, -1, device=x.device)
            return x[idx], idx

        flip_opt = torch._dynamo.optimize("inductor")(flip)
        x = torch.randn(8, device=self.device)

        expect = flip(x)
        actual = _run_and_assert_no_indirect_indexing(self, flip_opt, x)
        self.assertEqual(expect, actual)

    def test_sum1(self):
        def fn(a, b):
            return ((a + b).sum(-1),)

        self.common(fn, (torch.randn(8, 8), torch.randn(8, 8)))

    def test_sum2(self):
        def fn(a, b):
            return ((a + b).sum([1, 2]), (a + b).sum(-1))

        self.common(fn, (torch.randn(8, 9, 3, 21), torch.randn(8, 9, 3, 21)))

    def test_sum3(self):
        def fn(a, b):
            r1 = a + b
            r2 = r1.sum(-1)
            r3 = torch.squeeze(b) + 10
            return (r1, r2, r3)

        # Mismatched elements: 2 / 10 (20.0%)
        # Greatest absolute difference: 0.0029296875 at index (8,) (up to 1e-05 allowed)
        # Greatest relative difference: 0.0017482517482517483 at index (6,) (up to 0.001 allowed)
        self.common(fn, (torch.randn(10, 10), torch.randn(1, 10)), atol=1e-5, rtol=2e-3)

    def test_sum4(self):
        def fn(a):
            b = a + 1
            c = b.sum(-1)
            d = c + 3
            e = d.sum(-1)
            f = e + 5
            return (f, e, d, c, b)

        self.common(fn, (torch.randn(1, 16, 8, 8),))

    def test_sum5(self):
        def fn(a):
            b = a + 1
            c = b.sum(-1)
            d = c + 3
            e = d.sum(-1)
            f = e + 5
            return (f,)

        self.common(fn, (torch.randn(1, 17, 8, 9),))

    def test_reduction1(self):
        def fn(a):
            return (a.sum(), a.max(), a.min(), a.argmax(), a.argmin())

        self.common(fn, (torch.tensor([float("-inf"), 0.0, float("inf")]),))

    @skip_if_x86_mac()
    def test_reduction2(self):
        def fn(a):
            # FIXME: a.argmax
            return (a.sum(), a.max(), a.min(), a.argmin())

        self.common(fn, (torch.full((4,), float("inf")),))

    @skip_if_x86_mac()
    def test_reduction3(self):
        def fn(a):
            # FIXME: a.argmin
            return (a.sum(), a.max(), a.min(), a.argmax())

        self.common(fn, (torch.full((4,), float("-inf")),))

    def test_reduction4(self):
        if self.device == "cpu":
            raise unittest.SkipTest("Non-deterministic CPU results")

        def fn(a):
            return (a.argmax(-1), a.argmin(-1))

        inputs = (torch.ones(128), torch.ones(4, 4, 1))
        for i in inputs:
            self.common(fn, (i,))

    @config.patch(unroll_reductions_threshold=1)
    def test_reduction5(self):
        if self.device == "cpu":
            raise unittest.SkipTest("Non-deterministic CPU results")

        def fn(a):
            return (a.sum(), a.max(), a.min(), a.argmax())

        self.common(fn, (torch.full((4,), float("-inf")),))

    def test_prod(self):
        def fn(a):
            return a.prod(0), a.prod(1), a.prod()

        self.common(fn, (torch.rand((10, 10)),))
        self.common(fn, (torch.rand((1, 2050)),))

    def test_unroll_small_reduction(self):
        def fn(x):
            val1, index1 = x.min(-1)
            val2, index2 = x.max(-1)
            return (
                val1,
                index1,
                val2,
                index2,
                x.sum(-1),
                (x > 1).any(-1),
                (x > 0).all(-1),
                x.argmin(-1),
                x.argmax(-1),
                x.amin(-1),
                x.amax(-1),
                x.aminmax(),
            )

        with config.patch(unroll_reductions_threshold=8):
            # small sized reductions will get unrolled
            self.common(fn, (torch.randn(8, 3),))
        torch._dynamo.reset()
        with config.patch(unroll_reductions_threshold=1):
            # make sure things also work if they aren't unrolled
            self.common(fn, (torch.randn(8, 3),))

    def test_multilayer_sum_low_prec(self):
        # fp16 nyi for cpu
        if self.device == "cpu":
            raise unittest.SkipTest(f"requires {GPU_TYPE}")

        def fn(a):
            return torch.mean(a)

        self.common(fn, ((torch.rand((10, 3, 352, 352), dtype=torch.float16),)))

    def test_multilayer_prime_size(self):
        def fn(a):
            return torch.max(a), torch.sum(a)

        # Requires masked loading for the intermediate reduction
        sample = torch.full((3999971,), 0, dtype=torch.int64)
        sample[-1] = 1
        self.common(fn, (sample,))

    @skipCPUIf(IS_MACOS, "fails on macos")
    def test_multilayer_var(self):
        def fn(a):
            return torch.var(a)

        self.common(fn, ((torch.rand((10, 3, 352, 352), dtype=torch.float32),)))
        self.common(fn, ((torch.rand((14923), dtype=torch.float32),)))

    @skipCPUIf(IS_MACOS, "fails on macos")
    def test_multilayer_var_lowp(self):
        def fn(a):
            return torch.var(a)

        self.common(fn, (torch.rand((16, 16, 352, 352), dtype=torch.float16),))
        self.common(fn, (torch.rand((14923), dtype=torch.float16),))

    def test_split_cumsum(self):
        def fn(a):
            return torch.cumsum(a, -1)

        for dtype in get_all_dtypes(
            include_bfloat16=False,
            include_bool=True,
            include_complex=False,
            include_half=False,
        ):
            # Use low=0 since when the mean value is 0, cumsum at all points
            # tends towards zero which makes the relative error term blow up
            inp = make_tensor(10, 3, 352, 352, low=0, dtype=dtype, device=self.device)
            self.common(fn, (inp.view(-1),), rtol=1e-5, atol=1e-5, check_lowp=False)
            self.common(fn, (inp.view(10, -1),), rtol=1e-5, atol=1e-5, check_lowp=False)

    @skipCUDAIf(not SM80OrLater, "Requires sm80")
    @skipCUDAIf(TEST_WITH_ROCM, "Computation not done in float on ROCm")
    def test_split_cumsum_low_prec(self):
        if self.device == "cpu":
            raise unittest.SkipTest("ir.Scan nyi on CPU")

        def fn(a):
            return torch.cumsum(a.view(-1), 0)

        self.common(
            fn,
            (torch.rand((10, 3, 352, 352), dtype=torch.float16),),
            reference_in_float=True,
            check_lowp=False,
        )

    def test_consecutive_split_cumsum(self):
        def fn(a, b):
            a = a.view(-1)
            b = b.view(-1)
            return torch.cumsum(a, 0) + torch.cumsum(b, 0)

        a = make_tensor(10, 3, 352, 352, low=0, dtype=torch.float32, device=self.device)
        b = make_tensor(10, 3, 352, 352, low=0, dtype=torch.float64, device=self.device)
        self.common(fn, (a, b), rtol=1e-5, atol=1e-5, check_lowp=False)

    def test_split_cumprod(self):
        def fn(a):
            return torch.cumprod(a, -1)

        for dtype in [torch.float32, torch.float64, torch.int32, torch.int64]:
            inp = _large_cumprod_input(
                (10, 10000), dim=1, dtype=dtype, device=self.device
            )
            self.common(fn, (inp,), atol=1e-5, rtol=1e-4, check_lowp=False)

    @skipCUDAIf(not SM80OrLater, "Requires sm80")
    @skipCUDAIf(TEST_WITH_ROCM, "Computation not done in float on ROCm")
    def test_split_cumprod_low_prec(self):
        if self.device == "cpu":
            raise unittest.SkipTest("ir.Scan nyi on CPU")

        def fn(a):
            return torch.cumprod(a.view(-1), 0)

        for dtype in [torch.float16, torch.bfloat16]:
            inp = _large_cumprod_input(
                (10, 10000), dim=1, dtype=dtype, device=self.device
            )
            self.common(
                fn,
                (inp,),
                reference_in_float=True,
                check_lowp=False,
            )

    def test_consecutive_split_cumprod(self):
        def fn(a, b):
            return torch.cumprod(a, 0) + torch.cumprod(b, 0)

        a = _large_cumprod_input(
            (10000,), dim=0, dtype=torch.float32, device=self.device
        )
        b = _large_cumprod_input(
            (10000,), dim=0, dtype=torch.float64, device=self.device
        )
        self.common(fn, (a, b), atol=1e-5, rtol=1e-5, check_lowp=False)

    @skipCUDAIf(TEST_WITH_ROCM, "associative_scan is not supported on ROCm")
    def test_custom_scan_op(self):
        if self.device != "cuda":
            raise unittest.SkipTest("associative_scan only supported on GPU")

        def sum_combine(a, b):
            return a + b

        from torch._higher_order_ops.associative_scan import associative_scan

        a = torch.randn(100, 100, device=self.device)
        expect = torch.cumsum(a, 0)
        actual = associative_scan(sum_combine, a, 0)
        self.assertEqual(expect, actual)

        def logcumsum_combine(a, b):
            min_v = torch.minimum(a, b)
            max_v = torch.maximum(a, b)
            mask = (min_v != max_v) | ~min_v.isinf()
            return torch.where(mask, max_v + (min_v - max_v).exp().log1p(), a)

        expect = torch.logcumsumexp(a, 0)
        actual = associative_scan(logcumsum_combine, a, 0)
        self.assertEqual(expect, actual)

    def test_custom_scan_op_compiled(self):
        if self.device != "cuda":
            raise unittest.SkipTest("associative_scan only supported on GPU")

        from torch._higher_order_ops.associative_scan import associative_scan

        def sum_combine(a, b):
            return a + b

        def fn(a, b, dim):
            diff = (a - b).abs()
            sad = associative_scan(sum_combine, diff, dim)
            return sad.sum(dim)

        a = torch.randn(100, 100, device=self.device)
        b = torch.randn(100, 100, device=self.device)
        self.common(fn, (a, b, 0))
        cfn = torch.compile(fn)
        _, code = run_and_get_code(cfn, a, b, 0)

        # Check everything is fused into a single kernel
        FileCheck().check_not("run(").check_regex(
            r"triton_.*\.run\(arg[01]_1, arg[12]_1, buf1,"
        ).check_not("run(").run(code[0])

    @skipCUDAIf(TEST_WITH_ROCM, "associative_scan is not supported on ROCm")
    def test_custom_scan_op_multi_input(self):
        if self.device != "cuda":
            raise unittest.SkipTest("associative_scan only supported on GPU")

        def argmax_combine(a, b):
            a_value, a_index = a
            b_value, b_index = b
            mask = (a_value > b_value) | ((a_value == b_value) & (a_index > b_index))
            return (
                torch.where(mask, a_value, b_value),
                torch.where(mask, a_index, b_index),
            )

        from torch._higher_order_ops.associative_scan import associative_scan

        a = torch.randn(100, 100, device=self.device)
        expect = torch.cummax(a, 0)

        idx = torch.arange(100, device=self.device).view(100, 1).expand(100, 100)
        actual = associative_scan(argmax_combine, (a, idx), 0)
        self.assertEqual(expect, actual)

    def test_embedding_bag_byte_unpack(self):
        if self.device != "cpu":
            raise unittest.SkipTest(f"No {GPU_TYPE} implementation (it returns empty)")

        def fn(a):
            return torch.ops.quantized.embedding_bag_byte_unpack(a)

        M, N = 32, 64
        scales = torch.randn(M, 1).view(torch.uint8)
        offsets = torch.randn(M, 1).view(torch.uint8)
        data = torch.randint(0, 255, (M, N), dtype=torch.uint8)
        packed = torch.cat([data, scales, offsets], dim=-1)
        self.common(fn, [packed])

    def test_expanded_reduction(self):
        def fn(x, y):
            z = x * y
            return z.sum((0, 1))

        atol = None
        rtol = None

        # By default, inductor generate non-persistent reduction kernels in this
        # case. But when multi-kernel is enabled, inductor will pick the faster
        # of persistent reduction and non-persistent-reduction kernel.
        # In this case, inductor picked the persistent-reduction kernel.
        # The persistent reduction kernel happens to need looser tolerance.
        if config.triton.multi_kernel:
            atol = 1e-5
            rtol = 1e-5
        self.common(
            fn, (torch.randn(2, 197, 256), torch.randn(2, 1, 256)), atol=atol, rtol=rtol
        )

    def test_min_max_reduction(self):
        def fn(a, b):
            return (
                (a + b).max(),
                (a + b).min(),
                torch.amax(a + 1, keepdim=True),
                torch.amin(b + 1, keepdim=True),
            )

        dtypes = [torch.float, torch.float16]
        if not (self.device == "cuda" and not SM80OrLater):
            dtypes += [torch.bfloat16]
        for dtype in dtypes:
            self.common(fn, (torch.randn(8, 8).to(dtype), torch.randn(8, 8).to(dtype)))

    def test_min_max_reduction_nan(self):
        def fn(a):
            return (torch.max(a), torch.min(a))

        t1 = torch.randn(32)
        t1[16] = float("nan")
        self.common(fn, (t1,))

    def test_fmin_fmax(self):
        def fn(a, b):
            return (
                torch.fmin(a, b),
                torch.fmax(a, b),
                torch.fmax(a + 1, torch.tensor(0.0)),
            )

        self.common(
            fn,
            (
                torch.tensor(
                    [-10.0, 10.0, float("nan"), float("nan"), float("nan"), 3, 4]
                ),
                torch.tensor(
                    [float("nan"), float("nan"), -10.0, 10.0, float("nan"), 4, 3]
                ),
            ),
        )

    def test_sum_int(self):
        def fn(x):
            return 2 * x.sum(-1) + x.sum()

        dtypes = torch.bool, torch.uint8, torch.int
        inps = [torch.randint(2, (64,), dtype=dtype) for dtype in dtypes]
        for i in inps:
            self.common(fn, (i,), check_lowp=False)

    def test_sum_dtype(self):
        def fn(x):
            return x * x.sum(-1, dtype=torch.double) + x.sum(dtype=torch.double)

        self.common(fn, (torch.ones(32, 32) * 70,))

    def test_cumsum(self):
        def fn(x):
            return x.cumsum(0), x.cumsum(1)

        # Persistent reductions
        self.common(fn, (torch.rand(16, 32),), check_lowp=True)
        self.common(fn, (torch.rand(20, 30),), check_lowp=True)

        # Non-persistent reduction
        self.common(fn, (torch.rand(100, 4000),), check_lowp=True)

    def test_cumsum_zero_dim(self):
        def fn(x):
            return x.cumsum(0), x.cumsum(-1)

        a = torch.rand(())
        self.common(fn, (a,))

    def test_cumsum_no_mask(self):
        def fn(x):
            return x.cumsum(-1)

        # Persistent reduction
        a = torch.rand((1, 1024))
        self.common(fn, (a,), check_lowp=not TEST_WITH_ROCM)

        # Non-persistent reduction
        b = torch.rand((1, 8192))
        self.common(fn, (b,), check_lowp=not TEST_WITH_ROCM)

    def test_cumprod_zero_dim(self):
        def fn(x):
            return x.cumprod(0), x.cumprod(-1)

        a = torch.rand(())
        self.common(fn, (a,))

    def test_logcumsumexp(self):
        def fn(x):
            return x.logcumsumexp(0), x.logcumsumexp(1)

        # Persistent reductions
        self.common(fn, (torch.rand(16, 32),), check_lowp=not TEST_WITH_ROCM)
        self.common(fn, (torch.rand(20, 30),), check_lowp=not TEST_WITH_ROCM)

        # Non-persistent reduction
        self.common(fn, (torch.rand(100, 4000),), check_lowp=not TEST_WITH_ROCM)

    def test_logcumsumexp_zero_dim(self):
        def fn(x):
            return x.logcumsumexp(0), x.logcumsumexp(-1)

        a = torch.rand(())
        self.common(fn, (a,))

    def test_clamp(self):
        def fn(a, b):
            return (a.clamp(-0.1, 0.1), b.clamp(0), torch.clamp(a + b, max=0))

        self.common(fn, (torch.randn(8, 8), torch.randn(8, 8)))

    def test_clamp_type_promotion(self):
        def fn(a):
            b = torch.tensor(1.0, dtype=torch.double, device=self.device)
            c = torch.full((4,), 2, device=self.device)
            return a.clamp(min=b, max=c)

        self.common(fn, (torch.randint(4, (4,)),))

    def test_dist(self):
        def fn(a, b):
            return (
                torch.dist(a, b),
                torch.dist(a, b, p=1.2),
            )

        self.common(fn, (torch.randn(4, 4), torch.randn(4, 4)))

    @skipCUDAIf(not SM80OrLater, "Requires sm80")
    def test_dist_bf16(self):
        def fn(a, b):
            return torch.dist(a.to(torch.bfloat16), b.to(torch.bfloat16))

        self.common(fn, (torch.randn(4, 4), torch.randn(4, 4)))

    def test_arange1(self):
        def fn(x):
            rng1 = torch.arange(8 * 8, dtype=torch.float32, device=x.device).view(8, 8)
            rng2 = torch.arange(10, 18, device=x.device)
            tmp = x * rng1
            return tmp, tmp + rng2

        self.common(fn, (torch.randn(8, 8),))

    def test_arange2(self):
        def fn(x):
            rng1 = torch.arange(8, device=x.device)
            return (x + rng1,)

        self.common(fn, (torch.randint(4, (8, 8)),), check_lowp=False)

    def test_arange3(self):
        def fn(x):
            return x + torch.ops.aten.arange.start_step(
                0, 53, 4, dtype=torch.int64, device=x.device
            )

        self.common(fn, (torch.randn(14),))

    def test_arange4(self):
        def fn(x):
            return x - torch.arange(512, -512, -1.0, device=x.device)

        self.common(fn, (torch.randn(1024),))

    def test_arange5(self):
        def fn(step, device):
            return torch.arange(512, -512, step, device=device)

        compiled_fn = torch._dynamo.optimize()(fn)

        # NOTE: use assertEqual to check dtypes which self.common doesn't do
        for step in (-1, -1.0):
            expect = fn(step, self.device)
            actual = compiled_fn(step, self.device)
            self.assertEqual(expect, actual)
        self.assertEqual(expect, actual)

    def test_arange6(self):
        def fn(x):
            return torch.arange(0.1, 8.0001, 1, dtype=x.dtype, device=x.device)

        # Test that float arguments are truncated to int when dtype is set explicitly
        make_arg = functools.partial(
            make_tensor, device=self.device, requires_grad=False
        )
        self.common(fn, (make_arg(1, dtype=torch.float32),))
        self.common(fn, (make_arg(1, dtype=torch.int64),))

    def test_linspace1(self):
        def fn(x):
            return torch.linspace(0.125, 0.875, 7, device=x.device) + x

        self.common(fn, (torch.randn(1, 7),))

    def test_linspace2(self):
        def fn(x):
            return torch.linspace(0, 2, 1, device=x.device) + x

        self.common(fn, (torch.randn(1, 1),))

    def test_linspace3(self):
        def fn(x):
            return torch.linspace(0, 2, 0, device=x.device)

        self.common(fn, (torch.Tensor([]),))

    def test_tensor1(self):
        def fn(x):
            return torch.tensor([1], device=x.device) + x, torch.tensor(
                5, device=x.device
            )

        self.common(fn, (torch.randn(10),))

    def test_tensor2(self):
        def fn(x):
            return torch.tensor(list(range(2, 40, 2)), device=x.device) + x

        self.common(fn, (torch.randn(1),))

    def test_tensor3(self):
        def fn(x):
            return (
                torch.tensor([], device=x.device),
                torch.tensor([1, 2], device=x.device) + 1,
                torch.tensor([1, 2, 3], device=x.device) + 2,
                torch.tensor([1, 2, 3, 4], device=x.device) + x,
            )

        self.common(fn, [torch.randn(4)])

    def test_views1(self):
        def fn1(x, y):
            return (x.view(size2) + y,)

        def fn2(x, y):
            return ((x + 1).view(size2) + y,)

        views = [
            ([5 * 7], [5, 7]),
            ([2 * 3 * 4 * 5 * 6 * 7], [2, 3, 4, 5, 6, 7]),
            ([2 * 3, 4, 5, 6 * 7], [2, 3, 4, 5, 6, 7]),
            ([10 * 5, 20], [10, 5, 20]),
            ([1, 10, 1], [10]),
            ([10, 1, 10, 1, 10], [10, 100]),
            ([2, 2, 2, 2], [4, 4]),
        ]
        for size1, size2 in views:
            self.common(fn1, (torch.randn(size1), torch.randn(size2)))
            self.common(fn2, (torch.randn(size1), torch.randn(size2)))

        for size2, size1 in views:
            self.common(fn1, (torch.randn(size1), torch.randn(size2)))
            self.common(fn2, (torch.randn(size1), torch.randn(size2)))

    def test_views2(self):
        def fn1(x):
            return (x.view(size2) + 1,)

        def fn2(x):
            return ((x * 2).view(size2) + 1,)

        for size1, size2 in [
            ([2, 2, 2, 2], [4, -1]),
            ([10, 1, 10, 1, 10], [-1, 100]),
            ([10 * 5, 20], [10, -1, 20]),
        ]:
            self.common(fn1, (torch.randn(size1),))
            self.common(fn2, (torch.randn(size1),))

    def test_views3(self):
        # example taken from hf_BigBird
        def forward(arg1, arg2):
            index = torch.ops.aten.index(arg1, [arg2])
            view_1 = torch.ops.aten.view(index, [1, 2232, 64])
            view_2 = torch.ops.aten.view(view_1, [1, 12, 62, 192])
            return view_2

        self.common(
            forward,
            (
                rand_strided((64, 64), (64, 1), torch.float32),
                rand_strided((2232,), (1,), torch.int64),
            ),
        )

    def test_views4(self):
        # example taken from hf_BigBird
        def forward(arg1, arg2):
            arg1 = arg1.index_select(0, arg2)
            arg1 = torch.ops.aten.view(arg1, [2, 3, 4, 5, 5])
            arg1 = torch.ops.aten.view(arg1, [2, 3, 2, 10, -1])
            return arg1

        self.common(
            forward,
            (
                torch.randn(12, 5, 5),
                torch.randint(0, 11, (24,)),
            ),
        )

    def test_views5(self):
        # tensor with shape 0 in any dimension
        def forward(x):
            y = x[:, 4:]
            return y.view(len(y), -1, 4)

        self.common(
            forward,
            (torch.randn(4, 4, 4, 4),),
        )

    def test_views6(self):
        def forward(x):
            x = torch.ops.aten.relu(x)
            s = torch.ops.aten.slice(x, 0, 0, 9223372036854775807)
            s = torch.ops.aten.slice(s, 1, 0, 9223372036854775807)
            s = torch.ops.aten.slice(s, 3, 0, 0)
            y = torch.ops.aten.view(s, [4, 2, -1])
            return y

        self.common(
            forward,
            (torch.randn(4, 2, 4, 4),),
        )

    def test_views7(self):
        # x.view(dtype)
        def forward(x, y):
            x = (x + 1).to(torch.float32)
            y = (y + 1).to(torch.int32)
            return x.view(torch.int32), y.view(torch.float32)

        self.common(
            forward,
            (
                torch.rand(2, 3, dtype=torch.float32),
                torch.randint(10, (2, 3), dtype=torch.int32),
            ),
        )

    def test_relu(self):
        def fn(a, b):
            return (torch.relu(a), torch.relu(a + b) / 10)

        self.common(fn, (torch.randn(8, 8), torch.randn(8, 8)))

    def test_exp(self):
        def fn(a, b):
            return (torch.exp(a), torch.exp(a + b))

        self.common(fn, (torch.randn(8, 8), torch.randn(8, 8)))

    def test_exp2(self):
        def fn(a, b):
            return (torch.exp2(a), torch.exp2(a + b), torch.pow(2, -torch.abs(a - b)))

        self.common(fn, (torch.randn(8, 8), torch.randn(8, 8)))

    def test_sigmoid(self):
        def fn(a, b):
            return (torch.sigmoid(a), torch.sigmoid(a + b))

        self.common(fn, (torch.randn(8, 8), torch.randn(8, 8)))

    def test_round(self):
        def fn(a, b):
            return torch.round(a), torch.round(b + 1), torch.round(a, decimals=2)

        # without manual_seed, there is some chance this test fails due to:
        # https://github.com/openai/triton/issues/530
        torch.manual_seed(0)

        # with *100 we are always getting a number exactly at .5 which we don't do right in half
        self.common(fn, (torch.randn(8, 8) * 100, torch.randn(8, 8) * 10))

    def test_round_correctness(self):
        if self.device == "cuda":
            raise unittest.SkipTest("need to debug tl.libdevice on A100/V100")

        def fn(a):
            return torch.round(a)

        self.common(
            fn,
            [torch.arange(-10, 10, 0.1, dtype=torch.float64)],
            check_lowp=False,
        )

    def test_builtins_round(self):
        def fn(x, i):
            return x[: round(i / 2 + 1)] + round(i / 2)

        cfn = torch.compile(fullgraph=True, dynamic=True)(fn)

        x = torch.zeros(5, dtype=torch.int, device=self.device)
        with torch.no_grad():
            for i in range(1, 6):
                self.assertEqual(cfn(x, i), fn(x, i))

    def test_builtins_round_float_ndigits_pos(self):
        def fn(x, i):
            return x + round(i / 2 * 123.4567, 1)

        cfn = torch.compile(fullgraph=True, dynamic=True)(fn)

        x = torch.zeros(2, device=self.device)
        i = 2

        with torch.no_grad():
            self.assertEqual(cfn(x, i), fn(x, i))

    def test_builtins_round_float_ndigits_zero(self):
        def fn(x, i):
            return x + round(i / 2 * 123.4567, 0)

        cfn = torch.compile(fullgraph=True, dynamic=True)(fn)

        x = torch.zeros(2, device=self.device)
        i = 2

        with torch.no_grad():
            self.assertEqual(cfn(x, i), fn(x, i))

    def test_builtins_round_float_ndigits_neg(self):
        def fn(x, i):
            return x + round(i / 2 * 123.4567, -1)

        cfn = torch.compile(fullgraph=True, dynamic=True)(fn)

        x = torch.zeros(2, device=self.device)
        i = 2

        with torch.no_grad():
            self.assertEqual(cfn(x, i), fn(x, i))

    def test_builtins_round_int_ndigits_pos(self):
        def fn(x, i):
            return x + round(i, 1)

        cfn = torch.compile(fullgraph=True, dynamic=True)(fn)

        x = torch.zeros(2, device=self.device)
        i = 123

        with torch.no_grad():
            self.assertEqual(cfn(x, i), fn(x, i))

    def test_builtins_round_int_ndigits_zero(self):
        def fn(x, i):
            return x + round(i, 0)

        cfn = torch.compile(fullgraph=True, dynamic=True)(fn)

        x = torch.zeros(2, device=self.device)
        i = 123

        with torch.no_grad():
            self.assertEqual(cfn(x, i), fn(x, i))

    def test_silu(self):
        def fn(a):
            return (torch.nn.functional.silu(a),)

        self.common(fn, (torch.randn(8, 8),))

    def test_nan_to_num(self):
        def fn(a):
            return (
                torch.nan_to_num(a),
                torch.nan_to_num(a, nan=3.0),
                torch.nan_to_num(a, nan=None),
                torch.nan_to_num(a, posinf=4.0),
                torch.nan_to_num(a, neginf=5.0),
                torch.nan_to_num(a, nan=3.0, posinf=4.0, neginf=5.0),
            )

        self.common(
            fn,
            (torch.tensor((float("nan"), float("inf"), float("-inf"), 1.0)),),
            check_lowp=False,  # a much more elaborate test is required to match finfo max's for float and half
        )

    def test_one_hot(self):
        def fn(a):
            return torch.nn.functional.one_hot(a, 8) + 1

        self.common(
            fn,
            (torch.arange(100).view(4, 5, 5) % 8,),
            check_lowp=False,
        )

    def test_div1(self):
        def fn(a, b):
            return (
                aten.div(a, b, rounding_mode=None),
                aten.div(a, b, rounding_mode="floor"),
                aten.div(a, b, rounding_mode="trunc"),
                a / b,
                a // b,
            )

        self.common(fn, (torch.randn(8, 8) * 100, torch.randn(8, 8) * 100))

    def test_div2(self):
        def fn(a, b):
            return (
                aten.div(a, b, rounding_mode=None),
                aten.div(a, b, rounding_mode="floor"),
                aten.div(a, b, rounding_mode="trunc"),
                a / b,
                a // b,
            )

        self.common(fn, (torch.randint(-100, 100, [8, 8]), 100 * torch.randn(8, 8)))

    def test_div3(self):
        def fn(a, b):
            return (
                aten.div(a, b, rounding_mode=None),
                aten.div(a, b, rounding_mode="floor"),
                aten.div(a, b, rounding_mode="trunc"),
                a / b,
                a // b,
            )

        a = torch.randint(1, 100, [8, 8])
        self.common(fn, (a * 2, a))

    def test_div4(self):
        def fn(a, b):
            return (
                aten.div(a, b, rounding_mode=None),
                aten.div(a, b, rounding_mode="floor"),
                aten.div(a, b, rounding_mode="trunc"),
                a / b,
                a // b,
            )

        self.common(
            fn,
            (torch.randint(-100, 0, [8, 8]), torch.randint(1, 10, [8, 8])),
        )

    def test_div5(self):
        def fn(a, b):
            return (
                aten.div(a, b, rounding_mode=None),
                aten.div(a, b, rounding_mode="floor"),
                aten.div(a, b, rounding_mode="trunc"),
                a / b,
                a // b,
            )

        # divide a scalar
        self.common(fn, (torch.randint(-100, 0, [8, 8]), 16))

    def test_div6(self):
        def fn(a, b):
            return (
                aten.div(a, b, rounding_mode=None),
                aten.div(a, b, rounding_mode="floor"),
                aten.div(a, b, rounding_mode="trunc"),
                a / b,
                a // b,
            )

        # treat boolean as integer
        self.common(
            fn,
            (torch.ones([8, 8], dtype=torch.bool), torch.randint(-100, -1, [8, 8])),
        )

    def test_div7(self):
        def fn(a, b):
            return (
                aten.div(a, b, rounding_mode=None),
                aten.div(a, b, rounding_mode="floor"),
                aten.div(a, b, rounding_mode="trunc"),
                a / b,
                a // b,
            )

        self.common(
            fn,
            (
                torch.randint(2**32, 2**40, [100, 100]),
                torch.randint(-10, -1, [100, 100]),
            ),
        )

    def test_div8(self):
        def fn(a, b):
            return (
                aten.div(a, b, rounding_mode=None),
                aten.div(a * 0.5, b, rounding_mode=None),
                aten.div(a, b * 1.0, rounding_mode=None),
                aten.div(a, b, rounding_mode="floor"),
                aten.div(a, b, rounding_mode="trunc"),
                a / b,
                a // b,
            )

        self.common(fn, (1024, 100))

    def test_div9(self):
        def fn(x):
            return (torch.div(42, x), aten.true_divide(42, x), aten.div.Tensor(42, x))

        self.common(fn, (torch.randn(8),))

    def test_div_zero_dim(self):
        def fn(a, b):
            return (
                aten.div(a, b, rounding_mode=None),
                aten.div(a, b, rounding_mode="floor"),
                aten.div(a, b, rounding_mode="trunc"),
                a / b,
                a // b,
            )

        for dtype in (torch.float32, torch.int64):
            self.common(
                fn,
                (
                    make_tensor(10, device=self.device, dtype=dtype),
                    make_tensor((), device=self.device, dtype=dtype, exclude_zero=True),
                ),
            )
            self.common(
                fn,
                (
                    make_tensor((), device=self.device, dtype=dtype),
                    make_tensor(10, device=self.device, dtype=dtype, exclude_zero=True),
                ),
            )

    def test_div_prim(self):
        def fn(a, b):
            return (torch.ops.prims.div(a, b),)

        for dtype in (torch.float32, torch.int64):
            self.common(
                fn,
                (
                    make_tensor(100, device=self.device, dtype=dtype),
                    make_tensor(
                        100, device=self.device, dtype=dtype, exclude_zero=True
                    ),
                ),
            )

    def test_floordiv(self):
        def fn_floor_input(a, i):
            n = (i * 1.234) // 8.234
            return a + n

        self.common(
            fn_floor_input,
            (make_tensor(10, device=self.device, dtype=torch.float32), 33),
        )

        def fn_int_input(a, i):
            n = i // 8
            return a + n

        self.common(
            fn_int_input, (make_tensor(10, device=self.device, dtype=torch.float32), 33)
        )

    def test_div_precision(self):
        # Reproducer for https://github.com/pytorch/pytorch/issues/101039

        def forward(y):
            z = y.div(1e-06)
            return F.softmax(z, dim=-1)

        query = torch.randn(1, 10, 40)
        key = torch.randn(1, 2, 40)
        y = torch.matmul(query, key.transpose(-2, -1))
        self.common(forward, (y,))

    def test_div_by_zero(self):
        def fn(x, runtime_zero, runtime_neg_zero):
            zero = torch.zeros_like(x)
            return (
                x / 0.0,
                x / -0.0,
                zero / 0.0,
                x / zero,
                x / -zero,
                zero / zero,
                x / runtime_zero,
                # NOTE: -runtime_zero doesn't work as -(0.0) is broken in triton
                x / runtime_neg_zero,
                runtime_zero / runtime_neg_zero,
            )

        a = torch.randn(10)
        zero = torch.zeros(10)
        neg_zero = -zero
        self.common(fn, (a, zero, neg_zero))

    def test_both_scalars(self):
        def fn(a, b):
            return (
                aten.add(a, b),
                aten.add(b, a),
                aten.sub(a, b),
                aten.sub(b, a),
                aten.mul(a, b),
                aten.mul(b, a),
            )

        self.common(fn, (4, 3.3), reference_in_float=False)

    def test_sum_keepdims(self):
        def fn(a, b):
            return (torch.sum(a + b, -1, keepdim=True),)

        self.common(fn, (torch.randn(8, 8), torch.randn(8, 8)))

    def test_large_tensor_reduction(self):
        if not _has_sufficient_memory(self.device, 4.5 * 1024**3):  # 4.5 GiB
            raise unittest.SkipTest("insufficient memory")

        if self.device == "cpu":
            raise unittest.SkipTest("Fails on CPU")

        # Test 64-bit indexing works correctly
        def fn(a):
            return torch.max(a)

        t = torch.ones(2**32, dtype=torch.int8, device=self.device)
        t[-1] = 2

        # self.common OOMs here because it copies inputs to check for mutations
        compiled_fn = torch._dynamo.optimize()(fn)
        actual = compiled_fn(t)
        expect = torch.tensor(2, dtype=torch.int8, device=self.device)
        self.assertEqual(actual, expect)

    def test_large_broadcast_reduction(self):
        if self.device == "cpu":
            raise unittest.SkipTest("Fails on CPU")

        # Test 64-bit indexing works correctly when inputs are less than 32-bit
        # but intermediate tensors require 64-bit indexing
        def fn(a, b):
            return torch.max(a + b)

        t1 = torch.ones(1, 2**16, dtype=torch.int8, device=self.device)
        t2 = torch.ones(2**16, 1, dtype=torch.int8, device=self.device)

        t1[-1, -1] = 2
        t2[-1, -1] = 2

        # self.common OOMs here because it copies inputs to check for mutations
        compiled_fn = torch._dynamo.optimize()(fn)
        actual = compiled_fn(t1, t2)
        expect = torch.tensor(4, dtype=torch.int8, device=self.device)
        self.assertEqual(actual, expect)

    def test_large_pointwise(self):
        if not _has_sufficient_memory(self.device, 2 * (2**31 + 1)):
            raise unittest.SkipTest("insufficient memory")

        def fn(a):
            return a + 1

        t = torch.ones(2**31 + 1, dtype=torch.int8, device=self.device)
        compiled_fn = torch._dynamo.optimize()(fn)
        actual = compiled_fn(t)

        # Can't use assertEqual as it expands broadcasted inputs
        del t
        if torch.device(self.device).type == GPU_TYPE:
            getattr(torch, GPU_TYPE).empty_cache()

        self.assertTrue((actual == 2).all())

    def test_large_offset_pointwise(self):
        # Test 64-bit indexing is used when input views a tensor that can be
        # indexed with 32-bit strides but the storage offset pushes it over
        # INT_MAX
        if not _has_sufficient_memory(self.device, (2**31 + 1) + (2**30 + 1)):
            raise unittest.SkipTest("insufficient memory")

        def fn(a):
            return a + 4

        t = torch.ones(2**31 + 1, dtype=torch.int8, device=self.device)
        t[2**30 :] = 0
        compiled_fn = torch._dynamo.optimize()(fn)
        actual = compiled_fn(t[2**30 :])
        self.assertTrue((actual == 4).all())

    def test_large_strided_reduction(self):
        # Test 64-bit indexing is used when input numel is less than INT_MAX
        # but stride calculations go above INT_MAX
        if not _has_sufficient_memory(self.device, 2**31 + 2):
            raise unittest.SkipTest("insufficient memory")

        def fn(a):
            return torch.max(a)

        storage = torch.ones(2**31 + 1, dtype=torch.int8, device=self.device)
        view = storage[::32]
        view[-1] = 2

        compiled_fn = torch._dynamo.optimize()(fn)
        actual = compiled_fn(view)
        expect = torch.tensor(2, dtype=torch.int8, device=self.device)
        self.assertEqual(actual, expect)

    def test_softmax(self):
        def fn(a, b):
            return (torch.softmax(a + b, -1), torch.softmax(a, 0), torch.softmax(b, 1))

        self.common(fn, (torch.randn(8, 8), torch.randn(8, 8)))

    def test_log_softmax(self):
        def fn(a, b):
            return (F.log_softmax(a + b, -1), F.log_softmax(a, 0), F.log_softmax(b, 1))

        self.common(fn, (torch.randn(8, 8), torch.randn(8, 8)))

    def test_transpose(self):
        def fn(a, b):
            return (
                torch.t(a) + b,
                torch.transpose(b * 2, 0, 1) + 10,
            )

        self.common(fn, (torch.randn(8, 8), torch.randn(8, 8)))

    def test_permute1(self):
        def fn(a):
            return (
                torch.permute(a + 1, [2, 1, 4, 0, 3]) + 2,
                torch.permute(a, [2, 1, 4, 0, 3]) + 2,
            )

        self.common(fn, (torch.randn(2, 2, 2, 2, 2),))

    def test_permute2(self):
        def fn(a):
            a = a.unfold(0, 2, 1)
            a = torch.unsqueeze(a, 1)
            a = torch.permute(a, [0, 2, 3, -3])
            return (a,)

        self.common(fn, (torch.randn(4, 4),))

    def test_expand(self):
        def fn(a):
            return (
                (a + 1).expand(3, 4, 2, 3, 2) + 2,
                a.expand(2, 1, 2, 3, 2) + 2,
            ), a.expand(2, -1, 5, -1)

        self.common(fn, (torch.randn(2, 1, 2),))

    def test_squeeze1(self):
        def fn(a):
            return ((a + 1).squeeze() + 2, a.squeeze() + 2)

        self.common(fn, (torch.randn(1, 2, 1, 2, 2, 1, 1),))

    def test_squeeze2(self):
        def fn(a):
            return ((a + 1).squeeze(-1).squeeze(2) + 2, a.squeeze(0) + 2)

        self.common(fn, (torch.randn(1, 2, 1, 2, 2, 2, 1),))

    def test_squeeze_varargs(self):
        def fn(x):
            return x.squeeze(1, 2).clone()

        a = torch.randn(1024, 1, 1)
        self.common(fn, (a,))

    def test_simplify_loops(self):
        def fn(a, b):
            return a + b

        self.common(
            fn,
            (
                torch.randn(2, 3, 4, 5, 6),
                torch.randn(4, 2, 3, 5, 6).permute(1, 2, 0, 3, 4),
            ),
        )

    def test_unsqueeze(self):
        def fn(a):
            return (
                torch.unsqueeze(a + 1, -1) + 2,
                torch.unsqueeze(a, 2) + 2,
                torch.unsqueeze(a + 1, 0) + 2,
                torch.unsqueeze(a, -2) + 2,
            )

        self.common(
            fn,
            (
                torch.randn(
                    2,
                    2,
                    2,
                    2,
                ),
            ),
        )

    def test_unsqueeze_inplace(self):
        def fn(a):
            tmp1 = a + 1
            aten.unsqueeze_(tmp1, 2)
            tmp2 = aten.unsqueeze_(a + 1, 0) + 2
            return (tmp1, tmp2)

        self.common(
            fn,
            (
                torch.randn(
                    2,
                    2,
                    2,
                    2,
                ),
            ),
        )

    def test_addmm(self):
        def fn(a, b, c):
            return (torch.addmm(a + 1, b + 2, c + 3) + 4,)

        self.common(
            fn,
            (
                torch.randn(8, 8),
                torch.randn(8, 8),
                torch.randn(8, 8),
            ),
        )

    # https://github.com/pytorch/pytorch/issues/98979
    @skipCUDAIf(True, "cuda failed for float64 linear")
    @skipIfXpu(msg="Double and complex datatype matmul is not supported in oneDNN")
    def test_linear_float64(self):
        mod = torch.nn.Sequential(torch.nn.Linear(8, 16).to(torch.float64)).eval()
        with torch.no_grad():
            self.common(mod, (torch.randn(2, 8).to(torch.float64),))

    def test_linear1(self):
        mod = torch.nn.Sequential(
            torch.nn.Linear(8, 16),
            torch.nn.Sigmoid(),
            ToTuple(),
        )
        self.common(mod, (torch.randn(2, 8),))

    def test_linear2(self):
        mod = torch.nn.Sequential(
            torch.nn.Linear(8, 8),
            torch.nn.ReLU(),
            torch.nn.Linear(8, 8),
            torch.nn.ReLU(),
            torch.nn.Linear(8, 8),
            torch.nn.ReLU(),
            torch.nn.Linear(8, 8),
            torch.nn.ReLU(),
        )
        self.common(
            mod,
            (torch.randn(2, 8),),
            atol=1e-3,
            rtol=0.01,
        )

    def test_bmm1(self):
        def fn(a, b):
            return (
                torch.bmm(a, b),
                torch.bmm(a + 1, b + 2) + 3,
            )

        self.common(
            fn,
            (
                torch.randn(2, 8, 8),
                torch.randn(2, 8, 8),
            ),
            check_lowp=False,
        )
        self.common(
            fn,
            (
                torch.randn(1, 16, 8),
                torch.randn(1, 8, 10),
            ),
            check_lowp=False,
        )

    def test_bmm2(self):
        def fn(a, b):
            return torch.bmm(a.permute(0, 2, 1), b)

        self.common(
            fn,
            (
                torch.randn(1, 8, 8),
                torch.randn(1, 8, 8),
            ),
            check_lowp=False,
        )

    @config.patch(force_mixed_mm=True)
    def test_mixed_mm(self):
        def fn(a, b):
            return torch.mm(a, b.to(a.dtype))

        self.common(
            fn,
            (
                torch.randn(8, 8),
                torch.randint(-128, 127, (8, 8), dtype=torch.int8),
            ),
            check_lowp=True,
        )

    @config.patch(force_mixed_mm=True)
    def test_mixed_mm2(self):
        def fn(a, b, scale, bias):
            return torch.mm(a, b.to(a.dtype)) * scale + bias

        self.common(
            fn,
            (
                torch.randn(8, 8),
                torch.randint(-128, 127, (8, 8), dtype=torch.int8),
                torch.randn(8),
                torch.randn(8),
            ),
            check_lowp=True,
        )

    @with_tf32_off
    @config.patch(use_mixed_mm=True)
    def test_uint4x2_mixed_mm(self):
        def fn(a, b):
            return torch.mm(
                a,
                torch.cat((b & 0xF, b >> 4), 1)
                .reshape(-1, b.shape[1])
                .to(a.dtype)
                .sub(8),
            )

        self.common(
            fn,
            (
                torch.randn(8, 8),
                torch.randint(0, 255, (4, 8), dtype=torch.uint8),
            ),
            check_lowp=True,
        )

    @expectedFailureXPU
    def test_mm_mixed_dtype(self):
        def fn(a, b):
            return torch.mm(a, b)

        t1 = torch.arange(6, dtype=torch.float, device=self.device).view(2, 3)
        t2 = torch.arange(9, dtype=torch.int64, device=self.device).view(3, 3)

        msg = "expected .* and .* to have the same dtype, but got: .* != .*"
        with self.assertRaisesRegex(RuntimeError, msg):
            torch.compile(fn)(t1, t2)
        with self.assertRaisesRegex(RuntimeError, msg):
            fn(t1, t2)

    @expectedFailureXPU
    def test_linear_mixed_dtype(self):
        class Net(nn.Module):
            def __init__(self):
                super(Net, self).__init__()  # noqa: UP008
                self.fc1 = nn.Linear(3, 3)

            def forward(self, x):
                x = self.fc1(x.permute(1, 2, 0))
                return x

        fn = Net().to(self.device)
        t = torch.arange(27, device=self.device).view(3, 3, 3)

        msg = "expected .* and .* to have the same dtype, but got: .* != .*"
        with self.assertRaisesRegex(RuntimeError, msg):
            fn(t)
        with self.assertRaisesRegex(RuntimeError, msg):
            with torch.no_grad():
                torch.compile(fn)(t)
        # TODO: Autograd internal assertion
        msg = r".*isDifferentiableType\(variable.scalar_type\(\)\) INTERNAL ASSERT FAILED.*"
        with self.assertRaisesRegex(RuntimeError, msg):
            torch.compile(fn)(t)

    def test_scalar_input(self):
        def fn(x, y):
            a = torch.div(x, y, rounding_mode="floor")
            return a

        self.common(fn, [torch.randint(5, (1, 8)), 5400])

    @torch._dynamo.config.patch(dynamic_shapes=True)
    @torch._dynamo.config.patch(assume_static_by_default=False)
    def test_scalar_output(self):
        def fn(arg0_1, arg2_1):
            arg1_1 = arg2_1.size(1)
            view = torch.ops.aten.view.default(arg2_1, [-1, arg1_1])
            embedding = torch.ops.aten.embedding.default(arg0_1, view)
            full = torch.ops.aten.full.default([1, arg1_1], 1, dtype=torch.float32)
            return (full, arg1_1, embedding)

        arg0_1 = rand_strided((32128, 768), (768, 1), device="cpu", dtype=torch.float32)
        arg2_1 = rand_strided((1, 22), (22, 1), device="cpu", dtype=torch.int64)
        self.common(fn, [arg0_1, arg2_1])

    def test_shape_prop_torch_ones(self):
        class Model(torch.nn.Module):
            def forward(self, attention_scores):
                extended_attention_mask = torch.ones(
                    8, 1, 1, 512, device=attention_scores.device
                )
                attention_scores = attention_scores + extended_attention_mask

                return attention_scores

        mod = Model().eval()
        with torch.no_grad():
            self.common(
                mod,
                (torch.randn(8, 12, 512, 512),),
            )

    @slowTest
    @expectedFailureCodegenDynamic
    @config.patch({"freezing": True})
    def test_conv_bn_fuse(self):
        # For gpu path, there is an accuracy issue
        if self.device == GPU_TYPE:
            raise unittest.SkipTest("only support cpu conv bn test")

        # fails dynamic check which bn is fused, and there will not have loops vars.
        input_shapes = {1: (112,), 2: (112, 112), 3: (55, 55, 55)}
        conv_modules = {1: torch.nn.Conv1d, 2: torch.nn.Conv2d, 3: torch.nn.Conv3d}
        bn_modules = {
            1: torch.nn.BatchNorm1d,
            2: torch.nn.BatchNorm2d,
            3: torch.nn.BatchNorm3d,
        }
        options = itertools.product(
            [1, 2, 3],
            [True, False],
            [1, 3],
            [1, 2],
            [1, 4],
        )

        for (
            dim,
            bias,
            kernel_size,
            dilation,
            groups,
        ) in options:
            oC = 32 * groups
            iC = 3 * groups
            x_shape = (1, iC) + input_shapes[dim]
            mod = torch.nn.Sequential(
                conv_modules[dim](
                    iC,
                    oC,
                    kernel_size=kernel_size,
                    dilation=dilation,
                    groups=groups,
                    bias=bias,
                ),
                bn_modules[dim](oC),
            ).eval()
            test_memory_format = [torch.contiguous_format]
            # TODO: GPU path doesn't support channels_last now.
            if not HAS_GPU and dim > 1:
                channels_last = (
                    torch.channels_last if dim == 2 else torch.channels_last_3d
                )
                test_memory_format.append(channels_last)
            for memory_format in test_memory_format:
                v = torch.randn(x_shape, dtype=torch.float32).to(
                    memory_format=memory_format
                )
                with torch.no_grad():
                    self.common(
                        mod,
                        (v,),
                    )

    def test_conv_functional_bn_fuse(self):
        # For gpu path, there is an accuracy issue
        if self.device == GPU_TYPE:
            raise unittest.SkipTest("only support cpu conv bn test")

        # Define a BatchNorm using functional BN.
        class BatchNorm(torch.nn.BatchNorm2d):
            def __init__(
                self,
                num_features,
                eps=1e-5,
                momentum=0.1,
                affine=True,
                track_running_stats=True,
                device=None,
                dtype=None,
            ):
                factory_kwargs = {"device": device, "dtype": dtype}
                super().__init__(
                    num_features,
                    eps=eps,
                    momentum=momentum,
                    affine=affine,
                    track_running_stats=track_running_stats,
                    **factory_kwargs,
                )

            def forward(self, x):
                if self.momentum is None:
                    exponential_average_factor = 0.0
                else:
                    exponential_average_factor = self.momentum

                if self.training and self.track_running_stats:
                    # TODO: if statement only here to tell the jit to skip emitting this when it is None
                    if self.num_batches_tracked is not None:  # type: ignore[has-type]
                        self.num_batches_tracked = self.num_batches_tracked + 1  # type: ignore[has-type]
                        if self.momentum is None:  # use cumulative moving average
                            exponential_average_factor = 1.0 / float(
                                self.num_batches_tracked
                            )
                        else:  # use exponential moving average
                            exponential_average_factor = self.momentum
                if self.training:
                    bn_training = True
                else:
                    bn_training = (self.running_mean is None) and (
                        self.running_var is None
                    )
                x = F.batch_norm(
                    x,
                    # If buffers are not to be tracked, ensure that they won't be updated
                    (
                        self.running_mean
                        if not self.training or self.track_running_stats
                        else None
                    ),
                    (
                        self.running_var
                        if not self.training or self.track_running_stats
                        else None
                    ),
                    self.weight,
                    self.bias,
                    bn_training,
                    exponential_average_factor,
                    self.eps,
                )
                return x

        v = torch.randn(1, 3, 556, 56, dtype=torch.float32)
        mod = torch.nn.Sequential(
            torch.nn.Conv2d(
                3,
                64,
                kernel_size=3,
                dilation=1,
                groups=1,
                bias=True,
            ),
            BatchNorm(64),
        ).eval()
        with torch.no_grad():
            self.common(
                mod,
                (v,),
            )

    @skipIfRocm
    def test_conv_inference_heuristics(self):
        if self.device != GPU_TYPE:
            raise unittest.SkipTest(f"{GPU_TYPE} only test")

        in_channels = 6
        out_channels = 6
        kernel_size = 3
        groups = 3

        grouped_conv = nn.Conv2d(
            in_channels, out_channels, kernel_size, groups=groups
        ).to(self.device)

        input_tensor = torch.randn(1, in_channels, 10, 10).to(self.device)

        # Perform the forward pass
        @torch.compile()
        def foo(m, inp):
            return m(inp)

        with torch.no_grad():
            _, code = run_and_get_code(foo, grouped_conv, input_tensor)
            # no to channels last permuting before kernel
            FileCheck().check_not(".run(").check(".convolution(").run(code[0])

        # in out should do channels last in inference
        in_channels = 8
        out_channels = 4
        kernel_size = 3

        # Create the convolution layer
        conv_layer = nn.Conv2d(in_channels, out_channels, kernel_size).to(self.device)

        input_tensor = torch.randn(1, in_channels, 10, 10).to(self.device)

        with torch.no_grad():
            _, code = run_and_get_code(foo, conv_layer, input_tensor)
            # should be channels last permuting before kernel
            FileCheck().check(".run(").check(".convolution(").run(code[0])

    def test_upsample_cat_conv(self):
        if self.device == GPU_TYPE:
            raise unittest.SkipTest("only support cpu upsample_cat_conv test")

        class M(torch.nn.Module):
            def __init__(
                self,
                **kwargs,
            ):
                super().__init__()
                self.upsample = torch.nn.UpsamplingNearest2d(scale_factor=2)
                self.conv = torch.nn.Conv2d(
                    8,
                    5,
                    kernel_size=1,
                    padding=0,
                    stride=1,
                    dilation=1,
                    **kwargs,
                )

            def forward(self, x, y):
                x = self.upsample(x)
                z = torch.cat([x, y], dim=1)
                z = self.conv(z)
                return z

        v1 = torch.randn([8, 2, 12, 26])
        v2 = torch.randn([8, 6, 24, 52])

        with torch.no_grad():
            self.common(
                M().eval(),
                (v1, v2),
            )

    def test_aliased_buffer_reuse(self):
        def fn(x, y):
            x = 2 * x
            y = 2 * y
            c = torch.cat([x, y], dim=-1)
            d = 1 + c
            m = torch.mm(d, d)
            return m[:, :2] + x

        self.common(fn, (torch.randn(4, 2), torch.randn(4, 2)), check_lowp=False)

    def test_slice_view_with_graph_break(self):
        def fn():
            a = torch.tensor([1], device=self.device)
            a = a[0:1]
            b = a.squeeze()
            a[0] = 0
            if a[0] < 1e5:
                pass
            a[0] = 2
            return b

        expect = fn()
        opt_fn = torch.compile(fn)
        actual = opt_fn()
        self.assertEqual(expect, actual)

    def test_view_detach(self):
        def fn(a):
            return a[0].detach()

        self.common(
            fn,
            (torch.randn([4, 4], requires_grad=True),),
        )

    def test_gather1(self):
        def fn(a, b):
            return (
                torch.gather(a.expand([4, 5, 10, 6]), 3, b + 1),
                torch.gather(a.expand([4, 5, 10, 6]), -1, b + 1),
            )

        self.common(
            fn,
            (
                torch.randn([1, 1, 10, 6]),
                torch.randint(5, [4, 5, 10, 1], dtype=torch.int64),
            ),
        )

    def test_gather2(self):
        # 0d tensor
        def fn(a, b):
            return torch.gather(a, 0, b) + torch.gather(a, -1, b)

        x = torch.tensor(123)
        y = torch.tensor(0)
        self.assertEqual(fn(x, y), x + x)

    def test_gather3(self):
        def fn(a, b):
            return torch.gather(a, 1, b, sparse_grad=True)

        self.common(
            fn,
            (
                torch.randn([4, 5, 10, 6], requires_grad=True),
                torch.randint(5, [4, 5, 10, 1], dtype=torch.int64),
            ),
        )

    def test_slice1(self):
        def fn(a):
            return (
                a[:, :10, 0] + a[:, 10:, 0],
                (a + 1)[:, :10, 0] + (a + 1)[:, 10:, 0],
                a[:, -30:, 0],  # negative index out of range
                a[:, :-30, 0],  # negative index out of range
            )

        self.common(
            fn,
            (torch.randn([2, 20, 2]),),
        )

    def test_slice2(self):
        def fn(a):
            return (
                a[:-1, ::2, -1] + a[-1:, 1::2, -2],
                (a + 1)[:-1, ::2, -1] + (a + 2)[-1:, 1::2, -2],
            )

        self.common(
            fn,
            (torch.randn([2, 20, 2]),),
        )

    # It's a view so it doens't generate a kernel
    @expectedFailureCodegenDynamic
    def test_slice3(self):
        def fn(a, b):
            return torch.ops.aten.slice.Tensor(a, 0, 0, -b)

        x = torch.rand(48, 3, 512, 512)
        self.common(fn, (x, 2))

    @expectedFailureCodegenDynamic
    def test_slice4(self):
        # empty slices that require clamping the start or end
        def fn(a):
            return (
                aten.slice.Tensor(a, 0, 2, 0, 1),
                aten.slice.Tensor(a, 0, a.shape[0], a.shape[0] + 10, 1),
                aten.slice.Tensor(a, 0, -20, 0, 1),
                aten.slice.Tensor(a, 0, -20, -16, 1),
            )

        x = torch.rand(10)
        self.common(fn, (x,))

    def test_split_with_list(self):
        def fn(a, sizes):
            return [t + 1.0 for t in torch.split(a * 2.0, sizes, -1)]

        self.common(fn, (torch.randn(2, 2, 10), [3, 3, 4]))
        self.common(fn, (torch.randn(2, 2, 10), [4, 3, 3]))
        self.common(fn, (torch.randn(2, 2, 10), [1, 2, 3, 4]))

    def test_split_with_integer(self):
        # argument `split_size_or_sections` is integer
        @torch.compile(dynamic=True)
        def f(x, sizes):
            return torch.split(x, sizes, -1)

        # split into equally sized chunks, 10 = 5 + 5
        r1, r2 = f(torch.randn(2, 10), 5)
        self.assertTrue(r1.size() == (2, 5))
        self.assertTrue(r2.size() == (2, 5))

        # split into equally sized chunks, 12 = 4 + 4 + 4
        r1, r2, r3 = f(torch.randn(2, 12), 4)
        self.assertTrue(r1.size() == (2, 4))
        self.assertTrue(r2.size() == (2, 4))
        self.assertTrue(r3.size() == (2, 4))

        # split unevenly, 10 = 3 + 3 + 3 + 1
        r1, r2, r3, r4 = f(torch.randn(2, 10), 3)
        self.assertTrue(r1.size() == (2, 3))
        self.assertTrue(r2.size() == (2, 3))
        self.assertTrue(r3.size() == (2, 3))
        self.assertTrue(r4.size() == (2, 1))

    def test_split_failed(self):
        @torch._dynamo.optimize("inductor")
        def fn(a):
            return torch.split(a, [2, 1, 1], dim=1)

        with self.assertRaisesRegex(RuntimeError, ""):
            fn(torch.randn(1, 5))

    def test_inductor_assert(self):
        @torch._dynamo.optimize("inductor", dynamic=True)
        def fn(a):
            assert a.shape[0] >= 2 and a.shape[1] >= 4
            return a.cos()

        inp = torch.randn(2, 4, 6)
        torch._dynamo.mark_dynamic(inp, 0)
        torch._dynamo.mark_dynamic(inp, 1)
        self.assertEqual(fn(inp), inp.cos())

    def test_split(self):
        def fn(a):
            t = torch.split(a, 3, -1)
            return (t[0], t[1], t[2], t[3])

        def fn2(a):
            return fn(a + 1)

        self.common(
            fn,
            (torch.randn([2, 2, 10]),),
        )

        self.common(
            fn2,
            (torch.randn([2, 2, 10]),),
        )

    def test_to_dtype(self):
        def fn(a, b):
            return (
                aten._to_copy(a, dtype=6),
                aten._to_copy(b + 1, dtype=6),
                aten.to(b, torch.float64),
                aten.to(b, torch.bool),
            )

        self.common(
            fn,
            (
                torch.randn([2, 2, 10]),
                torch.randn([2, 2, 10], dtype=torch.float64),
            ),
        )

    @requires_gpu()
    def test_to_device(self):
        def fn(a):
            if a.device.type == "cpu":
                return aten._to_copy(
                    a, device=torch.device(GPU_TYPE), dtype=6, layout=0
                )
            else:
                return aten._to_copy(a, device=torch.device("cpu"), dtype=6, layout=0)

        self.common(
            fn,
            (torch.randn([2, 2, 10]),),
        )

    def test_to_memory_format(self):
        def fn(a, memory_format):
            return a.to(memory_format=memory_format)

        self.common(
            fn,
            (torch.randn([2, 2, 10, 10]), torch.channels_last),
        )
        self.common(
            fn,
            (
                torch.randn([2, 2, 10, 10]).to(memory_format=torch.channels_last),
                torch.contiguous_format,
            ),
        )

    @requires_gpu()
    def test_to_device_constant(self):
        def fn(a):
            d1 = a.device.type
            if d1 == "cpu":
                d2 = GPU_TYPE
            else:
                d2 = "cpu"

            const1 = torch.as_tensor(list(range(64)), device=d2)
            return (
                torch.arange(10, device=d2).to(d1) + a,
                const1.to(d1),
                (const1 + 1).to(d1),
            )

        self.common(
            fn,
            (torch.randn([10]),),
        )

    @requires_gpu()
    def test_multi_device(self):
        def fn(x):
            x = x + 1
            x = x + 2
            x = x.to(device=GPU_TYPE)
            x = x + 3
            x = x + 4
            x = x.cpu()
            x = x + 5
            x = x + 6
            x = x.to(device=GPU_TYPE)
            x = x + 7
            x = x + 8
            x = x.cpu()
            x = x + 9
            x = x + 10
            return x

        self.common(
            fn,
            (torch.randn([2, 2, 10]),),
            check_lowp=False,  # cpu doesn't understand fp16, and there are explicit .cpu() calls
        )

    @skipIfRocm
    @requires_multigpu()
    def test_multi_gpu_device(self):
        # TODO: https://github.com/pytorch/pytorch/issues/92627
        x = torch.rand([4], device=GPU_TYPE)

        def fn(x, y):
            r = torch.ops.aten.div(x, y)
            r = r.to(f"{GPU_TYPE}:1")
            return 2 * r

        self.common(fn, (torch.randn(4), torch.randn(4)), check_lowp=False)

    @requires_multigpu()
    def test_multi_gpu_recompile_on_index(self):
        torch.set_float32_matmul_precision("high")

        def gemm(x, y):
            return x @ y

        failed_guard = None

        def fail(guard):
            nonlocal failed_guard
            failed_guard = guard

        gemm_opt = torch._dynamo.optimize("inductor", guard_fail_fn=fail)(gemm)

        x0 = torch.randn(1024, 1024, device=f"{GPU_TYPE}:0")
        y0 = torch.randn(1024, 1024, device=f"{GPU_TYPE}:0")

        gemm_opt(x0, y0)

        x1 = torch.randn(1024, 1024, device=f"{GPU_TYPE}:1")
        y1 = torch.randn(1024, 1024, device=f"{GPU_TYPE}:1")

        gemm_opt(x1, y1)
        self.assertTrue(failed_guard is not None)
        self.assertTrue(
            "tensor 'L['x']' Tensor device index mismatch. Expected device index to be"
            in failed_guard.reason
        )

    def test_unbind(self):
        def fn(a):
            return torch.unbind(a), torch.unbind(a, -1)

        self.common(
            fn,
            (torch.randn([4, 4, 4]),),
        )

    @skipIfRocm
    def test_convolution1(self):
        m = torch.nn.Sequential(
            torch.nn.Conv2d(5, 6, [3, 3]),
            torch.nn.ReLU(),
            ToTuple(),
        )

        self.common(
            m,
            (torch.randn([2, 5, 16, 16]),),
            # Mismatched elements: 10 / 2352 (0.4%)
            # Greatest absolute difference: 5.7220458984375e-05 at index (0, 3, 12, 12) (up to 1e-05 allowed)
            # Greatest relative difference: 0.06512477175897748 at index (0, 4, 11, 9) (up to 0.001 allowed)
            atol=6e-5,
            rtol=0.001,
        )

    def test_convolution2(self):
        def fn(x, w, b):
            # transposed conv
            return (aten.convolution(x, w, b, [4], [0], [1], True, [0], 1),)

        self.common(
            fn,
            (
                torch.randn([2, 32, 90]),
                torch.randn([32, 16, 8]),
                torch.randn([16]),
            ),
            check_lowp=False,
        )

    @skipIfRocm
    def test_convolution3(self):
        # Test stride or padding or dilation is 1 element list.
        m = torch.nn.Sequential(
            torch.nn.Conv2d(5, 6, [3, 3], stride=[1], padding=[0], dilation=[1]),
            torch.nn.ReLU(),
            ToTuple(),
        )

        self.common(
            m,
            (torch.randn([2, 5, 16, 16]),),
            atol=6e-5,
            rtol=0.001,
        )

    @skipIfRocm
    def test_convolution4(self):
        def fn(x, w):
            x = F.conv2d(x, w, groups=w.shape[0])
            return x.sum()

        self.common(
            fn,
            (
                torch.randn([2, 3, 16, 20]),
                torch.randn([3, 1, 5, 5]),
            ),
        )

    def test_conv2d_channels_last(self):
        if self.device == GPU_TYPE:
            raise unittest.SkipTest("only support cpu conv2d channels_last")

        m = torch.nn.Sequential(
            torch.nn.Conv2d(3, 3, 1, 1),
            ToTuple(),
        )
        # only weight is channels_last
        self.common(
            m.to(memory_format=torch.channels_last),
            (torch.randn([2, 3, 16, 16]),),
            check_lowp=False,
        )
        # only activation is channels_last
        self.common(
            m,
            (torch.randn([2, 3, 16, 16]).to(memory_format=torch.channels_last),),
            check_lowp=False,
        )
        # activation and weight are all channels_last
        self.common(
            m.to(memory_format=torch.channels_last),
            (torch.randn([2, 3, 16, 16]).to(memory_format=torch.channels_last),),
            check_lowp=False,
        )

    def test_conv2d_backward_channels_last(self):
        def fn(grad_output, inp, weight):
            convolution_backward_8 = torch.ops.aten.convolution_backward.default(
                grad_output,
                inp,
                weight,
                [320],
                [1, 1],
                [0, 0],
                [1, 1],
                False,
                [0, 0],
                1,
                [True, True, True],
            )
            return convolution_backward_8

        # only weight is channels_last
        self.common(
            fn,
            (
                torch.randn([2, 320, 8, 8]),
                torch.randn([2, 2048, 8, 8]),
                torch.randn([320, 2048, 1, 1]).to(memory_format=torch.channels_last),
            ),
            check_lowp=False,
        )

    def test_conv3d_channels_last(self):
        if self.device == GPU_TYPE:
            raise unittest.SkipTest("only support cpu conv3d channels_last")

        m = torch.nn.Sequential(
            torch.nn.Conv3d(3, 3, 1, 1),
            ToTuple(),
        )
        # only weight is channels_last
        self.common(
            m.to(memory_format=torch.channels_last_3d),
            (torch.randn([2, 3, 16, 16, 16]),),
        )
        # only activation is channels_last
        self.common(
            m,
            (torch.randn([2, 3, 16, 16, 16]).to(memory_format=torch.channels_last_3d),),
        )
        # activation and weight are all channels_last
        self.common(
            m.to(memory_format=torch.channels_last_3d),
            (torch.randn([2, 3, 16, 16, 16]).to(memory_format=torch.channels_last_3d),),
        )

    def test_adaptive_avg_pool2d1(self):
        def fn(x):
            return aten._adaptive_avg_pool2d(x, (6, 6)), aten._adaptive_avg_pool2d(
                x + 1, (2, 5)
            )

        self.common(
            fn,
            (torch.randn(2, 4, 16, 16),),
            check_lowp=False,
        )

        # lowering to avg_pool2d case
        self.common(
            fn,
            (torch.randn(2, 4, 3, 3),),
        )

        # no-op case
        self.common(
            fn,
            (torch.randn(2, 4, 6, 6),),
        )

    def test_adaptive_avg_pool2d2(self):
        # Big kernel size, use fallback
        def fn(x):
            return aten._adaptive_avg_pool2d(x, (4, 4))

        torch._inductor.metrics.generated_kernel_count = 0
        self.common(
            fn,
            (torch.randn(2, 4, 21, 21),),
            check_lowp=False,
        )
        assertGeneratedKernelCountEqual(self, 0)

    def test_adaptive_max_pool2d1(self):
        def fn(x):
            return aten.adaptive_max_pool2d(x, (6, 6))

        self.common(
            fn,
            (torch.randn(2, 4, 16, 16),),
            check_lowp=False,
        )

        # lowering to max_pool2d case
        self.common(
            fn,
            (torch.randn(2, 4, 3, 3),),
        )

        # no-op case
        self.common(
            fn,
            (torch.randn(2, 4, 6, 6),),
        )

    def test_adaptive_max_pool2d2(self):
        # Big kernel size, use fallback
        def fn(x):
            return aten.adaptive_max_pool2d(x, (4, 4))

        torch._inductor.metrics.generated_kernel_count = 0
        self.common(
            fn,
            (torch.randn(2, 4, 21, 21),),
            check_lowp=False,
        )
        assertGeneratedKernelCountEqual(self, 0)

    def test_fractional_max_pool2d1(self):
        def fn(x, samples):
            return aten.fractional_max_pool2d(x, (3, 3), (2, 2), samples)

        self.common(
            fn, (torch.randn(1, 4, 16, 16), torch.rand(1, 4, 2)), check_lowp=False
        )

    def test_fractional_max_pool2d2(self):
        # fallback for larger kernel size

        def fn(x, samples):
            return aten.fractional_max_pool2d(x, (6, 5), (3, 3), samples)

        torch._inductor.metrics.generated_kernel_count = 0
        self.common(
            fn,
            (torch.randn(2, 4, 36, 36), torch.rand(2, 4, 2)),
            check_lowp=False,
        )
        assertGeneratedKernelCountEqual(self, 0)

    def test_fractional_max_pool2d3(self):
        def fn(x, samples):
            return aten.fractional_max_pool2d(x, (1, 1), (16, 16), samples)

        self.common(
            fn, (torch.randn(2, 4, 16, 16), torch.rand(2, 4, 2)), check_lowp=False
        )

    @config.patch(fallback_random=True)
    def test_fractional_max_pool2d4(self):
        random.seed(1234)
        torch.manual_seed(1234)

        # check rectangular kernel/output size

        def fn(x):
            return torch.nn.functional.fractional_max_pool2d_with_indices(
                x, (4, 3), (3, 2)
            )

        self.common(fn, (torch.randn(1, 4, 16, 16),), check_lowp=False)

    def test_multi_threading(self):
        model = torch.nn.Linear(2, 3).eval()
        inp = torch.randn(4, 2)

        num_run = 3

        def run_weights_sharing_model(m, inp):
            with torch.no_grad():
                for i in range(num_run):
                    y = m(inp)

        numb_instance = 2
        threads = []
        compiled_m = torch.compile(model)
        for i in range(1, numb_instance + 1):
            thread = threading.Thread(
                target=run_weights_sharing_model, args=(compiled_m, inp)
            )
            threads.append(thread)
            thread.start()
        for thread in threads:
            thread.join()

    @unittest.skipIf(config.is_fbcode(), "fbcode triton error, needs debugging")
    def test_adaptive_avg_pool2d_low_prec(self):
        class Model(torch.nn.Module):
            def __init__(self):
                super().__init__()
                self.avgpool = torch.nn.AdaptiveAvgPool2d((1, 1))

            def forward(self, x):
                x = self.avgpool(x)
                return x

        mod = Model()
        for dtype in [torch.half, torch.bfloat16]:
            x = torch.randn(4, 3, 7, 7).to(dtype=dtype)
            opt_mod = torch.compile(mod)
            res = opt_mod(x)
            expected = mod(x)
            self.assertTrue(torch.allclose(res, expected))

    def test_buffer_copied_in_graph(self):
        class MyModel(torch.nn.Module):
            def __init__(self):
                super().__init__()
                self.register_buffer("buf", torch.zeros(1))
                self.w1 = torch.nn.Parameter(torch.zeros(1))
                self.w2 = torch.nn.Parameter(torch.zeros(1))

            def forward(self, x):
                self.buf.add_(1)
                return (self.w1 * x * self.w2).sum() + self.buf.sum()

        model_for_eager = MyModel()
        model_for_compile = copy.deepcopy(model_for_eager)

        eager_version_counters = [
            buffer._version for _, buffer in model_for_eager.named_buffers()
        ]
        compile_version_counters = [
            buffer._version for _, buffer in model_for_compile.named_buffers()
        ]

        compiled_f = torch.compile(model_for_compile, backend="inductor")

        inp_ref = torch.ones(1, requires_grad=True)
        inp_test = torch.ones(1, requires_grad=True)

        out_ref = model_for_eager(inp_ref.clone())
        out_test = compiled_f(inp_test.clone())

        eager_version_counters_after = [
            buffer._version for _, buffer in model_for_eager.named_buffers()
        ]
        compile_version_counters_after = [
            buffer._version for _, buffer in model_for_compile.named_buffers()
        ]

        eager_delta = list(
            map(operator.sub, eager_version_counters_after, eager_version_counters)
        )
        compile_delta = list(
            map(operator.sub, compile_version_counters_after, compile_version_counters)
        )

        self.assertEqual(eager_delta, compile_delta)

    def test_buffer_copied_in_graph_with_different_shapes(self):
        class MyModel(torch.nn.Module):
            def __init__(self):
                super().__init__()
                self.register_buffer("buf", torch.ones(4, 4))
                self.w = torch.nn.Parameter(
                    torch.Tensor([[4, 5], [1, 2], [6, 7], [8, 9]])
                )

            def forward(self, x):
                self.buf.add_(1)
                return (self.w @ x).sum() + self.buf.sum()

        model_for_eager = MyModel()
        model_for_compile = copy.deepcopy(model_for_eager)

        eager_version_counters = [
            buffer._version for _, buffer in model_for_eager.named_buffers()
        ]
        compile_version_counters = [
            buffer._version for _, buffer in model_for_compile.named_buffers()
        ]

        compiled_f = torch.compile(model_for_compile, backend="inductor")

        inp_ref = torch.ones(2, 4, requires_grad=True)
        inp_test = torch.ones(2, 4, requires_grad=True)

        out_ref = model_for_eager(inp_ref.clone())
        out_test = compiled_f(inp_test.clone())

        eager_version_counters_after = [
            buffer._version for _, buffer in model_for_eager.named_buffers()
        ]
        compile_version_counters_after = [
            buffer._version for _, buffer in model_for_compile.named_buffers()
        ]

        eager_delta = list(
            map(operator.sub, eager_version_counters_after, eager_version_counters)
        )
        compile_delta = list(
            map(operator.sub, compile_version_counters_after, compile_version_counters)
        )

        self.assertEqual(eager_delta, compile_delta)

    def test_buffer_batch_norm(self):
        class MyModel(torch.nn.Module):
            def __init__(self):
                super().__init__()
                self.m = torch.nn.BatchNorm1d(100)

            def forward(self, x):
                return self.m(x)

        model_for_eager = MyModel()
        model_for_compile = copy.deepcopy(model_for_eager)

        eager_version_counters = [
            buffer._version for _, buffer in model_for_eager.named_buffers()
        ]
        compile_version_counters = [
            buffer._version for _, buffer in model_for_compile.named_buffers()
        ]

        compiled_f = torch.compile(model_for_compile, backend="inductor")

        inp_ref = torch.ones(20, 100, requires_grad=True)
        inp_test = torch.ones(20, 100, requires_grad=True)

        out_ref = model_for_eager(inp_ref.clone())
        out_test = compiled_f(inp_test.clone())

        eager_version_counters_after = [
            buffer._version for _, buffer in model_for_eager.named_buffers()
        ]
        compile_version_counters_after = [
            buffer._version for _, buffer in model_for_compile.named_buffers()
        ]

        eager_delta = list(
            map(operator.sub, eager_version_counters_after, eager_version_counters)
        )
        compile_delta = list(
            map(operator.sub, compile_version_counters_after, compile_version_counters)
        )

        self.assertEqual(eager_delta, compile_delta)

    def test_adaptive_avg_pool_with_output_size_0(self):
        m1 = nn.AdaptiveAvgPool1d(0)
        self.common(m1, (torch.randn(1, 2),))
        m2 = nn.AdaptiveAvgPool2d(0)
        self.common(m2, (torch.randn(1, 2, 3),))

    def test_max_pool2d1(self):
        def fn(x):
            return aten.max_pool2d_with_indices(x, [3, 3], [2, 2])

        self.common(
            fn,
            (torch.randn(2, 4, 16, 16),),
        )

    def test_max_pool2d2(self):
        def fn(x):
            return aten.max_pool2d_with_indices(x, [3, 3], [2, 2])

        self.common(
            fn,
            (torch.randn([16, 64, 55, 55]),),
        )

    def test_max_pool2d3(self):
        def fn(x):
            # with padding
            return (
                aten.max_pool2d_with_indices(x, [3, 3], [2, 2], [1, 1]),
                aten.max_pool2d_with_indices(
                    x,
                    [
                        3,
                    ],
                    [
                        2,
                    ],
                    [
                        1,
                    ],
                ),
            )

        self.common(
            fn,
            (-torch.arange(1 * 8 * 8, dtype=torch.float32).view(1, 1, 8, 8),),
        )

    def test_max_pool2d4(self):
        def fn(x):
            # with padding
            return aten.max_pool2d_with_indices(x, [3, 3], [2, 2], [0, 0], [1, 1], True)

        self.common(
            fn,
            (torch.randn([2, 8, 111, 111]),),
        )

    def test_max_pool2d5(self):
        def fn(x):
            return aten.max_pool2d_with_indices(x, [3, 3], [])

        self.common(
            fn,
            (torch.randn([16, 64, 55, 55]),),
        )

    def test_max_pool2d6(self):
        # Too big kernel size, use fallback
        def fn(x):
            return aten.max_pool2d_with_indices(x, [13, 13], [])

        torch._inductor.metrics.generated_kernel_count = 0
        self.common(
            fn,
            (torch.randn([16, 64, 55, 55]),),
        )
        assertGeneratedKernelCountEqual(self, 0)

    # From https://github.com/pytorch/pytorch/issues/94775
    def test_max_pool2d7(self):
        # ceil mode turns on
        def fn(x):
            return torch.nn.functional.max_pool2d(
                x, 1, stride=(2, 2), padding=0, ceil_mode=True
            )

        self.common(
            fn,
            (torch.randn([1, 1, 6, 7]),),
        )

    # From https://github.com/pytorch/pytorch/issues/93384
    def test_max_pool2d8(self):
        # dialtion is not 1, use fallback
        def fn(x):
            return aten.max_pool2d_with_indices(x, [3, 2], [2, 1], [1, 1], [1, 2])

        torch._inductor.metrics.generated_kernel_count = 0
        self.common(
            fn,
            (torch.randn([2, 2, 3, 6]),),
        )
        assertGeneratedKernelCountEqual(self, 0)

    def test_avg_pool2d1(self):
        def fn(x):
            return aten.avg_pool2d(x, [3, 3], [2, 2])

        self.common(
            fn,
            (torch.randn(2, 4, 16, 16),),
        )

    def test_avg_pool2d2(self):
        def fn(x):
            return aten.avg_pool2d(x, [3, 3], [2, 2])

        self.common(
            fn,
            (torch.randn([16, 64, 55, 55]),),
        )

    def test_avg_pool2d3(self):
        def fn(x):
            return (
                aten.avg_pool2d(x, [3, 3], [2, 2], [1, 1]),
                aten.avg_pool2d(
                    x,
                    [
                        3,
                    ],
                    [
                        2,
                    ],
                    [
                        1,
                    ],
                ),
            )

        self.common(
            fn,
            (-torch.arange(1 * 8 * 8, dtype=torch.float32).view(1, 1, 8, 8),),
        )

    def test_avg_pool2d4(self):
        def fn(x):
            return aten.avg_pool2d(x, [3, 3], [2, 2], [0, 0], True)

        self.common(
            fn,
            (torch.randn([2, 8, 111, 111]),),
        )

    def test_avg_pool2d5(self):
        def fn(x):
            return aten.avg_pool2d(x, [3, 3], [2, 2], [1, 1], count_include_pad=False)

        self.common(
            fn,
            (-torch.arange(1 * 8 * 8, dtype=torch.float32).view(1, 1, 8, 8),),
        )

    def test_avg_pool2d6(self):
        def fn(x):
            return aten.avg_pool2d(x, [3, 3], [2, 2], [1, 1], divisor_override=3)

        self.common(
            fn,
            (-torch.arange(1 * 8 * 8, dtype=torch.float32).view(1, 1, 8, 8),),
        )

    def test_avg_pool2d7(self):
        # Large kernel size, use fallback
        def fn(x):
            return aten.avg_pool2d(x, [13, 13], [1, 1], [0, 0])

        torch._inductor.metrics.generated_kernel_count = 0
        self.common(
            fn,
            (-torch.arange(1 * 24 * 24, dtype=torch.float32).view(1, 1, 24, 24),),
        )
        assertGeneratedKernelCountEqual(self, 0)

    def test_avg_pool2d8(self):
        # https://github.com/pytorch/pytorch/issues/100987
        def fn(x):
            return aten.avg_pool2d(
                x, kernel_size=3, stride=2, padding=1, ceil_mode=True
            )

        self.common(
            fn,
            (torch.randn(1, 3, 6, 6),),
        )

    def test_alexnet_prefix(self):
        def forward(arg6, arg7, arg16):
            convolution = torch.ops.aten.convolution(
                arg16, arg7, arg6, [4, 4], [2, 2], [1, 1], False, [0, 0], 1
            )
            relu = torch.ops.aten.relu(convolution)
            max_pool2d_with_indices = torch.ops.aten.max_pool2d_with_indices(
                relu, [3, 3], [2, 2]
            )
            getitem = max_pool2d_with_indices[0]
            return (getitem,)

        self.common(
            forward,
            (
                rand_strided((64,), (1,), torch.float32, "cpu"),
                rand_strided((64, 3, 11, 11), (363, 121, 11, 1), torch.float32, "cpu"),
                rand_strided(
                    (16, 3, 224, 224), (150528, 50176, 224, 1), torch.float32, "cpu"
                ),
            ),
            # Mismatched elements: 127 / 746496 (0.0%)
            # Greatest absolute difference: 0.0009765625 at index (1, 62, 7, 16) (up to 1e-05 allowed)
            # Greatest relative difference: 0.05187467899332306 at index (14, 18, 11, 0) (up to 0.001 allowed)
            atol=3e-3,
            rtol=2,
        )

    def test_elu(self):
        def fn(x):
            return aten.elu(x, 1.6732632423543772, 1.0507009873554805) + 2, aten.elu(
                x + 1, 2, 3, 4
            )

        self.common(
            fn,
            (torch.randn([16, 16]),),
        )

    def test_tan(self):
        def fn(x):
            return aten.tan(x) + 2, aten.tan(x + 1)

        self.common(
            fn,
            (torch.randn([16, 16]),),
        )

    def test_tanh(self):
        def fn(x):
            return aten.tanh(x) + 2, aten.tanh(x + 1)

        self.common(
            fn,
            (torch.randn([16, 16]),),
        )

    def test_lgamma(self):
        def fn(x):
            return aten.lgamma(x) + 2, aten.cos(x + 1)

        self.common(
            fn,
            (torch.randn([16, 16]),),
        )

    def test_cos(self):
        def fn(x):
            return aten.cos(x) + 2, aten.cos(x + 1)

        self.common(
            fn,
            (torch.randn([16, 16]),),
        )

    def test_sin(self):
        def fn(x):
            return aten.sin(x) + 2, aten.sin(x + 1)

        self.common(
            fn,
            (torch.randn([16, 16]),),
        )

    def test_repeat(self):
        def fn(x):
            return (
                x.repeat(0, 1, 1, 1),
                x.repeat(2, 2, 3, 1),
                x.repeat(8, 1, 1, 1),
                x.repeat(2, 1, 1, 1, 1, 1),
            )

        self.common(
            fn,
            (torch.randn([1, 2, 4, 8]),),
        )

    def test_repeat_interleave(self):
        def fn(x):
            return (
                x.repeat_interleave(2),
                x.repeat_interleave(3, dim=0),
                x.repeat_interleave(x.size(1), dim=1),
            )

        self.common(
            fn,
            (torch.randn([1, 2, 4, 8]),),
        )

    @config.patch(implicit_fallbacks=True)
    def test_repeat_interleave_2(self):
        def fn(x):
            return torch.ops.aten.repeat_interleave.Tensor(x, output_size=12)

        self.common(
            fn,
            (torch.tensor([2, 4, 6]),),
        )

    @config.patch(fallback_random=True)
    def test_randn_with_dtype_and_device(self):
        if self.device == GPU_TYPE:
            raise unittest.SkipTest("only support cpu randn_with_dtype_and_device test")

        def fn(vectors):
            rotations_shape = (12, vectors.shape[-1], 1, 64)
            random_rotations = torch.randn(
                rotations_shape, device=vectors.device, dtype=vectors.dtype
            )
            random_rotations += 1
            return random_rotations

        self.common(
            fn,
            (torch.randn([4, 12, 2, 64]),),
        )

    def test_embedding(self):
        m = torch.nn.Sequential(
            torch.nn.Embedding(10, 4, padding_idx=0),
            torch.nn.ReLU(),
            ToTuple(),
        )

        self.common(
            m,
            (torch.randint(10, [2, 8]),),
        )

    def test_mean(self):
        def fn(x):
            return (
                x.mean(),
                x.mean(-1),
                torch.mean(x, -2, keepdim=True),
                x.mean([0, 1]),
            )

        self.common(
            fn,
            (torch.randn([1, 2, 4, 8]),),
        )

    def test_var_mean(self):
        def fn(x):
            return (
                *torch.var_mean(x, -1),
                *torch.var_mean(x, [1, 3]),
            )

        self.common(
            fn,
            (torch.randn([1, 2, 4, 8]),),
        )

    def test_var_correction(self):
        def fn(x):
            dim = -1
            return (
                torch.var(x, dim=dim, correction=1.3),
                torch.var(x, dim=dim, correction=3),
                torch.var(x, dim=dim, correction=10),
            )

        self.common(fn, (torch.randn([2, 8]),))
        # Unrolled reduction
        self.common(fn, (torch.randn([2, 4]),))

    @config.patch(pick_loop_orders=True)
    def test_transposed_propagates(self):
        @torch._dynamo.optimize("inductor", nopython=True)
        def fn(x, y):
            return x + y

        a = torch.randn(1, 4, 4, 4, device=self.device).permute(0, 2, 3, 1)
        b = torch.randn(4, 4, 4, device=self.device).permute(1, 2, 0)
        c = fn(a, b)
        self.assertEqual(a.stride(), c.stride())
        self.assertEqual(c.stride()[2], 1)

    def test_std(self):
        def fn(x):
            return (
                torch.var(x, True),
                torch.var(x, False),
                torch.var(x, -1, True),
                torch.var(x, -1, False),
                torch.std(x, False),
                torch.std(x, [0, 1], True),
                torch.std(x, [0, 1], False),
                torch.std(x, -2, True, keepdim=True),
            )

        self.common(
            fn,
            (torch.randn([2, 4, 4, 8]),),
        )

    def test_embedding_bag(self):
        def fn(w, i, o):
            return aten._embedding_bag(w, i, o, False, 0, False, None)

        self.common(
            fn,
            (torch.randn([10, 4]), torch.randint(10, [8]), torch.tensor([0, 2, 6])),
        )

    def test_batch_norm_2d(self):
        m = torch.nn.Sequential(
            torch.nn.BatchNorm2d(10),
            torch.nn.ReLU(),
        )
        m.eval()
        self.common(m, (torch.randn([2, 10, 8, 8]),), check_lowp=False)
        self.common(
            m,
            (torch.randn([3, 10, 16, 16]),),
            check_lowp=False,  # too painful to match types of bn model
        )

    # From yolov3
    @with_tf32_off
    def test_batch_norm_2d_2(self):
        if self.device == "cpu":
            raise unittest.SkipTest(f"requires {GPU_TYPE}")

        class Repro(torch.nn.Module):
            def __init__(self):
                super().__init__()
                self.self_0 = torch.nn.Conv2d(
                    64,
                    128,
                    kernel_size=(3, 3),
                    stride=(2, 2),
                    padding=(1, 1),
                    bias=False,
                )
                self.self_1 = torch.nn.BatchNorm2d(
                    128,
                    eps=0.0001,
                    momentum=0.03,
                    affine=True,
                    track_running_stats=True,
                )
                self.self_2 = torch.nn.LeakyReLU(negative_slope=0.1, inplace=True)

            def forward(self, l_input_: torch.Tensor):
                self_0 = self.self_0(l_input_)
                self_1 = self.self_1(self_0)
                self_2 = self.self_2(self_1)
                return (self_2,)

        inp = torch.randn((4, 64, 192, 256), dtype=torch.float32, device=GPU_TYPE)
        mod = Repro().to(device=GPU_TYPE)
        o1 = mod(inp)
        o2 = torch.compile(mod)(inp)
        self.assertEqual(o1, o2)

    @patch.object(config.trace, "enabled", True)
    def test_layer_norm(self):
        m = torch.nn.Sequential(
            torch.nn.LayerNorm(32),
            torch.nn.ReLU(),
        )
        m.eval()
        with torch.no_grad():
            self.common(m, (torch.randn([16, 32]),), check_lowp=False)
        if self.device != "cpu":
            assertGeneratedKernelCountEqual(self, 1)

    def test_transpose_add(self):
        def fn(a, b):
            return a.t() + b

        self.common(
            fn, (torch.randn([16, 32]), torch.randn([32, 16])), check_lowp=False
        )
        if self.device != "cpu":
            assertGeneratedKernelCountEqual(self, 1)

    @patch.object(config.triton, "persistent_reductions", True)
    def test_softmax_one_kernel_persist(self):
        def fn(x):
            dim = 1
            x_max = torch.amax(x, dim, keepdim=True)
            unnormalized = torch.exp(x - x_max)
            result = unnormalized / torch.sum(unnormalized, dim, keepdim=True)
            return result

        self.common(fn, (torch.randn([16, 32]),), check_lowp=False)
        if self.device != "cpu":
            assertGeneratedKernelCountEqual(self, 1)

    @patch.object(config.triton, "persistent_reductions", False)
    def test_softmax_one_kernel_loop(self):
        def fn(x):
            x_max = torch.amax(x, 1, keepdim=True)
            unnormalized = torch.exp(x - x_max)
            result = unnormalized / torch.sum(unnormalized, 1, keepdim=True)
            return result

        self.common(fn, (torch.randn([16, 32]),), check_lowp=False)
        if self.device != "cpu":
            assertGeneratedKernelCountEqual(self, 1)

    def test_complex_fallback(self):
        def fn(x):
            return x * x + 10

        self.common(
            fn,
            (torch.randn([1, 2, 4, 8]).to(dtype=torch.complex64),),
        )
        assertGeneratedKernelCountEqual(self, 0)

        class ToComplex(nn.Module):
            def forward(self, x):
                return (x + x + 12).to(torch.complex64)

        self.common(ToComplex(), (torch.rand([1, 2, 4, 8]),), check_lowp=False)

        if self.device != "cpu":
            assertGeneratedKernelCountEqual(self, 1)

    def test_view_as_complex(self):
        class Repro(torch.nn.Module):
            def __init__(self):
                super().__init__()

            def forward(self, view_2):
                clone = torch.ops.aten.clone.default(
                    view_2, memory_format=torch.contiguous_format
                )
                view_2 = None
                view_as_complex = torch.ops.aten.view_as_complex.default(clone)
                clone = None
                return (view_as_complex,)

        inp = torch.empty_strided((128, 64, 12, 32, 2), (1, 98304, 8192, 256, 128)).to(
            self.device
        )
        mod = Repro()

        o1 = mod(inp)
        o2 = torch.compile(mod)(inp)

        self.assertEqual(o1, o2)

    def test_view_as_real(self):
        def fn(x):
            y = torch.view_as_real(x)
            return y + 1

        x = torch.randn(4, dtype=torch.complex64)

        self.common(fn, (x,))

    def test_cauchy(self):
        def fn(x, y):
            return torch.sum(1 / (torch.unsqueeze(x, -1) - y))

        self.common(
            fn,
            (
                torch.randn(32),
                torch.randn(32),
            ),
            # Absolute difference: 0.0003662109375 (up to 0.0001 allowed)
            # Relative difference: 1.8804297408767818e-05 (up to 1e-05 allowed)
            atol=5 * 1e-4,
            rtol=5 * 1e-5,
            check_lowp=False,
        )
        if self.device != "cpu":
            assertGeneratedKernelCountEqual(self, 1)

    def test_fusing_write_into_disjoint_read(self):
        def test_flip(a):
            return a.copy_(torch.flip(a, (0,)))

        self.common(test_flip, (torch.rand([20]),))

        assertGeneratedKernelCountEqual(self, 2)

        # issue only manifests on cuda with large tensors
        if self.device != "cpu":

            def f(a):
                a[:, 20:40] = a[:, 20:40] + 1
                a[:, 2:900025] = a[:, 1:900024] + 2

            a = torch.rand((1, 1000000), device=GPU_TYPE)
            self.common(f, (a,))

    def test_gather_scatter(self):
        def fn(node_feat, edge_index):
            src_node_feat = node_feat[edge_index[0]]
            dst_node_feat = node_feat[edge_index[1]]
            edge_feat = src_node_feat - dst_node_feat + 1
            new_node_feat = torch.zeros_like(node_feat)
            new_node_feat.scatter_add_(
                0, edge_index[1].unsqueeze(-1).expand_as(edge_feat), edge_feat
            )
            return new_node_feat

        num_nodes = 16
        num_features = 32
        node_feat = torch.randn(num_nodes, num_features)
        edge_index = torch.randint(0, num_nodes, size=(2, num_nodes * 5))
        self.common(
            fn,
            (
                node_feat,
                edge_index,
            ),
            check_lowp=False,
        )
        if self.device != "cpu":
            assertGeneratedKernelCountEqual(self, 2)

    @config.patch(max_fusion_size=1)
    def test_no_mega_fusion_during_lowering(self):
        n = 50

        def fn(*args):
            x = args[0]
            for i in range(n):
                x = torch.add(x, args[i])
            return x

        self.common(
            fn,
            [torch.randn(64) for _ in range(n)],
            check_lowp=False,
        )
        print("-->", torch._inductor.metrics.generated_kernel_count)
        if self.device != "cpu":
            self.assertTrue(torch._inductor.metrics.generated_kernel_count > 1)

    def test_move_arange(self):
        def fn(x):
            return torch.arange(len(x), device="cpu").to(x.device) + x

        self.common(fn, (torch.randn([32]),), check_lowp=False)
        # if we have a copy there will be more than 1 kernel
        assertGeneratedKernelCountEqual(self, 1)

    def test_leaky_relu(self):
        def fn(x):
            return aten.leaky_relu(x, 0.2) + 2, aten.leaky_relu(x + 1)

        self.common(
            fn,
            (torch.randn([16, 16]),),
        )

    def test_gelu(self):
        def fn(x):
            return aten.gelu(x) + 2, aten.gelu(x + 1)

        self.common(
            fn,
            (torch.randn([16, 16]),),
        )

    def test_clone(self):
        def fn(x):
            return aten.clone(x) + 2, aten.clone(x + 1)

        self.common(
            fn,
            (torch.randn([16, 16]),),
        )

    def test_masked_fill(self):
        def fn(mask, value):
            return aten.masked_fill(value, mask, -10000.0) + 2, aten.masked_fill(
                value / 2.0, torch.logical_not(mask), 667
            )

        self.common(
            fn,
            (
                torch.randint(0, 1, [1, 16], dtype=torch.bool),
                torch.randn([16, 16]),
            ),
        )

    def test_masked_fill_promotion(self):
        def fn(mask, value):
            return aten.masked_fill(value, mask, torch.tensor(3.5))

        opt_fn = torch._dynamo.optimize("inductor")(fn)
        for inp in (
            torch.randn(
                [16, 16],
                dtype=torch.float16 if self.device == GPU_TYPE else torch.float32,
                device=self.device,
            ),
            torch.randint(16, (16, 16), device=self.device),
        ):
            inputs = (
                torch.randint(0, 1, [1, 16], dtype=torch.bool, device=self.device),
                inp,
            )
            self.assertEqual(fn(*inputs), opt_fn(*inputs))

    def test_masked_scatter(self):
        def fn(value, mask, source):
            return torch.masked_scatter(value, mask, source)

        value = make_tensor(10, 10, dtype=torch.float32, device=self.device)
        mask = make_tensor(10, 10, dtype=torch.bool, device=self.device)
        source = make_tensor(
            mask.count_nonzero(), dtype=torch.float32, device=self.device
        )

        self.common(fn, (value, mask, source))

    def test_fill1(self):
        def fn(x):
            tmp = torch.ones_like(x)
            return tmp, aten.fill.Scalar(tmp, 2)

        self.common(
            fn,
            (torch.randn([16, 16]),),
        )

    def test_fill2(self):
        def fn(x):
            tmp = torch.ones_like(x)
            return tmp, aten.fill.Tensor(tmp, torch.tensor(3.0))

        self.common(
            fn,
            (torch.randn([16, 16]),),
        )

    def test_pow1(self):
        def fn(x):
            return [aten.pow(x, e) for e in range(-8, 9)]

        self.common(
            fn,
            (torch.randn([16, 16]),),
        )

    def test_pow2(self):
        def fn(x):
            return aten.pow(1000, x), aten.pow(x, 1000)

        self.common(
            fn,
            (
                torch.randn(
                    [16, 16],
                    dtype=torch.float32,
                ),
            ),
            # Mismatched elements: 9 / 256 (3.5%)
            # Greatest absolute difference: 2.491354329061828e+28 at index (6, 6) (up to 1e-05 allowed)
            # Greatest relative difference: 2.9793410720160818e-05 at index (4, 5) (up to 1.3e-06 allowed)
            atol=1e-5,
            rtol=3e-05,
        )

    def test_pow3(self):
        # power of 0.5 is special-cased, arbitrary power would still produce triton codegen error
        def fn(x):
            z = torch.tensor(0.123, device=self.device)
            w = z + x
            return torch.pow(w, 0.5)

        opt = torch._dynamo.optimize("inductor")(fn)
        input = torch.rand(())
        self.assertTrue(same(opt(input), fn(input)))

    def test_pow_int(self):
        def fn(x, y):
            return torch.pow(x, 0x57), torch.pow(x, y)

        for dtype in (torch.uint8, torch.int8, torch.int16, torch.int32, torch.int64):
            intmax = torch.iinfo(dtype).max
            make_arg = functools.partial(
                make_tensor, dtype=dtype, device=self.device, requires_grad=False
            )
            self.common(
                fn,
                (
                    make_arg(16, 16),
                    make_arg(16, 16, high=intmax),
                ),
            )

    def test_glu(self):
        def fn(x):
            return aten.glu(x, -1), aten.glu(x, 1), aten.glu(x, 2)

        self.common(
            fn,
            (torch.randn([8, 16, 8, 8]),),
        )

    @torch._dynamo.config.patch(capture_dynamic_output_shape_ops=True)
    def test_nonzero_unbacked_refinement(self):
        def fn(x):
            z = x.nonzero()
            torch._check(z.size(0) == 4)
            return z + 3

        self.common(
            fn,
            (torch.tensor([0, 1, 3, 4, 2, 0, 0]),),
        )

        with self.assertRaises(RuntimeError):
            torch.compile(fn)(torch.tensor([0, 0, 0, 0]))

    @torch._dynamo.config.patch(capture_scalar_outputs=True)
    def test_unbacked_floordiv_simplify(self):
        def fn(x, y):
            z = y.item()
            torch._check(z // 2 == 3)
            return x + x.new_zeros(z)

        self.common(
            fn,
            (
                torch.randn(6),
                torch.tensor([6]),
            ),
        )

        self.common(
            fn,
            (
                torch.randn(7),
                torch.tensor([7]),
            ),
        )

    @torch._dynamo.config.patch(capture_scalar_outputs=True)
    def test_unbacked_floordiv_simplify_errors(self):
        def fn(x, y):
            z = y.item()
            torch._check(z // 2 == 3)
            return x + x.new_zeros(z)

        # This is a little suboptimal: we actually fail /in the compiler/ but
        # not in a way that causes Dynamo to graph break
        with self.assertRaises(RuntimeError):
            torch.compile(fn)(torch.randn(8), torch.tensor(8))

    def test_cat(self):
        def fn(a):
            tmp = a * 2
            return (
                torch.cat((a, a[:, :4] + 1, a + 2), -1),
                torch.cat((tmp, tmp), 0),
                torch.cat((tmp, tmp.double()), 0),
            )

        self.common(
            fn,
            (torch.randn([8, 16]),),
        )
        self.common(
            fn,
            (torch.randn([1, 3, 3, 16]).to(memory_format=torch.channels_last),),
        )

    def test_cat_uint8(self):
        def fn(x):
            batch_shape = x.shape[:1]
            out = torch.cat([x.new_zeros(1).expand(batch_shape + (1,)), x], dim=-1)
            return out

        self.common(
            fn,
            (torch.randint(0, 256, size=(3, 255), dtype=torch.uint8),),
        )

    def test_cat_empty(self):
        def fn_2(*tensors):
            return torch.cat(tensors)

        self.common(
            fn_2,
            (
                torch.randn([1, 3, 3, 16]),
                torch.ones([0]),
            ),
        )
        self.common(
            fn_2,
            (
                torch.randn([1, 3, 3, 16]),
                torch.ones([0]),
                torch.randn([1, 3, 3, 16]),
            ),
        )
        self.common(
            fn_2,
            (
                torch.ones([0]),
                torch.randn([1, 3, 3, 16]),
            ),
        )

    @torch._dynamo.config.patch(capture_scalar_outputs=True)
    def test_cat_unbacked_legacy_empty(self):
        def fn(x, y):
            z = y.item()
            return torch.cat([x, x.new_ones(z)])

        self.common(
            fn,
            (
                torch.randn([2, 3]),
                torch.tensor([0]),
            ),
        )

    @torch._dynamo.config.patch(capture_scalar_outputs=True)
    def test_cat_unbacked_empty_1d(self):
        def fn(x, y):
            z = y.item()
            return torch.cat([x, x.new_ones(z)])

        self.common(
            fn,
            (
                torch.randn([2]),
                torch.tensor([0]),
            ),
        )

        self.common(
            fn,
            (
                torch.randn([2]),
                torch.tensor([3]),
            ),
        )

    @torch._dynamo.config.patch(capture_scalar_outputs=True)
    def test_cat_unbacked_2d(self):
        def fn(x, y):
            z = y.item()
            return torch.cat([x, x.new_ones(z, x.shape[1])])

        self.common(
            fn,
            (
                torch.randn([2, 3]),
                torch.tensor([0]),
            ),
        )

        self.common(
            fn,
            (
                torch.randn([2, 3]),
                torch.tensor([4]),
            ),
        )

    def test_cat_negative_dim(self):
        def fn(*tensors):
            return torch.cat(tensors, dim=-1)

        self.common(
            fn,
            (
                torch.randn([2, 3]),
                torch.randn([2, 4]),
            ),
        )

        self.common(
            fn,
            (
                torch.randn([2, 3]),
                torch.randn([0]),
                torch.randn([2, 4]),
            ),
        )

        self.common(
            fn,
            (
                torch.randn([0]),
                torch.randn([2, 3]),
                torch.randn([2, 4]),
            ),
        )

    @expectedFailureCodegenDynamic
    def test_cat_single_empty(self):
        # fails dynamic check for 'has a dynamic dimension'
        def fn_2(*tensors):
            return torch.cat(tensors)

        self.common(
            fn_2,
            (torch.ones([0]),),
        )

    def test_cat_upcasting(self):
        def fn(arg4_1, slice_7):
            cat_1 = aten.cat.default([arg4_1, slice_7], 1)
            return (cat_1,)

        self.common(
            fn,
            (
                torch.randn([8, 16], dtype=torch.float32),
                torch.randn([8, 20], dtype=torch.float16),
            ),
        )

    def test_cat_extern_kernel(self):
        def fn(x1, x2, x3, x4):
            x = torch.mm(x2, x3)
            s = torch.narrow(x, 1, 0, 100)
            x = torch.mm(s, x4)
            c = torch.cat((x, x1), 1)
            return (c,)

        if self.device == "xpu":
            atol = 3e-4
            rtol = 1e-4
        else:
            # use default
            atol = None
            rtol = None
        self.common(
            fn,
            (
                torch.randn(256, 256),
                torch.randn(256, 1024),
                torch.randn(1024, 1600),
                torch.randn(100, 256),
            ),
            atol=atol,
            rtol=rtol,
            check_lowp=False,  # accuracy issues with relatively large matmuls
        )

    @skipCUDAIf(not SM80OrLater, "uses bfloat16 which requires SM >= 80")
    # Constant folding was explicitly turned off due to issue #108388
    # Turn it back on for test
    @torch._inductor.config.patch(joint_graph_constant_folding=True)
    def test_remove_no_ops(self):
        def matmul_with_op(x, y, fn):
            return fn(x @ y)

        foo_opt = torch.compile(matmul_with_op)

        # test no-op
        fns = (
            lambda x: x
            + torch.zeros(
                [256, 256], dtype=torch.float32, device=x.device
            ),  # noqa: E731
            lambda x: x
            - torch.zeros(
                [256, 256], dtype=torch.float32, device=x.device
            ),  # noqa: E731
            lambda x: x
            * torch.ones(
                [256, 256], dtype=torch.float32, device=x.device
            ),  # noqa: E731
            lambda x: x
            / torch.ones(
                [256, 256], dtype=torch.float32, device=x.device
            ),  # noqa: E731
        )

        inps = [torch.rand([256, 256], device=self.device) for _ in range(2)]

        for fn in fns:
            out, source_codes = run_and_get_code(foo_opt, inps[0], inps[1], fn)
            self.assertEqual(out, matmul_with_op(inps[0], inps[1], fn))

            if self.device == "cpu":
                FileCheck().check_not("cpp_fused").run(source_codes[0])
            else:
                FileCheck().check_not("triton.jit").run(source_codes[0])

        # test dtype conversion
        inps = [
            torch.rand([256, 256], device=self.device, dtype=torch.bfloat16)
            for _ in range(2)
        ]
        for fn in fns:
            out, source_codes = run_and_get_code(foo_opt, inps[0], inps[1], fn)
            self.assertEqual(out, matmul_with_op(inps[0], inps[1], fn))

        # test broadcasted shape bail
        fn = lambda x: x + torch.zeros(  # noqa: E731
            [256, 256, 256], dtype=torch.bfloat16, device=self.device
        )
        out, source_codes = run_and_get_code(foo_opt, inps[0], inps[1], fn)
        self.assertEqual(out, matmul_with_op(inps[0], inps[1], fn))

    def test_remove_noop_copy(self):
        def fn(x, y):
            x = x.cos()
            a = x.copy_(y)
            return a.sin()

        self.common(fn, (torch.randn(8, 8), torch.randn(8)))

        def fn2(a, b):
            abs_max = torch.abs(a).max()
            b[0] = abs_max.to(a.dtype)
            return b

        self.common(
            fn2,
            (
                torch.randn(8, 8, dtype=torch.float16),
                torch.randn(8, dtype=torch.float32),
            ),
        )

    def test_remove_noop_clone(self):
        def fn(x):
            y = x.clone().reshape(-1, 4)
            y[:, [2, 0]] = y[:, [0, 2]]
            return y + x

        self.common(fn, (torch.randn(2, 4),))

    def test_cat_of_loops_and_extern_kernel(self):
        class M(torch.nn.Module):
            def __init__(
                self,
                **kwargs,
            ):
                super().__init__()
                self.conv = torch.nn.Conv2d(
                    64,
                    5,
                    1,
                    **kwargs,
                )
                self.max_pool2d = torch.nn.MaxPool2d(2)

            def forward(self, x, y):
                x1 = self.conv(x)
                y1 = self.max_pool2d(y)
                return torch.cat([x1, y1], 1)

        mod = M()
        opt_mod = torch._dynamo.optimize("inductor")(mod)
        memory_format = torch.channels_last
        inputs = (
            torch.randn([1, 64, 16, 16]).to(memory_format=memory_format),
            torch.randn([1, 64, 32, 32]).to(memory_format=memory_format),
        )
        y = mod(*inputs)
        opt_y = opt_mod(*inputs)
        self.assertEqual(y, opt_y)
        self.assertEqual(y.stride(), opt_y.stride())

    def test_cat_inplace(self):
        def fn(x):
            rt = torch.cat([x])
            v = x.sin_()
            return rt

        # can't use self.common because input is modified inplace
        inp = torch.ones(2)
        opt_fn = torch.compile(fn)
        res = opt_fn(inp.clone())
        expected = fn(inp.clone())
        self.assertEqual(res, expected)

    def test_stack(self):
        def fn(a, b):
            return torch.stack(
                [
                    a.expand(12, 16),
                    b.expand(12, 16),
                ],
                2,
            )

        self.common(fn, (torch.randn([1, 16]), torch.randn([12, 1])))

    def test_hardtanh(self):
        def fn(x):
            return F.hardtanh(x), F.hardtanh(x + 1), F.hardtanh(x - 1)

        self.common(
            fn,
            (torch.randn([64]),),
        )

    def test_hardsigmoid(self):
        def fn(x):
            return F.hardsigmoid(x), F.hardsigmoid(x + 3), F.hardsigmoid(x - 3)

        self.common(
            fn,
            (torch.randn([64]),),
        )

    def test_hardswish(self):
        def fn(x):
            return F.hardswish(x), F.hardswish(x + 3), F.hardswish(x - 3)

        self.common(
            fn,
            (torch.randn([64]),),
        )

    def test_rsqrt(self):
        def fn(x):
            return torch.rsqrt(x), torch.rsqrt(x + 1) - 2

        self.common(
            fn,
            (torch.randn([64]),),
        )

    def test_expm1(self):
        def fn(x):
            return torch.expm1(x), torch.expm1(x) * 2

        for dtype in (torch.float16, torch.float, torch.double, torch.int, torch.int64):
            self.common(
                fn,
                (torch.randn([64]).to(dtype=dtype),),
            )
            self.common(
                fn,
                (torch.arange(-1e-5, 1e-5, 1e-7).to(dtype=dtype),),
            )

    def test_log1p(self):
        def fn(x):
            return torch.log1p(x), torch.log1p(x) * 2

        for dtype in (torch.float16, torch.float, torch.double, torch.int, torch.int64):
            self.common(
                fn,
                (torch.randn([64]).to(dtype=dtype),),
            )
            self.common(
                fn,
                (torch.arange(-1e-5, 1e-5, 1e-7).to(dtype=dtype),),
            )

    def test_flip(self):
        def fn(x):
            return torch.flip(x, (-1,)), torch.flip(x, (0, 2)) - 2

        self.common(
            fn,
            (torch.randn([1, 2, 6, 6]),),
        )

    def test_signbit(self):
        def fn(x):
            return torch.signbit(x), ~torch.signbit(-x) & 1

        self.common(
            fn,
            (torch.randn([1, 2, 6, 6]),),
        )

    def test_sign_dtype(self):
        def fn(x):
            y = torch.sign(x)
            return torch.tanh(y)

        self.common(fn, (torch.randn([1, 2, 6, 6]),))

    def test_fmod(self):
        def fn(a, b):
            return torch.fmod(a, b), torch.fmod(3.0 * a, b) - 2.0

        shape = [1, 2, 6, 6]
        self.common(fn, (torch.randn(shape), torch.randn(shape)))

    def test_fmod_zero_dim(self):
        def fn(a, b):
            return (torch.fmod(a, b),)

        self.common(
            fn,
            (
                make_tensor(10, device=self.device, dtype=torch.float32),
                make_tensor((), device=self.device, dtype=torch.float32),
            ),
        )
        self.common(
            fn,
            (
                make_tensor((), device=self.device, dtype=torch.float32),
                make_tensor(10, device=self.device, dtype=torch.float32),
            ),
        )

    def test_log2(self):
        def fn(x):
            return torch.log2(x), torch.log2(x + 1) - 2

        self.common(
            fn,
            (torch.randn([64]) + 10,),
        )

    def test_logsumexp(self):
        def fn(x):
            return torch.logsumexp(x, -1), torch.logsumexp(x, 0) - 2

        self.common(
            fn,
            (torch.randn([8, 8]) + 10,),
        )

    def test_log_fp64(self):
        def fn(x):
            return torch.log(x), torch.log2(x)

        self.common(
            fn,
            (torch.randn([1024], dtype=torch.float64) + 10,),
        )

    def test_bitwise(self):
        def fn(x, y):
            return (
                torch.bitwise_not(x),
                torch.bitwise_or(x, y),
                torch.bitwise_xor(x, y),
                torch.bitwise_and(x, y),
            )

        self.common(
            fn,
            (
                torch.randint(0, 2**30, [64], dtype=torch.int32),
                torch.randint(0, 2**30, [64], dtype=torch.int32),
            ),
        )

    def test_bitwise2(self):
        # again with bool types
        def fn(x, y):
            return (
                torch.bitwise_not(x),
                torch.bitwise_or(x, y),
                torch.bitwise_xor(x, y),
                torch.bitwise_and(x, y),
            )

        self.common(
            fn,
            (
                torch.randint(0, 2, (2, 20), dtype=torch.bool),
                torch.randint(0, 2, (2, 20), dtype=torch.bool),
            ),
        )

    def test_bitwise3(self):
        # Repro for https://github.com/pytorch/pytorch/issues/97968
        def fn(x, y):
            return (
                torch.max(torch.bitwise_and(x, y), y),
                torch.clamp_max(torch.bitwise_or(x, y), y),
                torch.clamp_min(torch.bitwise_xor(x, y), y),
            )

        self.common(
            fn,
            (
                torch.rand([5, 10, 1]).to(torch.int8),
                torch.rand([10, 1]).to(torch.int8),
            ),
        )

    def test_inf(self):
        def fn(a):
            return a + float("inf"), a + float("-inf"), a * -float("inf")

        self.common(fn, (torch.randn(8),))

    def test_remainder(self):
        def fn(a, b):
            return (
                torch.remainder(a, b),
                torch.remainder(a + 1, b - 1),
                torch.remainder(a - 1, b + 1),
            )

        self.common(fn, (torch.randn(64), torch.randn(64)))

    def test_zeros(self):
        def fn(a):
            return (
                a + 1,
                torch.zeros(
                    (1, 8, 64, 64),
                    dtype=torch.float32,
                    device=a.device,
                ),
                torch.zeros(
                    1,
                    8,
                    64,
                    64,
                    dtype=torch.float32,
                    device=a.device,
                ),
                torch.zeros(2, 3),
                a + torch.ones(8, device=a.device),
                torch.full((2, 3), 3.1416, device=a.device),
            )

        self.common(fn, (torch.randn(8),))

    def test_new_ones(self):
        def fn(a):
            return (
                aten.new_ones(
                    a, [], device=a.device, dtype=6, layout=0, pin_memory=False
                ),
                aten.new_zeros(
                    a, [], device=a.device, dtype=6, layout=0, pin_memory=False
                ),
            )

        self.common(fn, (torch.randn(8),))

    def test_full_like(self):
        def fn(a):
            return torch.full_like(a, 7.777) - 1

        self.common(fn, (torch.randn(8),))

    def test_full_truncation(self):
        def fn(a):
            return a + torch.full_like(a, 7.777)

        for dtype in all_types():
            self.common(fn, (make_tensor(8, dtype=dtype, device=self.device),))

    def test_index1(self):
        def fn(a, b, c):
            return aten.index(a, [b, c])

        self.common(
            fn,
            (
                torch.randn(8, 8, 12),
                torch.tensor([0, 0, 2, 2], dtype=torch.int64),
                torch.tensor([3, 4, 4, 3], dtype=torch.int64),
            ),
        )
        self.common(
            fn,
            (
                torch.randn(8, 8, 12),
                torch.tensor([[0, 0, 2, 2]], dtype=torch.int64),
                torch.tensor([[3], [4], [4], [3]], dtype=torch.int64),
            ),
        )

    def test_index2(self):
        def fn(a, b):
            return (
                aten.index(a, [b]),
                aten.index(a, [None, b]),
            )

        self.common(
            fn,
            (
                torch.randn(8, 8, 8),
                torch.tensor([[0, 0, 2, 2]], dtype=torch.int64),
            ),
        )

    def test_index3(self):
        def fn(x, ia, ib):
            return (x[:, ia, None, ib, 0],)

        self.common(
            fn,
            (
                torch.randn(3, 4, 4, 4, 3),
                torch.tensor([0, 2, 1], dtype=torch.int64),
                torch.tensor([0, 2, 1], dtype=torch.int64),
            ),
        )

    def test_output_strides(self):
        def fn(x):
            y = x.permute(0, 2, 3, 1).contiguous()
            torch._dynamo.graph_break()
            return y.view(-1, 4)

        inp = torch.rand([4, 4, 4, 4], device=self.device)
        fn_opt = torch._dynamo.optimize("inductor")(fn)

        self.assertEqual(fn(inp), fn_opt(inp))
        self.assertEqual(fn(inp).stride(), fn_opt(inp).stride())

        # no redundant copy
        def foo(x):
            return x[0:2:2].T[3:].squeeze(0)

        foo_opt = torch._dynamo.optimize("inductor")(foo)
        out = foo_opt(inp)
        self.assertEqual(inp.storage(), out.storage())

    def test_index_select(self):
        def fn(a, b):
            return (
                torch.index_select(a, 0, b),
                torch.index_select(a, 1, b),
                torch.index_select(torch.index_select(a, 2, b), 1, b),
            )

        for ind_dtype in (torch.int32, torch.int64):
            self.common(
                fn,
                (
                    torch.randn(8, 8, 8),
                    torch.tensor([0, 0, 2, 1], dtype=ind_dtype),
                ),
            )

    @skipCUDAIf(not TEST_CUDNN, "CUDNN not available")
    @skipIfXpu
    @skipIfRocm
    def test_cudnn_rnn(self):
        if self.device == "cpu":
            raise unittest.SkipTest(f"requires {GPU_TYPE}")

        def fn(
            a0,
            b0,
            b1,
            b2,
            b3,
            b4,
            b5,
            b6,
            b7,
            b8,
            b9,
            b10,
            b11,
            b12,
            b13,
            b14,
            b15,
            a3,
            a4,
            a5,
        ):
            a1 = [
                b0,
                b1,
                b2,
                b3,
                b4,
                b5,
                b6,
                b7,
                b8,
                b9,
                b10,
                b11,
                b12,
                b13,
                b14,
                b15,
            ]
            return aten._cudnn_rnn(
                a0,
                a1,
                4,
                a3,
                a4,
                a5,
                2,
                2048,
                0,
                2,
                False,
                0.0,
                False,
                True,
                [],
                None,
            )

        self.common(
            fn,
            (
                torch.randn([92, 8, 2048]),
                torch.randn([8192, 2048]),
                torch.randn([8192, 2048]),
                torch.randn([8192]),
                torch.randn([8192]),
                torch.randn([8192, 2048]),
                torch.randn([8192, 2048]),
                torch.randn([8192]),
                torch.randn([8192]),
                torch.randn([8192, 4096]),
                torch.randn([8192, 2048]),
                torch.randn([8192]),
                torch.randn([8192]),
                torch.randn([8192, 4096]),
                torch.randn([8192, 2048]),
                torch.randn([8192]),
                torch.randn([8192]),
                torch.randn([167837696]),
                torch.randn([4, 8, 2048]),
                torch.randn([4, 8, 2048]),
            ),
            check_lowp=False,  # difference in rnn is too large between half and float inputs
        )

    def test_upsample_nearest1d(self):
        def fn(a):
            return (
                aten.upsample_nearest1d(a, [74], None),
                aten.upsample_nearest1d(a, [70], None),
                aten.upsample_nearest1d(a, [45], None),
                aten.upsample_nearest1d(a, [36], None),
                aten.upsample_nearest1d(a, None, [2.0]),
            )

        self.common(fn, (torch.randn([2, 4, 37]),))

    def test_upsample_nearest2d(self):
        def fn(a):
            return (
                aten.upsample_nearest2d(a, [74, 76]),
                aten.upsample_nearest2d(a, [70, 75]),
                aten.upsample_nearest2d(a, [45, 74]),
                aten.upsample_nearest2d(a, [36, 39]),
                aten.upsample_nearest2d(a, None, [2.0, 2.0]),
            )

        self.common(fn, (torch.randn([2, 4, 37, 38]),))

    def test_upsample_nearest3d(self):
        def fn(a):
            return (
                aten.upsample_nearest3d(a, [74, 76, 78], None),
                aten.upsample_nearest3d(a, [70, 75, 80], None),
                aten.upsample_nearest3d(a, [45, 74, 103], None),
                aten.upsample_nearest3d(a, [36, 39, 40], None),
                aten.upsample_nearest3d(a, None, [2.0, 2.0, 2.0]),
            )

        self.common(fn, (torch.randn([2, 4, 37, 38, 39]),))

    def test_upsample_nearest2d_backward(self):
        func = torch.ops.aten.upsample_nearest2d_backward

        def fn(a):
            return (
                func(a, output_size=[6, 12], input_size=[3, 3, 3, 6]),
                func(a, output_size=[6, 12], input_size=[3, 3, 4, 5]),
                func(a, output_size=[6, 12], input_size=[3, 3, 2, 8]),
                func(a, output_size=[6, 12], input_size=[3, 3, 2, 8]),
                func(a, output_size=[6, 12], input_size=[3, 3, 4, 7]),
            )

        self.common(fn, (torch.randn([3, 3, 6, 12]),))

    @skip_if_x86_mac()
    def test_upsample_bilinear2d_a(self):
        def fn(a):
            return (
                aten.upsample_bilinear2d(a, [45, 45], False, None),
                aten.upsample_bilinear2d(a, None, True, [2.0, 2.0]),
            )

        self.common(fn, (torch.randn([2, 4, 37, 38]),), atol=2.5e-5, rtol=1.3e-6)

    def test_upsample_bilinear2d_b(self):
        def fn(a):
            return aten.upsample_bilinear2d(a, None, True, [2.0, 2.0])

        self.common(
            fn,
            [
                torch.randn([1, 2, 40, 59]),
            ],
            atol=2.5e-5,
            rtol=1.3e-6,
        )

    def test_reflection_pad2d(self):
        def fn(a, pad):
            return (
                aten.reflection_pad2d(a, [1, 1, 1, 1]),
                aten.reflection_pad2d(a, pad),
            )

        self.common(
            fn,
            (
                torch.randint(0, 999, size=[1, 1, 8, 8], dtype=torch.float32),
                [5, 2, 3, 4],
            ),
        )

    def test_reflection_pad2d_backward(self):
        def template(size, padding):
            def fn(grad_output, x):
                return aten.reflection_pad2d_backward(grad_output, x, padding)

            x = torch.randint(0, 999, size=size, dtype=torch.float32)
            result = aten.reflection_pad2d(x, padding)
            grad_output = torch.randn_like(result)

            self.common(fn, (grad_output, x))

        template([1, 1, 8, 8], [0, 0, 0, 0])
        template([1, 1, 8, 8], [1, 1, 1, 1])
        template([1, 1, 8, 8], [1, 2, 3, 4])
        template([1, 1, 8, 8], [0, -1, 2, 2])
        template([1, 1, 8, 8], [-1, 0, 2, 2])
        template([1, 1, 8, 8], [2, 2, 0, -1])
        template([1, 1, 8, 8], [2, 2, -1, 0])

    def test_grid_sampler_2d(self):
        def fn(a, b):
            return (
                aten.grid_sampler_2d(a, b, 0, 0, True),
                aten.grid_sampler_2d(a, b, 0, 1, False),
            )

        self.common(
            fn,
            (
                torch.randn([4, 3, 352, 352], dtype=torch.float32),
                torch.rand([4, 352, 352, 2], dtype=torch.float32) * 2 - 1,
            ),
            check_lowp=False,
            # Mismatched elements: 154697 / 1486848 (10.4%)
            # Greatest absolute difference: 0.0001976490020751953 at index (0, 0, 101, 243) (up to 1e-05 allowed)
            # Greatest relative difference: 7.332530120481928 at index (1, 1, 258, 301) (up to 1.3e-06 allowed)
            atol=0.0002,
            rtol=1.3e-06,
        )

    def test_upsample_bicubic2d(self):
        def fn(a):
            return (
                aten.upsample_bicubic2d(a, (128, 128), True),
                aten.upsample_bicubic2d(a, (128, 256), False),
            )

        # Mismatched elements: 10 / 196608 (0.0%)
        # Greatest absolute difference: 1.3869255781173706e-05 at index (2, 1, 88, 65) (up to 1e-05 allowed)
        # Greatest relative difference: 0.0033082996811011046 at index (3, 1, 88, 91) (up to 1.3e-06 allowed)
        self.common(
            fn,
            (torch.randn([4, 3, 64, 32], dtype=torch.float32),),
            atol=2e-5,
            rtol=1e-3,
        )

    def test_float_index_expression(self):
        # Test that index propagation doesn't generate bad index_expr calls like
        # ops.index_expr(0.5*x, dtype) where the expression is not integral
        def fn(x):
            return aten.upsample_bicubic2d(x, (256, 256), False)

        x = torch.randn(1, 1, 128, 128, dtype=torch.float32, device=self.device)
        _, source_codes = run_and_get_code(fn, x)

        pattern = r"0\.50*\*[ix][\d]"
        for code in source_codes:
            self.assertIsNone(
                re.search(pattern, code), msg="Found bad index_expr in code:\n" + code
            )

    def test_float_index_expression_type_promotion(self):
        # Test that float indexing expressions participate in type promotion
        def fn(x):
            return x + 1.0 / x.size(0)

        x = torch.arange(10)
        self.common(fn, (x,))

    def test_sort(self):
        def fn(a):
            return torch.sort(a)

        self.common(
            fn, (torch.randint(0, 999, size=[1, 1, 8, 8], dtype=torch.float32),)
        )

    def test_topk(self):
        def fn(a):
            return torch.topk(a, 2, -1)

        self.common(
            fn, (torch.randint(0, 999, size=[1, 1, 8, 8], dtype=torch.float32),)
        )

    def test_long_tensor(self):
        def fn(a):
            return (
                torch.LongTensor([294]).to(a.device) - a,
                torch.as_tensor([295]).to(a.device) + a,
            )

        self.common(fn, (torch.randint(0, 999, size=[8, 8]),))

    def test_constant_pad_1d(self):
        def fn(a):
            return (
                aten.constant_pad_nd(a, [0, 1], 6.0),
                aten.constant_pad_nd(a, [2, 3], 99.0),
            )

        self.common(fn, (torch.randint(0, 999, size=[2, 16, 31], dtype=torch.float32),))

    def test_constant_pad_fill_dtype(self):
        def fn(a, b):
            return (
                aten.constant_pad_nd(a, (1, 1), 1.0) & b,
                aten.constant_pad_nd(a, (1, 1), 0.0) & b,
            )

        self.common(
            fn,
            (torch.randint(2, (4,), dtype=torch.bool), torch.ones(6, dtype=torch.bool)),
        )

    def test_constant_pad_2d(self):
        def fn(a):
            return (
                aten.constant_pad_nd(a, [1, 1, 1, 1], 6.0),
                aten.constant_pad_nd(a, [1, 2, 3, 4], 99.0),
            )

        self.common(
            fn, (torch.randint(0, 999, size=[1, 1, 8, 8], dtype=torch.float32),)
        )

    def test_constant_pad_3d(self):
        def fn(a):
            return (
                aten.constant_pad_nd(a, [1, 2, 3, 4, 5, 6], 6.0),
                aten.constant_pad_nd(a, [0, 0, 3, 4, 0, 0], 6.0),
            )

        self.common(
            fn, (torch.randint(0, 999, size=[2, 4, 4, 4], dtype=torch.float32),)
        )

    def test_constant_pad_float64(self):
        # Repro for https://github.com/pytorch/pytorch/issues/93351
        def fn(input):
            v1 = torch.nn.functional.pad(input, pad=(1, 0))
            return torch.gt(v1, input)

        x = torch.rand([1, 2, 2, 1], dtype=torch.float64)
        self.common(fn, (x,))

    def test_constant_pad_nd_inplace(self):
        def fn(a):
            return aten.constant_pad_nd(a, [0, 0])

        x = torch.randn([2], device=self.device)
        fn_compiled = torch.compile(fn)
        y = fn_compiled(x)
        self.assertTrue(y is not x)

    def test_l1_loss(self):
        def fn(a, b):
            return torch.nn.functional.l1_loss(a, b), torch.nn.functional.mse_loss(a, b)

        self.common(
            fn,
            (
                torch.randn([2, 3, 16, 16]),
                torch.randn([2, 3, 16, 16]),
            ),
            check_lowp=False,
        )

    def test_triu(self):
        def fn(a):
            return aten.triu(a, 1), aten.triu(a, 0), aten.triu(a, 2)

        self.common(fn, (torch.randn([2, 10, 10]),))

    def test_no_op_reduction(self):
        def fn(a):
            return a.sum(-1), torch.amax(a + 1, 1, keepdim=True)

        self.common(fn, (torch.randn([8, 1, 1]),))

    def test_inplace_add(self):
        @torch._dynamo.optimize("inductor")
        def fn(x, y):
            return x.add_(y)

        inputs = (
            rand_strided((4, 4), (4, 1), device=self.device),
            rand_strided((4, 4), (4, 1), device=self.device),
        )
        inp_clone = inputs[0].clone()
        out = fn(*inputs)
        self.assertTrue(same(out, inp_clone + inputs[1]))
        self.assertTrue(out is inputs[0])

    # The following 2 tests are meant to check the logic that drops
    # xmask from triton load/store if xnumel = 1
    @requires_gpu()
    def test_single_elem(self):
        def fn(a):
            b = a + 1
            return (b,)

        self.common(fn, (torch.randn(1),))

    @requires_gpu()
    def test_single_elem_indirect(self):
        def fn(a, b):
            c = a[b] + 1
            return (c,)

        a = torch.randn(1)
        b = (torch.tensor([0], dtype=torch.int64),)

        self.common(fn, (a, b))

    # This test is meant to check for issues from the logic
    # that drops xmask from trito load/store if XBLOCK divides xnumel

    @requires_gpu()
    def test_xblock_divides_xnumel(self):
        def fn(a):
            b = a + 1
            return (b,)

        # assumption is that XBLOCK is always a divisor of 1024
        # so xmask will be dropped iff xnumel is multiple of 1024
        self.common(fn, (torch.randn(1024),))
        self.common(fn, (torch.randn(1025),))

    def test_inplace_mixed_dtype_ops(self):
        @torch._dynamo.optimize("inductor")
        def fn(x, y):
            z = x + y.float()
            w = z.add_(y)
            return w.mul_(y)

        inputs = (
            rand_strided((4, 4), (4, 1), device=self.device, dtype=torch.float),
            rand_strided((4, 4), (4, 1), device=self.device, dtype=torch.double),
        )
        out = fn(*inputs)
        out_eager = (inputs[0] + inputs[1].float()).add_(inputs[1]).mul_(inputs[1])
        self.assertTrue(same(out, out_eager))

    @config.patch(
        {"triton.unique_kernel_names": True, "triton.descriptive_names": False}
    )
    def test_kernel_names(self):
        @torch._dynamo.optimize("inductor")
        def fn(x):
            return 2 * x

        inputs = (rand_strided((8,), (1,), device=self.device),)
        self.assertTrue(same(fn(*inputs), 2 * inputs[0]))

    @config.patch({"triton.cudagraphs": True})
    @dynamo_config.patch(automatic_dynamic_shapes=True)
    def test_strided_inputs(self):
        @torch._dynamo.optimize("inductor")
        def fn(x, y):
            return x + y

        inputs = (
            rand_strided((8, 16), (32, 2), device=self.device),
            rand_strided((8, 16), (16, 1), device=self.device),
        )
        self.assertTrue(same(fn(*inputs), inputs[0] + inputs[1]))

    @config.patch({"triton.cudagraphs": True})
    @dynamo_config.patch(automatic_dynamic_shapes=True)
    def test_input_mutation1(self):
        def fn(a):
            b = a + 1
            a.copy_(b)
            c = a + 2
            return a * b / c

        arg1 = torch.randn(64, device=self.device)
        arg2 = arg1.clone()
        arg3 = torch.randn(64, device=self.device)
        arg4 = arg3.clone()
        correct1 = fn(arg1)
        correct2 = fn(arg3)
        opt_fn = torch._dynamo.optimize_assert(compile_fx)(fn)
        actual1 = opt_fn(arg2)
        actual2 = opt_fn(arg4)

        self.assertTrue(same(actual1, correct1))
        self.assertTrue(same(actual2, correct2))
        self.assertTrue(same(arg1, arg2))
        self.assertTrue(same(arg3, arg4))

    def test_input_mutation2(self):
        def fn(a):
            b = a + 1
            a.view(64).copy_(torch.tensor([66.0], device=a.device))
            c = a + 2
            return b, c

        # NOTE: this test fails when none of the inputs require grad.
        # That seems like an inductor bug.
        arg1 = torch.randn([1, 64], device=self.device).requires_grad_(True).add(1)
        arg2 = arg1.clone()
        correct1 = fn(arg1)
        opt_fn = torch._dynamo.optimize_assert(compile_fx)(fn)
        actual1 = opt_fn(arg2)

        self.assertTrue(same(actual1, correct1))
        self.assertTrue(same(arg1, arg2))

    def test_input_mutation3(self):
        def fn(a):
            a += 1
            a *= 2
            aten.sigmoid_(a)
            a = a.view(64)
            a += 3
            a *= 4
            aten.relu_(a)
            return a

        arg1 = torch.randn([1, 64], device=self.device)
        arg2 = arg1.clone()
        correct1 = fn(arg1)
        opt_fn = torch._dynamo.optimize_assert(compile_fx)(fn)
        actual1 = opt_fn(arg2)

        self.assertTrue(same(actual1, correct1))
        self.assertTrue(same(arg1, arg2))

    def test_input_mutation4(self):
        def fn(a):
            torch.relu_(a)
            return a

        arg1 = torch.randn([1, 64], device=self.device)
        arg2 = arg1.clone()
        correct1 = fn(arg1)
        opt_fn = torch._dynamo.optimize_assert(compile_fx)(fn)
        actual1 = opt_fn(arg2)

        self.assertTrue(same(actual1, correct1))
        self.assertTrue(same(arg1, arg2))

    def test_input_mutation5(self):
        def fn(x):
            tmp = x.ceil()
            x.add_(10)
            return tmp

        opt_fn = torch._dynamo.optimize()(fn)

        a = torch.zeros((), dtype=torch.int64, device=self.device)
        a_expect = a.clone()
        expect = fn(a_expect)

        a_actual = a.clone()
        actual = opt_fn(a_actual)

        self.assertEqual(a_expect, a_actual)
        self.assertEqual(expect, actual)

    def test_slice_mutation1(self):
        def fn(a):
            x = torch.zeros_like(a)
            b = x + 1
            x[:, 3] = 3.0
            c = torch.clone(x)
            x[4, :] = 4.0
            d = x + 1
            return x, b, c, d

        self.common(fn, (torch.randn([8, 8]),))

    def test_slice_mutation2(self):
        def fn(a):
            a[:, 20:40] = a[:, 20:40] + 1
            a[:, 2:11] = a[:, 1:10] + 2

        arg1 = torch.randn([1, 64], device=self.device)
        arg2 = arg1.clone()
        fn(arg1)
        opt_fn = torch._dynamo.optimize_assert(compile_fx)(fn)
        opt_fn(arg2)
        self.assertTrue(same(arg1, arg2))

    def test_slice_mutation3(self):
        def fn(a):
            a[:2, :2].fill_(10)

        opt_fn = torch._dynamo.optimize_assert(compile_fx)(fn)

        x1 = torch.randn(8, 8, device=self.device)
        x2 = x1.clone()
        fn(x1)
        opt_fn(x2)
        self.assertEqual(x1, x2)

    def test_tensor_index_slice(self):
        def fn(a):
            x = torch.tensor([1, 2], device=self.device)
            y = torch.tensor([2, 3], device=self.device)
            xx = torch.tensor([1, 2], device=self.device).view(1, 2)
            yy = torch.tensor([1, 2, 3], device=self.device).view(3, 1)
            return [
                a[x, y],
                a[:, x, y],
                a[:, x, y, :],
                a[x, :, y],
                a[:, x, :, y, :],
                a[xx, yy],
                a[:, xx, yy],
                a[xx, :, yy],
                a[xx, yy, :],
                a[:, xx, :, yy],
            ]

        a = torch.arange(3 * 4 * 5 * 6 * 7, device=self.device).view(3, 4, 5, 6, 7)
        refs = fn(a)
        tests = torch.compile(fn)(a)
        for ref, test in zip(refs, tests):
            torch.testing.assert_close(ref, test)

    @torch._dynamo.config.patch(cache_size_limit=10)
    def test_tensor_index_put_slice(self):
        def fn(a, version):
            x = torch.tensor([1, 2], device=self.device, dtype=torch.int32)
            y = torch.tensor([2, 3], device=self.device, dtype=torch.int32)

            xx = torch.tensor([1, 2], device=self.device).view(1, 2)
            yy = torch.tensor([1, 2, 3], device=self.device).view(3, 1)

            if version == 0:
                a[x, y] = torch.zeros_like(a[x, y])
            elif version == 1:
                a[:, x, y] = torch.zeros_like(a[:, x, y])
            elif version == 2:
                a[:, x, y, :] = torch.zeros_like(a[:, x, y, :])
            elif version == 3:
                a[x, :, y] = torch.zeros_like(a[x, :, y])
            elif version == 4:
                a[:, x, :, y, :] = torch.zeros_like(a[:, x, :, y, :])
            elif version == 5:
                a[xx, yy] = torch.zeros_like(a[xx, yy])
            elif version == 6:
                a[:, xx, yy] = torch.zeros_like(a[:, xx, yy])
            elif version == 7:
                a[xx, :, yy] = torch.zeros_like(a[xx, :, yy])
            elif version == 8:
                a[xx, yy, :] = torch.zeros_like(a[xx, yy, :])
            elif version == 9:
                a[:, xx, :, yy] = torch.zeros_like(a[:, xx, :, yy])

            return a

        a = torch.arange(3 * 4 * 5 * 6 * 7, device=self.device, dtype=torch.int32).view(
            3, 4, 5, 6, 7
        )
        for i in range(10):
            ref = fn(torch.clone(a), i)
            test = torch.compile(fn)(torch.clone(a), i)
            torch.testing.assert_close(ref, test)

    def test_indirect_load_broadcast(self):
        def fn(in_ptr0, in_ptr1, in_ptr2):
            return torch.gather(in_ptr1, 0, in_ptr2) + in_ptr0

        arg190 = rand_strided((32, 21), (1, 32), device=self.device, dtype=torch.int64)
        arg190.fill_(0)
        arg111 = rand_strided(
            (9521, 512), (512, 1), device=self.device, dtype=torch.float32
        )
        self.common(
            fn,
            (
                torch.randn(32, 1),
                arg111,
                arg190,
            ),
        )

    def test_roi_align(self):
        if not has_torchvision_roi_align():
            raise unittest.SkipTest("requires torchvision")

        def fn(a, b):
            return torch.ops.torchvision.roi_align(a, b, 0.25, 7, 7, 2, False)

        self.common(fn, (torch.zeros([4, 256, 296, 304]), torch.zeros([2292, 5])))

    def test_nll_loss_forward(self):
        def fn(a, b):
            return aten.nll_loss_forward(a, b, None, 1, -100)

        labels = (
            torch.zeros([5], dtype=torch.int64),
            torch.tensor([-100, -100, 3, -100, -100], dtype=torch.int64),
        )
        inps = (torch.randn(5, 5), torch.randn(5, 5))
        for a, b in zip(inps, labels):
            self.common(
                fn,
                (a, b),
            )

    def test_nll_loss_backward(self):
        def fn(a, b, c):
            return aten.nll_loss_backward(
                a, b, c, None, 1, -100, torch.tensor(1.0, device=self.device)
            )

        labels = (
            torch.zeros([5], dtype=torch.int64),
            torch.tensor([-100, -100, 3, -100, -100], dtype=torch.int64),
        )
        inps = (torch.randn(5, 5), torch.randn(5, 5))
        grad_outs = (torch.randn(()), torch.randn(()))
        for a, b, c in zip(grad_outs, inps, labels):
            self.common(
                fn,
                (a, b, c),
            )

    def test_isinf(self):
        def fn(x):
            return x.isinf(), x.isnan()

        self.common(
            fn, [torch.tensor([1, float("inf"), 2, float("-inf"), float("nan")])]
        )
        self.common(
            fn,
            [
                torch.tensor(
                    [1, float("inf"), 2, float("-inf"), float("nan")],
                    dtype=torch.float64,
                )
            ],
        )

    def test_isinf2(self):
        def fn(x):
            y = torch.tensor(
                [1, float("inf"), 2, float("-inf"), float("nan")], device=self.device
            )
            return x == y

        self.common(
            fn, (torch.tensor([1, float("inf"), 2, float("-inf"), float("nan")]),)
        )

    def test_any(self):
        def fn(x):
            return (
                x.any(-1),
                x.isinf().any(),
                torch.all(x.isinf(), dim=0),
                torch.all(torch.logical_not(x.isinf())),
            )

        self.common(fn, [-torch.rand(64)])
        tmp = torch.randn(16, 8)
        tmp[1, 1] = float("inf")
        self.common(fn, [tmp])

    def test_multilayer_any(self):
        def fn(x):
            return (x.isinf().any(), x.isfinite().all())

        sample = torch.rand(9, 3, 353, 353)
        self.common(fn, [sample])

        sample.view(-1)[-1] = float("inf")
        self.common(fn, [sample])

    def test_inplace_activations(self):
        def fn(x):
            a = aten.hardswish_(x + 1)
            b = aten.hardtanh_(x + 1)
            c = aten.leaky_relu_(x + 1)
            d = aten.silu_(x + 1)
            e = aten.log1p(x + 1)
            f = aten.masked_fill_(x + 1, torch.zeros_like(x, dtype=torch.bool), 99.0)
            h = aten.masked_fill_(x + 1, torch.ones_like(x, dtype=torch.bool), 99.0)
            return (a, b, c, d, e, f, h)

        self.common(fn, [torch.randn(64) * 10])

    def test_baddbmm(self):
        def fn(a, b, c, beta):
            return aten.baddbmm(a, b, c, beta=beta)

        b = torch.randn(6, 128, 64)
        c = torch.randn(6, 64, 100)
        options = itertools.product(
            [torch.randn(6, 1, 100), torch.randn(6, 1, 100).fill_(torch.nan)],
            [0.0, 1.0],
        )
        for a, beta in options:
            self.common(
                fn,
                [a, b, c, beta],
                # Mismatched elements: 1212 / 76800 (1.6%)
                # Greatest absolute difference: 0.001953125 at index (0, 0, 93) (up to 1e-05 allowed)
                # Greatest relative difference: 1.0 at index (3, 19, 4) (up to 0.001 allowed)
                atol=0.002,
                rtol=0.001,
            )

    @config.patch({"triton.max_tiles": 2})
    def test_fuse_tiled(self):
        def fn(a, b, c):
            return a + b, c + 1

        self.common(
            fn, [torch.randn(128, 1), torch.randn(1, 128), torch.randn(128, 128)]
        )

    def test_expand_as(self):
        def fn(a, b):
            return aten.expand_as(a, b), aten.expand_as(a + 1, b + 1) + 1

        self.common(
            fn,
            [
                torch.randn(6, 1, 100),
                torch.randn(6, 128, 100),
            ],
        )

    def test_index_put1(self):
        def fn(a, b, c):
            return (
                torch.index_put(a, [b], c),
                torch.index_put_(a + 1, [b + 1], c + 1) + 1,
            )

        self.common(
            fn,
            [
                torch.randn([800, 256, 7, 7]),
                torch.randperm(601),
                torch.randn([601, 256, 7, 7]),
            ],
        )
        self.common(
            fn, [torch.randn(1024, 4, 2), torch.arange(4), torch.randn(4, 1, 1)]
        )

    def test_index_put2(self):
        def fn(a, b, c):
            return torch.index_put(a, [b], c, True)

        self.common(
            fn,
            [
                torch.randn([100, 256, 7, 7]),
                torch.randint(0, 100, size=[600], dtype=torch.int64),
                torch.randn([600, 256, 7, 7]),
            ],
            # workaround for https://github.com/openai/triton/issues/558
            check_lowp=False,
        )

    def test_index_put3(self):
        def fn(a, b, c):
            torch.ops.aten.index_put_(a, (None, b, None), c)
            a1 = a + 1
            torch.ops.aten.index_put_(a1, (None, b + 1, None), c + 1)
            return (a, a1)

        self.common(
            fn,
            [
                torch.randn([1024, 4, 2]),
                torch.arange(3),
                torch.randn([1024, 1, 2]),
            ],
        )

    def test_index_put4(self):
        # a, b[0] are not broadcastable
        # https://github.com/pytorch/pytorch/issues/97104
        def fn(a, b, c):
            return torch.index_put(a, [b], c)

        self.common(
            fn,
            [
                torch.rand([8, 2]),
                torch.rand([8]) > 0.5,
                torch.rand([]),
            ],
        )

    def test_index_put_as_masked_fill(self):
        def fn(a, b, c, d):
            a = a.clone()
            torch.ops.aten.index_put_(a, [b], c, d)
            return a

        self.common(
            fn,
            (
                torch.randn([1024, 4, 2]),
                torch.randn([1024, 4, 2]) > 0,
                torch.randn([]),
                False,
            ),
        )

        self.common(
            fn,
            (
                torch.randn([1024, 4, 2]),
                torch.randn([1024, 4, 2]) > 0,
                torch.randn([]),
                True,
            ),
        )

    def test_index_put_fallback1(self):
        def fn(a, b, c, d):
            a = a.clone()
            torch.ops.aten.index_put_(a, [b], c, d)
            return a

        self.common(
            fn,
            (
                torch.randn([3]),
                torch.as_tensor([True, True, False]),
                torch.randn([2]),
                False,
            ),
        )

        self.common(
            fn,
            (
                torch.randn([3]),
                torch.as_tensor([True, True, False]),
                torch.randn([2]),
                True,
            ),
        )

    def test_index_put_fallback2(self):
        def fn(a, b, c, d, e):
            a = a.clone()
            torch.ops.aten.index_put_(a, [None, b, c], d, e)
            return a

        self.common(
            fn,
            (
                torch.randn([1, 2, 3]),
                torch.as_tensor([0, 1]),
                torch.as_tensor([True, True, False]),
                torch.randn([]),
                False,
            ),
        )
        self.common(
            fn,
            (
                torch.randn([1, 2, 3]),
                torch.as_tensor([0, 1]),
                torch.as_tensor([True, True, False]),
                torch.randn([]),
                True,
            ),
        )

    def test_index_put_deterministic_fallback(self):
        with DeterministicGuard(True):

            def fn(a, b, c):
                return torch.index_put(a, [b], c, True)

            self.common(
                fn,
                [
                    torch.randn([100, 32]),
                    torch.randint(0, 100, size=[600], dtype=torch.int64),
                    torch.randn([600, 32]),
                ],
                check_lowp=False,
            )

    def test_index_put_index(self):
        def fn(ind, x, src):
            y = torch.ops.aten.index_put.default(x, [ind], src)
            return torch.ops.aten.index.Tensor(y, [ind])

        args = [torch.tensor([1], dtype=torch.int64), torch.randn(8, 4), torch.randn(4)]
        self.common(fn, args)

    def test_index_put_reinplace(self):
        def fn(x, idx):
            src = torch.ones(idx.size(0), device=x.device)
            x.index_put_((idx,), src)
            return x.expand((2, x.shape[0]))

        a = torch.randn(1024)
        idx = torch.arange(10)
        torch._inductor.metrics.generated_kernel_count = 0
        self.common(fn, (a, idx))
        assertGeneratedKernelCountEqual(self, 1)

    def test_index_put_failed_reinplace(self):
        def fn(x, idx):
            src = torch.ones(idx.size(0), device=x.device)
            y = x.index_put((idx,), src)
            return x, y

        a = torch.randn(1024)
        idx = torch.arange(10)
        torch._inductor.metrics.generated_kernel_count = 0
        self.common(fn, (a, idx))
        assertGeneratedKernelCountEqual(self, 2)

    def test_adding_tensor_offsets(self):
        @torch.compile(fullgraph=True)
        def fn(x):
            return x[16:32]

        with torch.no_grad():
            x = torch.randn(1024, device=self.device)
            self.assertEqual(fn(x[0:]), x[16:][:16])
            self.assertEqual(fn(x[128:]), x[128 + 16 :][:16])

    # from GPT2ForSequenceClassification
    def test_index_tensor(self):
        def fn(x, y):
            ne = torch.ops.aten.ne.Scalar(x, 0)
            sum = torch.ops.aten.sum.dim_IntList(ne, [-1])
            sub = torch.ops.aten.sub.Tensor(sum, 1)
            iota = torch.ops.prims.iota.default(
                1,
                start=0,
                step=1,
                dtype=torch.int64,
                device=x.device,
                requires_grad=False,
            )
            return torch.ops.aten.index.Tensor(y, [iota, sub])

        self.common(fn, [torch.randn(1, 1024), torch.randn(1, 1024, 2)])

    @config.patch(fallback_random=True)
    def test_bernoulli1(self):
        def fn(a):
            b = torch.empty_like(a)
            return aten.bernoulli_(b), b

        self.common(
            fn,
            [
                torch.randn([100]),
            ],
        )

    def test_bernoulli2(self):
        def fn(a):
            return aten.bernoulli(a)

        self.common(
            fn,
            [torch.tensor([1.0, 1.0, 0.0, 0.0, 1.0, 0.0, 1.0, 1.0])],
        )

    def test_narrow(self):
        def fn(x):
            return (
                aten.narrow(x, 1, 10, 16),
                aten.narrow(x + 2, 0, 10, 16) + 1,
                aten.narrow_copy(x, 1, 10, 16),
            )

        self.common(fn, [torch.randn(64, 64)])

    def test_as_strided(self):
        def fn(x):
            return (
                aten.as_strided(x, (8, 8, 64), (8 * 64, 64, 1), 0),
                aten.as_strided(x + 1, (8, 8, 64), (8 * 64, 64, 1), 0) + 2,
            )

        def fn_channels_last(x):
            return (
                aten.as_strided(
                    x, (8, 384, 2, 20, 12), (153600, 1, 61440, 384, 7680), 0
                ),
                aten.as_strided(
                    x + 1, (8, 384, 2, 20, 12), (153600, 1, 61440, 384, 7680), 0
                )
                + 2,
            )

        self.common(fn, [torch.randn(64, 64)])
        self.common(
            fn_channels_last,
            [torch.randn(8, 384, 20, 20).to(memory_format=torch.channels_last)],
        )

    def test_like_channels_last(self):
        def foo():
            randn = torch.randn((4, 3, 8, 8), device=self.device, dtype=torch.float32)
            xc = randn.contiguous(memory_format=torch.channels_last)
            clone = torch.zeros_like(xc, memory_format=torch.preserve_format)
            rand_like = torch.rand_like(randn)
            return (xc, clone, rand_like)

        out = foo()
        out_comp = torch.compile()(foo)()

        for t, t_comp in zip(out, out_comp):
            self.assertEqual(t.stride(), t_comp.stride())

    def test_as_strided_scatter(self):
        def fn(a, b):
            return aten.as_strided_scatter(
                a * 8 + 10,
                b * 2 - 4,
                size=(a.shape[0], a.shape[1] // 2),
                stride=(a.shape[1], 2),
                storage_offset=0,
            )

        self.common(fn, [torch.randn(10, 1024), torch.randn(10, 512)])

    def test_select_scatter(self):
        def fn(x, a, b):
            return (
                aten.select_scatter(x, a, 1, 0),
                aten.select_scatter(x, b, 0, 1),
            )

        self.common(
            fn,
            [
                torch.randn(8, 197, 38),
                torch.randn(8, 38),
                torch.randn(197, 38),
            ],
        )

    def test_slice_scatter(self):
        def fn(x, a):
            return (
                aten.slice_scatter(x, a, 2, 10, -10),
                aten.slice_scatter(x, a[:, :, :40], 2, 10, -10, 2),
            )

        self.common(
            fn,
            [
                torch.randn(4, 8, 100),
                torch.randn(4, 8, 80),
            ],
        )

    def test_slice_scatter2(self):
        def fn(a, b):
            return aten.slice_scatter(a, b, 0, 0, 9223372036854775807)

        self.common(
            fn,
            [
                torch.randn([8, 197, 384]),
                torch.randn([8, 197, 384]),
            ],
        )

    def test_slice_scatter3(self):
        def fn(a, b):
            return aten.slice_scatter.default(a, b, 1, 1, 9223372036854775807, 2)

        self.common(
            fn,
            [
                torch.randn([1, 4]),
                torch.randn([1, 2]),
            ],
        )

    def test_slice_scatter4(self):
        def fn(a, b):
            return aten.slice_scatter.default(a, b, 1, 2, 9223372036854775807, 3)

        self.common(
            fn,
            [
                torch.randn([1, 9]),
                torch.randn([1, 3]),
            ],
        )

    def test_slice_scatter5(self):
        # empty slices that require clamping the start or end
        def fn(a, b):
            return (
                aten.slice_scatter.default(a, b, 0, 2, 0, 1),
                aten.slice_scatter.default(a, b, 0, a.shape[0], a.shape[0] + 10, 1),
                aten.slice_scatter.default(a, b, 0, -20, 0, 1),
                aten.slice_scatter.default(a, b, 0, -20, -16, 1),
            )

        a = torch.arange(10, dtype=torch.float)
        b = torch.empty(0)
        self.common(fn, [a, b])

    def test_slice_scatter_reinplace(self):
        class M(nn.Module):
            def __init__(self, device):
                super().__init__()
                self.linear1 = nn.Linear(64, 64, bias=False)
                self.cache_k = torch.zeros((56, 384, 8, 64), device=device)

            def forward(self, x, start_pos):
                bsz, seqlen, _, _ = x.shape
                xk = self.linear1(x)
                with torch.no_grad():
                    self.cache_k[:bsz, start_pos : start_pos + seqlen] = xk
                keys = self.cache_k[:bsz, : start_pos + seqlen]
                scores = torch.matmul(
                    xk.transpose(1, 2), keys.transpose(1, 2).transpose(2, 3)
                )
                return scores

        kv_cache_module = M(self.device)
        inp = torch.randn(1, 32, 8, 64)

        # Test that the cache update is reinplaced such that the cache is updated inplace
        # rather than copy-scatter-copy-back.

        torch._inductor.metrics.generated_kernel_count = 0
        with torch.no_grad():
            self.common(kv_cache_module, (inp, 1), check_lowp=False)
        assertGeneratedKernelCountEqual(self, 1)

    def test_scatter1(self):
        def fn(a, dim, index, b):
            return aten.scatter(a, dim, index, b)

        self.common(
            fn,
            [
                torch.zeros(2, 3),
                -1,
                torch.tensor([[0]]),
                torch.ones(2, 3),
            ],
        )

    def test_scatter2(self):
        if self.device == "cuda":
            raise unittest.SkipTest("unstable on sm86")

        check_lowp = True
        if self.device == "xpu":
            check_lowp = False

        def fn(a, dim, index, b):
            return aten.scatter.reduce(a, dim, index, b, reduce="add")

        self.common(
            fn,
            [
                torch.zeros(64, 512),
                0,
                torch.zeros((64, 512), dtype=torch.int64),
                torch.ones(64, 512),
            ],
            check_lowp=check_lowp,
        )

    def test_scatter3(self):
        def fn(a, dim, index, b):
            return aten.scatter(a, dim, index, b, reduce="add")

        check_lowp = True
        if self.device == "xpu":
            check_lowp = False

        self.common(
            fn,
            [
                torch.randn(5, 29, 13),
                2,
                torch.tensor([[[3, 5, 7, 9]]]),
                0.8,  # src can be a scalar
            ],
            # Mismatched elements: 1 / 1885 (0.1%)
            # Greatest absolute difference: 0.00018310546875 at index (0, 0, 3) (up to 1e-05 allowed)
            # Greatest relative difference: 0.0022371364653243847 at index (0, 0, 3) (up to 0.001 allowed)
            atol=2e-4,
            rtol=1e-3,
            check_lowp=check_lowp,
        )

    def test_scatter4(self):
        def fn(x, ind, src):
            return torch.scatter(x, 0, ind, src)

        check_lowp = True
        if self.device == "xpu":
            check_lowp = False

        for deterministic in [False, True]:
            with DeterministicGuard(deterministic):
                self.common(
                    fn,
                    [
                        torch.randn(196, 992),
                        torch.randint(196, (1, 992)),
                        torch.randn(1, 992),
                    ],
                    check_lowp=check_lowp,
                )

    def test_scatter5(self):
        def fn(a, dim, index, b, reduce):
            a = a.clone()
            a.scatter_(dim, index, b, reduce=reduce)
            a1 = a + 1.0
            a1.scatter_(dim, index, b, reduce=reduce)
            return (a, a1)

        check_lowp = True
        if self.device == "xpu":
            check_lowp = False

        for reduce in ["add", "multiply"]:
            self.common(
                fn,
                [
                    torch.ones((4, 5)),
                    0,
                    torch.tensor([[1], [2], [3]], dtype=torch.int64),
                    torch.randn(4, 5),
                    reduce,
                ],
                check_lowp=check_lowp,
            )

    def test_scatter6(self):
        def fn(a, dim, index, b):
            return aten.scatter(a, dim, index, b)

        check_lowp = True
        if self.device == "xpu":
            check_lowp = False

        for deterministic in [False, True]:
            with DeterministicGuard(deterministic):
                self.common(
                    fn,
                    [
                        torch.randn(5, 8, 13),
                        2,
                        torch.tensor([[[3, 5, 7, 9]]]),
                        0.8,  # src can be a scalar
                    ],
                    check_lowp=check_lowp,
                )

    @unittest.skip("Flaky test, needs debugging")
    def test_scatter_add1(self):
        def fn(a, dim, index, b):
            return aten.scatter_add(a, dim, index, b)

        check_lowp = True
        if self.device == "xpu":
            check_lowp = False

        self.common(
            fn,
            [
                torch.randn(2, 3),
                0,
                torch.tensor([[0]]),
                torch.randn(2, 3),
            ],
            check_lowp=check_lowp,
        )

    def test_scatter_add2(self):
        def fn(a, dim, index, b):
            return aten.scatter_add(a, dim, index, b)

        check_lowp = True
        if self.device == "xpu":
            check_lowp = False

        self.common(
            fn,
            [
                torch.randn(2, 3),
                0,
                torch.tensor([[0, 0, 0], [1, 1, 1]]),
                torch.randn(2, 3),
            ],
            check_lowp=check_lowp,
        )

    def test_scatter_add3(self):
        def fn(a, dim, index, b):
            return aten.scatter_add(a, dim, index, b)

        check_lowp = True
        if self.device == "xpu":
            check_lowp = False

        for deterministic in [False, True]:
            with DeterministicGuard(deterministic):
                self.common(
                    fn,
                    [
                        torch.randn(5, 29, 13),
                        2,
                        torch.tensor([[[3, 5, 7, 9]]]),
                        torch.randn(1, 1, 10),
                    ],
                    check_lowp=check_lowp,
                )

    def test_scatter_reduce1(self):
        def fn(a, dim, index, b):
            return aten.scatter_reduce(a, dim, index, b, "sum")

        check_lowp = True
        if self.device == "xpu":
            check_lowp = False

        self.common(
            fn,
            [
                torch.randn(5, 29, 13),
                2,
                torch.tensor([[[3, 5, 7, 9]]]),
                torch.randn(1, 1, 10),
            ],
            check_lowp=check_lowp,
        )

    def test_scatter_reduce2(self):
        def fn(a, dim, index, b, reduce):
            return aten.scatter_reduce(a, dim, index, b, reduce, include_self=False)

        check_lowp = True
        if self.device == "xpu":
            check_lowp = False

        for reduce in ["sum", "amax"]:
            self.common(
                fn,
                [
                    torch.randn(2, 3),
                    0,
                    torch.zeros((2, 3), dtype=torch.int64),
                    torch.randn(2, 3),
                    reduce,
                ],
                check_lowp=check_lowp,
            )

    def test_scatter_reduce3(self):
        def fn(a, dim, index, b, reduce):
            a = a.clone()
            a.scatter_reduce_(dim, index, b, reduce=reduce)
            a1 = a + 1.0
            a1.scatter_reduce_(dim, index, b, reduce=reduce)
            return (a, a1)

        check_lowp = True
        if self.device == "xpu":
            check_lowp = False

        for reduce in ["sum", "prod"]:
            self.common(
                fn,
                [
                    torch.ones((4, 5)),
                    0,
                    torch.tensor([[1], [2], [3]], dtype=torch.int64),
                    torch.randn(4, 5),
                    reduce,
                ],
                check_lowp=check_lowp,
            )

    def test_dense_mask_index(self):
        r"""
        There will be a little difference for reduce order between aten and inductor
        https://github.com/pytorch/pytorch/pull/122289
        Absolute difference: 0.00067138671875 (up to 1e-05 allowed)
        Relative difference: 3.1747371732500974e-06 (up to 1.3e-06 allowed)
        """
        kwargs = {}
        if self.device == "cpu":
            kwargs["atol"] = 1e-4
            kwargs["rtol"] = 1.3e-5

        def fn(x, y):
            y = torch.ops.aten.select.int(y, 0, 2)
            z = x * y
            return z.sum()

        self.common(fn, [torch.randn(102400), torch.randn(3)], **kwargs)

    def test_empty1(self):
        def fn():
            return torch.empty((1, 128, 128))

        self.common(fn, [], assert_equal=False)

    def test_empty2(self):
        def fn():
            return aten.empty((1, 128, 128))

        self.common(fn, [], assert_equal=False)

    def test_new_empty(self):
        def fn(a):
            return aten.new_empty(a, [1, 128, 128])

        self.common(fn, [torch.randn(55)], assert_equal=False)

    def test_empty_strided(self):
        def fn():
            return aten.empty_strided([1, 128, 128], [16384, 128, 1])

        self.common(fn, [], assert_equal=False)

    def test_new_empty_strided(self):
        def fn(a):
            return aten.new_empty_strided(a, [1, 128, 128], [16384, 128, 1])

        self.common(fn, [torch.randn(55)], assert_equal=False)

    def test_dropout_trivial_0(self):
        def fn1(a):
            return torch.nn.functional.dropout(a, 0.0, True) + a

        self.common(fn1, [torch.randn(55)])

    def test_dropout_trivial_1(self):
        def fn2(a):
            return torch.nn.functional.dropout(a, 1.0, True) + a

        self.common(fn2, [torch.randn(55)])

    @config.patch({"triton.cudagraphs": True})
    @dynamo_config.patch(automatic_dynamic_shapes=True)
    def test_dropout(self):
        random.seed(1234)
        torch.manual_seed(1234)

        @torch._dynamo.optimize("inductor")
        def fn1(a):
            return torch.nn.functional.dropout(a)

        x = torch.ones(1000, device=self.device, dtype=torch.float32)
        result1 = fn1(x)
        self.assertTrue(400 < result1.nonzero().shape[0] < 600)
        self.assertTrue(0.9 < result1.mean().item() < 1.1)

        random.seed(1234)
        torch.manual_seed(1234)

        @torch._dynamo.optimize("inductor")
        def fn2(a):
            return torch.nn.functional.dropout(a, 0.5, True)

        result2 = fn2(x)
        self.assertTrue(400 < result2.nonzero().shape[0] < 600)
        self.assertTrue(0.9 < result2.mean().item() < 1.1)

    @dynamo_config.patch(automatic_dynamic_shapes=True)
    def test_dropout_deterministic(self):
        @torch._dynamo.optimize("inductor")
        def fn(a):
            return torch.nn.functional.dropout(a, 0.55, True)

        for cg in [False, True]:
            with patch.object(config.triton, "cudagraphs", cg):
                torch._dynamo.reset()

                x = torch.ones(1024, device=self.device, dtype=torch.float32)

                torch.manual_seed(1234)
                a0 = fn(x).clone()
                a1 = fn(x).clone()
                a2 = fn(x).clone()

                torch.manual_seed(1234)
                b0 = fn(x).clone()
                b1 = fn(x).clone()
                b2 = fn(x).clone()

                # same seed, same values
                self.assertTrue(torch.allclose(a0, b0))
                self.assertTrue(torch.allclose(a1, b1))
                self.assertTrue(torch.allclose(a2, b2))

                # different calls, different values
                self.assertFalse(torch.allclose(a0, a1))
                self.assertFalse(torch.allclose(a1, a2))

    def test_rand_like_deterministic(self):
        @torch._dynamo.optimize("inductor")
        def fn(a):
            return torch.rand_like(a), torch.rand_like(a)

        x = torch.ones(1024, device=self.device, dtype=torch.float32)

        torch.manual_seed(1234)
        a0 = fn(x)[0].clone()
        a1 = fn(x)[0].clone()
        a2 = fn(x)[0].clone()

        torch.manual_seed(1234)
        b0 = fn(x)[0].clone()
        b1 = fn(x)[0].clone()
        b2 = fn(x)[0].clone()

        # same seed, same values
        self.assertTrue(torch.allclose(a0, b0))
        self.assertTrue(torch.allclose(a1, b1))
        self.assertTrue(torch.allclose(a2, b2))

        # different calls, different values
        self.assertFalse(torch.allclose(a0, a1))
        self.assertFalse(torch.allclose(a1, a2))

        c, d = fn(x)
        self.assertFalse(torch.allclose(c, d))
        self.assertTrue((c >= 0).all())
        self.assertTrue((c < 1).all())
        self.assertTrue((d >= 0).all())
        self.assertTrue((d < 1).all())

    @config.patch(implicit_fallbacks=True)
    def test_fallback_mutable_op_basic(self):
        with torch.library._scoped_library("mylib", "FRAGMENT") as m:

            def impl(a, b, c, d, e=2):
                a.add_(b[0] * c * e),
                if d is not None:
                    d.add_(b[1])

            m.define(
                "inplace_(Tensor(a!) a, Tensor[] b, SymInt c, *, Tensor(b!)? d, SymInt e=2) -> ()"
            )
            m.impl("inplace_", impl, "CompositeExplicitAutograd")

            # We do some clones and copy_ to test that Inductor doesn't reorder
            # the copy_ w.r.t. inplace_.
            def f(a, b1, b2, c, d):
                a_ = a.clone()
                d_ = d if d is None else d.clone()
                torch.ops.mylib.inplace_(a_, (b1, b2), c, d=d_)
                a.copy_(a_)
                if d is not None:
                    d.copy_(d_)
                return ()

            a = torch.tensor([0.0, 1.0, 2])
            b = [torch.tensor([2.0, 3.0, 5.0]), torch.tensor([1.0, 4.0, 6.0])]
            c = 4
            d = torch.tensor([2.0, 1, 0])
            args = (a, b[0], b[1], c, d)
            cloned_args = pytree.tree_map_only(torch.Tensor, torch.clone, args)
            mod = make_fx(f)(*cloned_args)
            cloned_args = pytree.tree_map_only(torch.Tensor, torch.clone, args)
            compiled_f = compile_fx_inner(mod, cloned_args)

            cloned_args = pytree.tree_map_only(torch.Tensor, torch.clone, args)
            compiled_f(list(cloned_args))
            f(*args)
            self.assertEqual(cloned_args, args)

    @config.patch(implicit_fallbacks=True)
    def test_fallback_mutable_op_with_return(self):
        with torch.library._scoped_library("mylib", "FRAGMENT") as m:

            def impl(a, b, c, d, e=2):
                a.add_(b[0] * c * e),
                if d is not None:
                    d.add_(b[1])
                return b[0] + b[1]

            m.define(
                "inplace_(Tensor(a!) a, Tensor[] b, SymInt c, *, Tensor(b!)? d, SymInt e=2) -> Tensor"
            )
            m.impl("inplace_", impl, "CompositeExplicitAutograd")

            # We do some clones and copy_ to test that Inductor doesn't reorder
            # the copy_ w.r.t. inplace_.
            def f(a, b0, b1, c, d):
                a_ = a.clone()
                d_ = d if d is None else d.clone()
                res = torch.ops.mylib.inplace_(a_, (b0, b1), c, d=d_)
                a.copy_(a_)
                if d is not None:
                    d.copy_(d_)
                return (res,)

            a = torch.tensor([0.0, 1.0, 2])
            b = [torch.tensor([2.0, 3.0, 5.0]), torch.tensor([1.0, 4.0, 6.0])]
            c = 4
            d = torch.tensor([2.0, 1, 0])
            args = (a, b[0], b[1], c, d)

            cloned_args = pytree.tree_map_only(torch.Tensor, torch.clone, args)
            mod = make_fx(f)(*cloned_args)
            cloned_args = pytree.tree_map_only(torch.Tensor, torch.clone, args)
            compiled_f = compile_fx_inner(mod, cloned_args)

            cloned_args = pytree.tree_map_only(torch.Tensor, torch.clone, args)
            compiled_out = compiled_f(list(cloned_args))
            out = f(*args)
            self.assertEqual(cloned_args, args)
            self.assertEqual(compiled_out, out)

    @config.patch(implicit_fallbacks=True)
    def test_fallback_mutable_op_no_mutated_tensors(self):
        with torch.library._scoped_library("mylib", "FRAGMENT") as m:

            def impl(a, b):
                if b is not None:
                    b.add_(1)

            m.define("inplace_(Tensor a, Tensor(b!)? b) -> ()")
            m.impl("inplace_", impl, "CompositeExplicitAutograd")

            def f(a):
                torch.ops.mylib.inplace_(a, None)
                return ()

            a = torch.tensor([0.0, 1.0, 2])
            args = (a,)
            cloned_args = pytree.tree_map_only(torch.Tensor, torch.clone, args)
            mod = make_fx(f)(*cloned_args)
            cloned_args = pytree.tree_map_only(torch.Tensor, torch.clone, args)
            compiled_f = compile_fx_inner(mod, cloned_args)

            cloned_args = pytree.tree_map_only(torch.Tensor, torch.clone, args)
            compiled_f(list(cloned_args))
            f(*args)
            self.assertEqual(cloned_args, args)

    @config.patch(implicit_fallbacks=True)
    def test_fallback_mutable_op_list(self):
        with torch.library._scoped_library("mylib", "FRAGMENT") as m:

            def impl(a, b):
                for bi in b:
                    bi.add_(a)

            m.define("inplace_(Tensor a, Tensor(a!)[] b) -> ()")
            m.impl("inplace_", impl, "CompositeExplicitAutograd")

            def f(a, b):
                torch.ops.mylib.inplace_(a, b)
                return ()

            a = torch.tensor([0.0, 1.0, 2])
            b = [torch.tensor([2.0, 3.0, 5.0]), torch.tensor([1.0, 4.0, 6.0])]
            args = (a, b)
            cloned_args = pytree.tree_map_only(torch.Tensor, torch.clone, args)
            mod = make_fx(f)(*cloned_args)
            cloned_args = pytree.tree_map_only(torch.Tensor, torch.clone, args)

            with self.assertRaisesRegex(
                torch._inductor.exc.LoweringException,
                "NYI: Can't generate FallbackKernel",
            ):
                compiled_f = compile_fx_inner(mod, cloned_args)

    @expectedFailureXPU
    def test_functionalize_rng_wrappers(self):
        # Ideally, we would like to use torch.compile for these operators. But
        # currently the plan is to introduce these operators at the partitioner
        # level, obviating the need to support them fully through the
        # torch.compile stack. To ensure that we have good enough debugging with
        # minifiers, we have ensure that they work with make_fx. This test uses
        # make_fx to do the testing. In future, we can move on torch.compile.
        def fn():
            rng_state1, a1 = torch._prims.rng_prims.run_and_save_rng_state(
                torch.ops.aten.rand.default,
                [4, 4],
                dtype=torch.float32,
                device=self.device,
            )
            rng_state2, a2 = torch._prims.rng_prims.run_and_save_rng_state(
                torch.ops.aten.rand.default,
                [4, 4],
                dtype=torch.float32,
                device=self.device,
            )

            b1 = torch._prims.rng_prims.run_with_rng_state(
                rng_state1,
                torch.ops.aten.rand.default,
                [4, 4],
                dtype=torch.float32,
                device=self.device,
            )
            b2 = torch._prims.rng_prims.run_with_rng_state(
                rng_state2,
                torch.ops.aten.rand.default,
                [4, 4],
                dtype=torch.float32,
                device=self.device,
            )

            return (a1, a2, b1, b2)

        mod = make_fx(fn)()
        compiled_f = compile_fx_inner(mod, ())
        a1, a2, b1, b2 = compiled_f(())
        self.assertEqual(a1, b1)
        self.assertEqual(a2, b2)

    @patch.object(torch._functorch.config, "functionalize_rng_ops", True)
    @expectedFailureXPU
    def test_philox_rand(self):
        if self.device == "cpu":
            raise unittest.SkipTest(
                f"functionalization of rng ops supported only on {GPU_TYPE}"
            )

        @torch._dynamo.optimize("inductor")
        def fn(x):
            a = torch.rand_like(x) * x
            a = torch.rand_like(x) * a
            return a

        def check(x):
            torch.manual_seed(123)
            a = fn(x)

            torch.manual_seed(1234)
            b = fn(x)

            torch.manual_seed(123)
            c = fn(x)

            # same seed, same values
            self.assertTrue(torch.allclose(a, c))

            # different calls, different values
            self.assertFalse(torch.allclose(a, b))

        check(torch.ones(1024, device=self.device, dtype=torch.float32))
        # Need comment: should we add "_get_rng_state_offset" to common device interface?
        self.assertEqual(getattr(torch, self.device)._get_rng_state_offset(), 2048)
        # Check non-multiple of 4 numel
        check(torch.ones(3, device=self.device, dtype=torch.float32))
        self.assertEqual(getattr(torch, self.device)._get_rng_state_offset(), 8)

    # Already on by default, just want to make sure
    @patch.object(torch._inductor.config, "allow_buffer_reuse", True)
    def test_reuse_buffers_with_aliasing(self):
        def f(x):
            z = x + 1
            z = torch.view_as_complex(z)
            a = torch.view_as_real(z)
            out = a + 1
            return out, torch.view_as_real(z + 1)

        self.common(f, (torch.zeros((4, 2)),))

        code = run_and_get_triton_code(torch.compile(f), torch.zeros((4, 2)))
        # Make sure that we haven't added complex support and made this test
        # invalid. If we've added complex support please update the test to use
        # a different set of view ops we don't lower
        self.assertTrue("aten.view_as_real" in code)

        def f2(x):
            z = x + 1
            z = torch.view_as_complex(z)
            z = torch.view_as_real(z)
            z = torch.view_as_complex(z)
            a = torch.view_as_real(z)
            out = a + 1
            return out, torch.view_as_real(z + 1)

        self.common(f, (torch.zeros((4, 2)),))

    def test_randn_like_empty(self):
        class Model(torch.nn.Module):
            def __init__(
                self,
            ):
                super().__init__()

            def forward(self, v1: torch.Tensor):
                vx = v1.min(dim=1).values
                v2 = torch.randn_like(vx)
                return v2

        model = Model()
        x = torch.rand(10, 3, 0)

        self.common(model, (x,))

    def test_randint(self):
        @torch.compile(fullgraph=True)
        def fn(x):
            return (
                torch.randint(10, [1024], device=x.device),
                torch.randint(-4, 7, [1024], dtype=torch.int32, device=x.device),
                torch.randint_like(x, 2**50),
            )

        torch.manual_seed(12345)
        a0, b0, c0 = fn(torch.zeros([40, 40], device=self.device))
        self.assertEqual(a0.shape, [1024])
        self.assertEqual(b0.shape, [1024])
        self.assertEqual(c0.shape, [40, 40])
        torch.manual_seed(12345)
        a1, b1, c1 = fn(torch.zeros([40, 40], device=self.device))
        self.assertEqual(a0, a1)
        self.assertEqual(b0, b1)
        self.assertEqual(c0, c1)

        self.assertEqual(a0.min(), 0)
        self.assertEqual(a0.max(), 9)

        self.assertEqual(b0.min(), -4)
        self.assertEqual(b0.max(), 6)

        self.assertGreaterEqual(c0.min(), 0)
        self.assertGreater(c0.max(), 2**40)
        self.assertLess(c0.max(), 2**50)

    @config.patch(fallback_random=True)
    def test_like_rands(self):
        def fn(x):
            return torch.rand_like(x), torch.randn_like(x)

        self.common(fn, [torch.zeros([20, 20])])

    def test_like_rands2(self):
        # rand_like with kwargs `device` of str type
        d = self.device
        assert isinstance(d, str)

        @torch.compile
        def fn(x):
            return torch.rand_like(x, device=d)

        x = torch.ones(10, device=self.device, dtype=torch.float32)
        a0 = fn(x).clone()
        a1 = fn(x).clone()
        self.assertFalse(torch.allclose(a0, a1))

    @requires_gpu()
    def test_like_rands3(self):
        # rand_like with `device` which is different from `x.device`
        def test_like_rands_on_different_device(device1, device2):
            @torch.compile
            def fn(x, device):
                return torch.rand_like(x, device=device)

            x = torch.ones(10, device=device1, dtype=torch.float32)
            return fn(x, device2).clone()

        a0 = test_like_rands_on_different_device("cpu", GPU_TYPE)
        a1 = test_like_rands_on_different_device(GPU_TYPE, "cpu")
        self.assertTrue(a0.device.type == GPU_TYPE)
        self.assertTrue(a1.device.type == "cpu")

    def test_max_pool2d_with_indices_backward(self):
        def fn(a, b, c):
            return aten.max_pool2d_with_indices_backward(
                a, b, [2, 2], [2, 2], [0, 0], [1, 1], False, c
            )

        x = torch.randn([2, 4, 18, 14])
        result, indices = aten.max_pool2d_with_indices(
            x,
            [2, 2],
            [2, 2],
            [0, 0],
            [1, 1],
            False,
        )

        self.common(
            fn,
            [
                torch.randn_like(result),
                x,
                indices,
            ],
        )

    def test_max_pool2d_with_indices_backward2(self):
        def fn(a, b, c):
            return aten.max_pool2d_with_indices_backward(
                a, b, [3, 3], [2, 2], [1, 1], [1, 1], True, c
            )

        x = torch.randn([2, 4, 40, 56])
        result, indices = aten.max_pool2d_with_indices(
            x,
            [3, 3],
            [2, 2],
            [1, 1],
            [1, 1],
            True,
        )

        self.common(
            fn,
            [
                torch.randn_like(result),
                x,
                indices,
            ],
        )

    # From https://github.com/pytorch/torchdynamo/issues/1200
    def test_max_pool2d_with_indices_backward3(self):
        def fn(a, b, c):
            return aten.max_pool2d_with_indices_backward(
                a, b, [1, 1], [2, 2], [0, 0], [1, 1], False, c
            )

        x = torch.randn([32, 256, 37, 38])
        result, indices = aten.max_pool2d_with_indices(
            x,
            [1, 1],
            [2, 2],
            0,
            1,
            False,
        )
        self.common(
            fn,
            [
                torch.randn_like(result),
                x,
                indices,
            ],
        )

    # From https://github.com/pytorch/torchdynamo/issues/1352
    def test_max_pool2d_with_indices_backward4(self):
        def fn(a, b, c):
            return aten.max_pool2d_with_indices_backward(
                a, b, [5, 5], [1, 1], [2, 2], [1, 1], False, c
            )

        torch._inductor.metrics.generated_kernel_count = 0
        x = torch.randn([2, 64, 3, 4])
        result, indices = aten.max_pool2d_with_indices(
            x,
            [5, 5],
            [1, 1],
            2,
            1,
            False,
        )
        self.common(
            fn,
            [
                torch.randn_like(result),
                x,
                indices,
            ],
        )
        assertGeneratedKernelCountEqual(self, 1)

    @expectedFailureXPU
    def test_max_pool2d_with_indices_backward5(self):
        # Window size is too big. Should fallback
        def fn(a, b, c):
            return aten.max_pool2d_with_indices_backward(
                a, b, [13, 13], [1, 1], [2, 2], [1, 1], False, c
            )

        torch._inductor.metrics.generated_kernel_count = 0
        x = torch.randn([2, 64, 20, 20])
        result, indices = aten.max_pool2d_with_indices(
            x,
            [13, 13],
            [1, 1],
            2,
            1,
            False,
        )
        self.common(
            fn,
            [
                torch.randn_like(result),
                x,
                indices,
            ],
        )
        assertGeneratedKernelCountEqual(self, 0)

    # From https://github.com/pytorch/pytorch/issues/93384
    def test_max_pool2d_with_indices_backward6(self):
        # dilation is not 1. Should fallback
        def fn(a, b, c):
            return aten.max_pool2d_with_indices_backward(
                a, b, [3, 2], [2, 1], [1, 1], [1, 2], False, c
            )

        torch._inductor.metrics.generated_kernel_count = 0
        x = torch.randn([2, 2, 3, 6])
        result, indices = aten.max_pool2d_with_indices(
            x,
            [3, 2],
            [2, 1],
            [1, 1],
            [1, 2],
            False,
        )
        self.common(
            fn,
            [
                torch.randn_like(result),
                x,
                indices,
            ],
        )
        assertGeneratedKernelCountEqual(self, 0)

    def test_issue102546(self):
        def fn(x):
            return x.mean(0)

        self.common(fn, [torch.rand(())])

    def test_avg_pool2d_backward(self):
        def fn(a, b):
            return aten.avg_pool2d_backward(
                a,
                b,
                [2, 2],
                [2, 2],
                [0, 0],
                True,
                False,
                None,
            )

        self.common(
            fn,
            [
                torch.randn([2, 4, 7, 7]),
                torch.randn([2, 4, 14, 14]),
            ],
        )

    def test_avg_pool2d_backward2(self):
        def fn(a, b):
            return aten.avg_pool2d_backward(
                a,
                b,
                [3, 3],
                [1, 1],
                [1, 1],
                True,
                False,
                None,
            )

        self.common(
            fn,
            [
                torch.randn([1, 1, 20, 15]),
                torch.randn([1, 1, 20, 15]),
            ],
        )

    def test_avg_pool2d_backward3(self):
        def fn(a, b):
            return aten.avg_pool2d_backward(
                a,
                b,
                [1, 1],
                [2, 2],
                [0, 0],
                False,
                False,
                None,
            )

        torch._inductor.metrics.generated_kernel_count = 0
        self.common(
            fn,
            [
                torch.randn([1, 2016, 11, 11]),
                torch.randn([1, 2016, 21, 21]),
            ],
        )
        assertGeneratedKernelCountEqual(self, 1)

    def test_avg_pool2d_backward4(self):
        def fn(a, b):
            return aten.avg_pool2d_backward(
                a,
                b,
                [13, 13],
                [1, 1],
                [0, 0],
                True,
                False,
                None,
            )

        torch._inductor.metrics.generated_kernel_count = 0
        self.common(
            fn,
            [
                torch.randn([1, 16, 12, 12]),
                torch.randn([1, 16, 24, 24]),
            ],
            check_lowp=False,
        )
        assertGeneratedKernelCountEqual(self, 0)

    @config.patch(search_autotune_cache=False)
    def test_mm_views(self):
        def fn(a, b):
            return torch.mm(a.view(32, 32), b.view(32, 32))

        self.common(
            fn,
            (
                torch.randn([32, 32]).transpose(0, 1),
                torch.randn([1, 32, 32]).transpose(0, 1),
            ),
            check_lowp=False,
        )
        expected_kernel = 0
        # codegen mm kernel from template
        self.assertEqual(
            torch._inductor.metrics.generated_kernel_count, expected_kernel
        )

    @torch._dynamo.config.patch(assume_static_by_default=False)
    def test_dtype_sympy_expr(self):
        @torch._dynamo.optimize_assert("inductor")
        def fn(a):
            y = a[..., :-1, :].contiguous()
            return y

        result = fn(torch.randn([1, 2, 16, 4]).requires_grad_())
        result.sum().backward()

    def test_dropout2(self):
        n = 100000
        weight = torch.ones(
            n, device=self.device, dtype=torch.float32, requires_grad=True
        )
        ones = torch.ones(n, device=self.device, dtype=torch.float32)

        @torch._dynamo.optimize_assert("inductor")
        def run(x, train=True):
            return F.dropout(x * weight, 0.33, train)

        def check(r, g):
            rmean = r.mean().item()
            gmean = g.mean().item()
            rcount = len(r.nonzero())
            gcount = len(g.nonzero())

            # dropped elements should match
            self.assertTrue(same(r.nonzero(), g.nonzero()))
            self.assertEqual(rcount, gcount)

            # dropped should be close to 0.33
            self.assertGreater(rcount, 0.64 * n)
            self.assertGreater(0.68 * n, rcount)

            self.assertAlmostEqual(rmean, gmean)
            self.assertAlmostEqual(rmean, 1.0, places=2)

        r1 = run(ones, train=False)
        r1.sum().backward()
        g1 = weight.grad.clone()
        # eval mode should be all ones
        self.assertTrue(same(r1, torch.ones_like(r1)))
        self.assertTrue(same(g1, torch.ones_like(g1)))

        torch.manual_seed(1234)
        weight.grad.zero_()
        r2, (fw_code, bw_code) = run_fw_bw_and_get_code(lambda: run(ones))
        if self.device == GPU_TYPE:
            self.assertEqual(fw_code.count("tl.rand"), 1)
            self.assertEqual(bw_code.count("tl.rand"), 0)
        g2 = weight.grad.clone()
        check(r2, g2)

        torch.manual_seed(1234)
        weight.grad.zero_()
        r3 = run(ones)
        r3.sum().backward()
        g3 = weight.grad.clone()
        check(r3, g3)

        # second run is same result as first
        self.assertTrue(same(r2, r3))
        self.assertTrue(same(g2, g3))

    @config.patch(search_autotune_cache=False)
    def test_dropout3(self):
        m = torch.nn.Sequential(
            torch.nn.Linear(32, 32, bias=False),
            torch.nn.Dropout(),
            torch.nn.Linear(32, 32, bias=False),
            torch.nn.Dropout(),
        ).to(self.device)

        @torch._dynamo.optimize_assert("inductor")
        def run(x):
            return m(x)

        torch._inductor.metrics.generated_kernel_count = 0

        result, (fw_code, bw_code) = run_fw_bw_and_get_code(
            lambda: run(torch.randn([8, 32], device=self.device))
        )

        if self.device == GPU_TYPE:
            self.assertEqual(fw_code.count("tl.rand"), 2)
            self.assertEqual(bw_code.count("tl.rand"), 0)
        expected_kernel = 4

        self.assertEqual(
            torch._inductor.metrics.generated_kernel_count, expected_kernel
        )

    def test_randint_kernel_count(self):
        @torch._dynamo.optimize_assert("inductor")
        def fn1():
            random_tensor1 = torch.randint(10, [32], device=self.device)
            random_tensor2 = torch.randint(10, [32], device=self.device)
            random_tensor3 = torch.randint(10, [32], device=self.device)
            return random_tensor1, random_tensor2, random_tensor3

        _, source_codes = run_and_get_code(fn1)
        if self.device == GPU_TYPE:
            self.assertEqual(len(source_codes), 1)
            self.assertEqual(source_codes[0].count("async_compile.triton"), 2)

    def test_roll(self):
        def fn(a):
            return (
                aten.roll(a, [-3, 10], [1, 2]),
                aten.roll(a, [5]),
            )

        self.common(
            fn,
            [
                torch.randn([2, 56, 56, 16]),
            ],
        )

    def test_argmax_min_int32(self):
        # https://github.com/pytorch/pytorch/issues/94055
        def fn(a, b):
            c = a.argmax(3)
            return torch.min(b, c)

        a = torch.rand(3, 4, 2, 1).int()
        b = torch.rand(2, 2, 1, 4, 1).int()
        self.common(fn, (a, b))

    def test_argmax_argmin1(self):
        def fn(x):
            return (aten.argmax(x), aten.argmin(x))

        self.common(
            fn,
            [
                torch.randn([8, 256, 256]),
            ],
        )

    def test_argmax_argmin2(self):
        def fn(x):
            return (
                aten.argmax(x, 0),
                aten.argmin(x, 0),
                aten.argmax(x, 1),
                aten.argmin(x, 1),
            )

        self.common(fn, (torch.randn([144, 144]),))

    def test_argmax_argmin_with_duplicates(self):
        def fn(x):
            return (
                aten.argmax(x, 0),
                aten.argmin(x, 0),
                aten.argmax(x, 1),
                aten.argmin(x, 1),
            )

        # Unrolled reduction
        t1 = torch.randint(2, size=(6, 6))
        self.common(fn, (t1,))

        # Persistent reduction
        t1 = torch.randint(8, size=(32, 32))
        self.common(fn, (t1,))

        # Non-persistent reduction
        t1 = torch.randint(8, size=(1028, 1028))
        self.common(fn, (t1,))

    def test_argmax_argmin_with_nan(self):
        def fn(x):
            return (
                aten.argmax(x, 0),
                aten.argmin(x, 0),
                aten.argmax(x, 1),
                aten.argmin(x, 1),
            )

        if self.device == "cpu":
            raise unittest.SkipTest("broken on CPU")

        # Unrolled reduction
        t1 = torch.randn((6, 6))
        t1[:, 1] = float("nan")
        t1[:, 3] = float("nan")
        self.common(fn, (t1,))

        # Persistent reduction
        t1 = torch.randn((32, 32))
        t1[:, 4] = float("nan")
        t1[:, 8] = float("nan")
        self.common(fn, (t1,))

        # Non-persistent reduction
        t1 = torch.randn((1028, 1028))
        t1[:, 40] = float("nan")
        t1[:, 100] = float("nan")
        self.common(fn, (t1,))

    def test_conv_backward(self):
        def fn(rank4_inps, rank3_inps, rank5_inps):
            out1 = aten.convolution_backward(
                *rank4_inps,
                [C],
                [1, 1],
                [0, 0],
                [1, 1],
                False,
                [0, 0],
                1,
                [True, True, True],
            )
            out2 = aten.convolution_backward(
                *rank4_inps,
                [C],
                [1, 1],
                [0, 0],
                [1, 1],
                False,
                [0, 0],
                1,
                [True, False, False],
            )
            out3 = aten.convolution_backward(
                *rank3_inps,
                [C],
                [1],
                [0],
                [1],
                False,
                [0],
                1,
                [True, True, True],
            )
            out4 = aten.convolution_backward(
                *rank5_inps,
                [C],
                [1, 1, 1],
                [0, 0, 0],
                [1, 1, 1],
                False,
                [0, 0, 0],
                1,
                [True, True, True],
            )
            return (out1, out2, out3, out4)

        B = 3
        C = 4
        H = 5
        grad_out = torch.randn(B, C, H - 2, H - 2, H - 2)
        inp = torch.randn(B, C, H, H, H)
        weight = torch.randn(C, C, 3, 3, 3)

        def shrink_rank(x, rank):
            res = x
            while res.dim() > rank:
                res = torch.select(res, -1, 0)
            return res.contiguous()

        rank4_inps = [shrink_rank(x, 4) for x in [grad_out, inp, weight]]
        rank3_inps = [shrink_rank(x, 4) for x in [grad_out, inp, weight]]
        rank5_inps = [shrink_rank(x, 5) for x in [grad_out, inp, weight]]

        with torch.backends.cudnn.flags(enabled=True, allow_tf32=False):
            self.common(
                fn,
                [rank4_inps, rank3_inps, rank5_inps],
            )

    @unittest.skip(
        """
        FIXME: In the case of having equally max/min elements, our implementation returns
        the last index instead of the first one
        """
    )
    def test_argmax_argmin3(self):
        def fn(x):
            return (
                aten.argmax(x, 0),
                aten.argmin(x, 0),
                aten.argmax(x, -1),
                aten.argmin(x, -1),
            )

        self.common(
            fn,
            [torch.randint(0, 5, [10, 10])],
        )

    def test_vdd_clamp(self):
        def fn(x):
            return torch.clamp_min(x, 3)

        self.common(
            fn,
            [
                torch.randn([16], requires_grad=True) * 10,
            ],
        )

    def test_tmp_not_defined_issue1(self):
        def forward(
            primals_3,
            primals_4,
            add_tensor,
            convert_element_type_default,
            div_default,
            reciprocal_default,
        ):
            var_default = torch.ops.aten.var(
                convert_element_type_default, [2], correction=0
            )
            sub_tensor = torch.ops.aten.sub.Tensor(add_tensor, div_default)
            mul_tensor_1 = torch.ops.aten.mul.Tensor(sub_tensor, reciprocal_default)
            mul_tensor_2 = torch.ops.aten.mul.Tensor(mul_tensor_1, primals_3)
            add_tensor_2 = torch.ops.aten.add.Tensor(mul_tensor_2, primals_4)
            convert_element_type_default_1 = add_tensor_2.to(dtype=torch.float32)
            convert_element_type_default_2 = convert_element_type_default_1.to(
                dtype=torch.float32
            )
            var_default_1 = torch.ops.aten.var(
                convert_element_type_default_2, [2], correction=0
            )
            broadcast_in_dim_default_2 = var_default_1.reshape(1, 512, 1)
            sum_default_1 = convert_element_type_default_2.sum(2)
            add_tensor_3 = torch.ops.aten.add.Tensor(broadcast_in_dim_default_2, 1e-05)
            return (var_default, sum_default_1, add_tensor_3)

        inps = [
            (torch.Size([1024]), torch.float32),
            (torch.Size([1024]), torch.float32),
            (torch.Size([1, 512, 1024]), torch.float32),
            (torch.Size([1, 512, 1024]), torch.float32),
            (torch.Size([1, 512, 1]), torch.float32),
            (torch.Size([1, 512, 1]), torch.float32),
        ]
        inps = [torch.randn(shape, dtype=dtype) for (shape, dtype) in inps]
        self.common(forward, inps, atol=1e-05, rtol=2e-05)

    @unittest.skipIf(
        os.environ.get("BUILD_ENVIRONMENT", "").startswith("parallelnative"),
        "TODO: debug this with asan",
    )
    def test_tmp_not_defined_issue2(self):
        def forward(arg38_1, arg81_1, getitem_17, new_zeros_default_4):
            div_tensor_7 = torch.ops.aten.div.Tensor(getitem_17, arg81_1)
            mul_tensor_24 = torch.ops.aten.mul.Tensor(div_tensor_7, arg38_1)
            sum_default_7 = torch.ops.aten.sum.default(mul_tensor_24)
            return (new_zeros_default_4, sum_default_7)

        dtype = torch.float32
        args = [
            ((1, 88, 40, 40), (140800, 1600, 40, 1), dtype),
            ((), (), dtype),
            ((1, 88, 40, 40), (140800, 1600, 40, 1), dtype),
            ((3,), (1,), dtype),
        ]
        args = [
            rand_strided(shape, stride, dtype).requires_grad_(True).add(1)
            for shape, stride, dtype in args
        ]
        self.common(forward, args)

    @requires_gpu()
    def test_tmp_not_defined_issue3(self):
        from torch import device

        def forward(
            self,
            primals_1: "f32[1001, 6]",
            primals_2: "f32[1001]",
            primals_3: "f32[1001, 64]",
            primals_4: "f32[4190]",
            primals_5: "f32[4190]",
            primals_6: "f32[1739, 4190]",
            primals_48: "f32[6144, 4191]",
        ):
            _tensor_constant0: "i64[4190]" = self._tensor_constant0
            lift_fresh_copy: "i64[4190]" = torch.ops.aten.lift_fresh_copy.default(
                _tensor_constant0
            )

            index: "f32[6144, 4190]" = torch.ops.aten.index.Tensor(
                primals_48, [None, lift_fresh_copy]
            )

            _tensor_constant1: "i64[6]" = self._tensor_constant1
            lift_fresh_copy_1: "i64[6]" = torch.ops.aten.lift_fresh_copy.default(
                _tensor_constant1
            )
            index_1: "f32[6144, 6]" = torch.ops.aten.index.Tensor(
                primals_48, [None, lift_fresh_copy_1]
            )
            primals_48 = lift_fresh_copy_1 = None
            permute: "f32[6, 1001]" = torch.ops.aten.permute.default(primals_1, [1, 0])
            addmm: "f32[6144, 1001]" = torch.ops.aten.addmm.default(
                primals_2, index_1, permute
            )
            amax: "f32[6144, 1]" = torch.ops.aten.amax.default(addmm, [-1], True)
            sub: "f32[6144, 1001]" = torch.ops.aten.sub.Tensor(addmm, amax)
            exp: "f32[6144, 1001]" = torch.ops.aten.exp.default(sub)
            sum_1: "f32[6144, 1]" = torch.ops.aten.sum.dim_IntList(exp, [-1], True)
            div: "f32[6144, 1001]" = torch.ops.aten.div.Tensor(exp, sum_1)

            full_default: "i32[6144, 1001]" = torch.ops.aten.full.default(
                [6144, 1001],
                1,
                dtype=torch.int32,
                layout=torch.strided,
                device=device(type=GPU_TYPE, index=0),
                pin_memory=False,
            )

            iota: "i32[1001]" = torch.ops.prims.iota.default(
                1001,
                start=0,
                step=1,
                dtype=torch.int32,
                device=device(type=GPU_TYPE),
                requires_grad=False,
            )

            mul: "i32[6144, 1001]" = torch.ops.aten.mul.Tensor(full_default, iota)
            iota_1: "i32[6144]" = torch.ops.prims.iota.default(
                6144,
                start=0,
                step=1001,
                dtype=torch.int32,
                device=device(type=GPU_TYPE, index=0),
                requires_grad=False,
            )
            view: "i32[6150144]" = torch.ops.aten.reshape.default(mul, [-1])
            view_1: "f32[6150144]" = torch.ops.aten.reshape.default(div, [-1])
            _embedding_bag = torch.ops.aten._embedding_bag.default(
                primals_3, view, iota_1, False, 0, False, view_1
            )
            getitem: "f32[6144, 64]" = _embedding_bag[0]
            getitem_1: "i32[6150144]" = _embedding_bag[1]
            getitem_2: "i32[6144]" = _embedding_bag[2]
            getitem_3: "i32[0]" = _embedding_bag[3]
            unsqueeze: "f32[6144, 1, 64]" = torch.ops.aten.unsqueeze.default(getitem, 1)
            var_mean = torch.ops.aten.var_mean.correction(
                index, [1], correction=0, keepdim=True
            )
            getitem_4: "f32[6144, 1]" = var_mean[0]
            getitem_5: "f32[6144, 1]" = var_mean[1]
            add: "f32[6144, 1]" = torch.ops.aten.add.Tensor(getitem_4, 1e-05)
            rsqrt: "f32[6144, 1]" = torch.ops.aten.rsqrt.default(add)
            sub_1: "f32[6144, 4190]" = torch.ops.aten.sub.Tensor(index, getitem_5)
            mul_1: "f32[6144, 4190]" = torch.ops.aten.mul.Tensor(sub_1, rsqrt)
            mul_2: "f32[6144, 4190]" = torch.ops.aten.mul.Tensor(mul_1, primals_4)
            add_1: "f32[6144, 4190]" = torch.ops.aten.add.Tensor(mul_2, primals_5)
            permute_1: "f32[4190, 1739]" = torch.ops.aten.permute.default(
                primals_6, [1, 0]
            )

            return [
                index,
                index_1,
                addmm,
                amax,
                sum_1,
                iota_1,
                view,
                view_1,
                getitem_1,
                getitem_2,
                getitem_3,
                unsqueeze,
                getitem_5,
                rsqrt,
                add_1,
                permute_1,
            ]

        kwargs = aot_graph_input_parser(forward, device=GPU_TYPE)
        self.common(forward, [], kwargs=kwargs)

    def test_misaligned_address_issue1(self):
        def forward(sub_tensor_1, unsqueeze_default):
            gather_default = torch.ops.aten.gather.default(
                sub_tensor_1, 1, unsqueeze_default
            )
            return gather_default

        args = [
            ((1, 1000), (1000, 1), torch.float32),
            ((1, 1), (1, 1), torch.int64),
        ]
        args = [rand_strided(shape, stride, dtype) for shape, stride, dtype in args]
        self.common(forward, args)

    def test_invalid_operand_issue1(self):
        def forward(arg0_1, arg1_1, arg3_1, squeeze, view_1, slice_1):
            slice_scatter = torch.ops.aten.slice_scatter.default(
                slice_1, arg3_1, 1, 1, 9223372036854775807
            )
            slice_scatter_1 = torch.ops.aten.slice_scatter.default(
                arg1_1, slice_scatter, 0, 0, 9223372036854775807
            )
            slice_2 = torch.ops.aten.slice.Tensor(
                slice_scatter_1, 0, 0, 9223372036854775807
            )
            select_scatter = torch.ops.aten.select_scatter.default(
                slice_2, squeeze, 1, 0
            )
            slice_scatter_2 = torch.ops.aten.slice_scatter.default(
                slice_scatter_1, select_scatter, 0, 0, 9223372036854775807
            )
            view = torch.ops.aten.view.default(slice_scatter_2, [-1, 128])
            embedding = torch.ops.aten.embedding.default(arg0_1, view, 1)
            return [embedding, view_1]

        args = [
            ((50005, 768), (768, 1), torch.float32),
            ((8, 128), (128, 1), torch.int64),
            ((8, 127), (127, 1), torch.int64),
            ((8,), (1,), torch.int64),
            ((1024,), (1,), torch.int64),
            ((8, 128), (128, 1), torch.int64),
        ]
        args = [rand_strided(shape, stride, dtype) for shape, stride, dtype in args]
        self.common(forward, args)

    def test_sizehint_issue1(self):
        def forward(x):
            return torch.nn.functional.unfold(
                x, kernel_size=[4, 4], dilation=1, padding=0, stride=[4, 4]
            )

        args = [((2, 24, 56, 56), (75264, 3136, 56, 1), torch.float32, False)]
        args = [
            rand_strided(sh, st, dt).requires_grad_(rg) for (sh, st, dt, rg) in args
        ]
        self.common(forward, args)

    def test_zero_dim_reductions(self):
        for kd in [True, False]:
            inps0 = (torch.zeros(2, 0, device=self.device, dtype=torch.float16), 1, kd)
            failed_ops = [aten.argmin, aten.argmax, aten.max, aten.min]
            for fo in failed_ops:
                with self.assertRaisesRegex(
                    IndexError, "Expected reduction dim 1 to have non-zero size"
                ):
                    mod = make_fx(fo)(*inps0)
                    _ = compile_fx_inner(mod, inps0)

            pass_ops = [
                lambda *x: fn(*x) for fn in [aten.sum, aten.prod, aten.any, aten.all]
            ]
            for po in pass_ops:
                compiled = torch._dynamo.optimize("inductor")(po)
                expected = po(*inps0)
                actual = compiled(*inps0)

            self.assertTrue(torch.allclose(actual, expected, atol=1e-3, rtol=1e-3))

    def test_unfold_zero_dimension_tensor(self):
        def forward(x):
            return torch.unfold_copy(dimension=1, input=x, size=0, step=7)

        x = torch.rand([1, 0], dtype=torch.float32)

        y = forward(x)
        compiled_y = torch.compile(forward, fullgraph=True)(x)

        self.assertEqual(y, compiled_y)

    def test_zero_element_mutation(self):
        class CustomModel(nn.Module):
            def __init__(self):
                super().__init__()
                self.layer1 = nn.LeakyReLU(negative_slope=5.2955089, inplace=True)

            def forward(self, inputs):
                return self.layer1(inputs)

        ip_size = [0]
        input_tensor = torch.randn(ip_size)

        mymodel = CustomModel()
        self.common(mymodel, (input_tensor,))

    def test_lerp(self):
        # non-contiguous inputs for lerp
        def fn0(i0, i1):
            x1 = i0.transpose(-2, -3)
            return torch.lerp(i1, x1, 70000)

        # contiguous inputs for lerp
        def fn1(i0, i1):
            return torch.lerp(i1, i0, 70000)

        self.common(fn0, [torch.rand(10, 3, 10), torch.rand(3, 10, 10)])
        self.common(fn1, [torch.rand(3, 10, 10), torch.rand(3, 10, 10)])

    def test_unspec_inputs(self):
        if self.device == "cpu":
            raise unittest.SkipTest("Testing mixed devices")

        def fn(x, y):
            return x + y, x * y, x / y

        opt = torch._dynamo.optimize("inductor")(fn)
        dtypes = [
            torch.float16,
            torch.bfloat16,
            torch.float32,
            torch.float64,
            torch.int32,
            torch.int64,
        ]

        for d in dtypes:
            inputs = (
                rand_strided((2, 3), (3, 1), dtype=torch.float32, device=GPU_TYPE),
                rand_strided((), (), dtype=d, device="cpu"),
            )
            self.assertTrue(same(opt(*inputs), fn(*inputs)))
            inputs = (inputs[1], inputs[0])
            self.assertTrue(same(opt(*inputs), fn(*inputs)))

    @dynamo_config.patch(automatic_dynamic_shapes=True)
    def test_list_clearing(self):
        if self.device == "cpu":
            contexts = [contextlib.nullcontext]
        else:
            contexts = [
                contextlib.nullcontext,
                lambda: config.patch({"triton.cudagraphs": True}),
            ]

        for context in contexts:
            with context():
                inps = [
                    torch.rand([5, 5]).to(self.device),
                    torch.rand([5, 5]).to(self.device),
                ]
                inp_refs = [weakref.ref(inp) for inp in inps]

                def fn(x, y):
                    a = x + y
                    return (a @ a,)

                fn_fx = make_fx(fn)(inps[0], inps[1])
                fn_compiled = compile_fx_inner(fn_fx, inps)

                test_self = self
                matmul_seen = False

                class TestRefMode(TorchDispatchMode):
                    def __torch_dispatch__(self, func, types, args=(), kwargs=None):
                        kwargs = kwargs if kwargs else {}

                        nonlocal inps
                        nonlocal inp_refs
                        nonlocal test_self
                        nonlocal matmul_seen

                        # by matmul, inputs should be deallocated
                        # TODO: should not be necessary, ref-cycle ?
                        gc.collect()
                        if func is aten.mm.out:
                            matmul_seen = True
                            test_self.assertEqual(len(inps), 0)
                            test_self.assertIsNone(inp_refs[0]())
                            test_self.assertIsNone(inp_refs[1]())

                        return func(*args, **kwargs)

                with TestRefMode():
                    fn_compiled(inps)

                # do an extra run to make sure we are deallocating on warmup and record
                if self.device == GPU_TYPE:
                    inps.extend(
                        [
                            torch.rand([5, 5]).to(self.device),
                            torch.rand([5, 5]).to(self.device),
                        ]
                    )
                    inp_refs.extend([weakref.ref(inp) for inp in inps])
                    matmul_seen = False

                    with TestRefMode():
                        fn_compiled(inps)

                # for some reason, TorchDispatch doesnt capture the
                # cuda mm call (even without cudagraphs)
                if self.device == "cpu":
                    self.assertTrue(matmul_seen)
                else:
                    self.assertEqual(len(inps), 0)

    def test_dtype_mismatch_issue(self):
        def fn(x):
            attn = torch.nn.functional.pad(x, [0, 1])
            return attn.softmax(dim=-1)

        x = torch.rand(128, 32, 63)
        self.common(fn, (x,))

    def test_diagonal_copy(self):
        def fn(x):
            return torch.diagonal_copy(x)

        for x in (torch.randn(2, 3), torch.randn(2, 2), torch.randn(3, 2)):
            self.common(fn, (x,))

    def test_kwargs(self):
        if self.device == GPU_TYPE:
            raise unittest.SkipTest("histogramdd only supports cpu")

        def fn(x, y):
            return torch.histogramdd(
                x,
                bins=[3, 3],
                weight=y,
            )

        self.common(
            fn,
            [torch.randn((4, 2)), torch.randn(4)],
        )

    # Shape padding causes the inputs to all get specialized, so the codegen
    # test fails
    @expectedFailureCodegenDynamic
    @requires_gpu()
    @torch._inductor.config.patch("shape_padding", True)
    def test_shape_padding(self):
        dtypes = [
            torch.float16,
            torch.float32,
        ]

        b, m, n, k = 7, 11, 13, 15

        def gen(*shape, dtype=torch.float32):
            return torch.randn(*shape, device=GPU_TYPE, dtype=dtype) / k + 1.0

        for dtype in dtypes:
            x = gen(m, k, dtype=dtype)
            y = gen(k, n, dtype=dtype)
            z = gen(n, dtype=dtype)
            self.common(lambda x, y: torch.mm(x, y), (x, y))
            self.common(lambda x, y: torch.matmul(x, y), (x, y))
            self.common(lambda x, y, z: torch.addmm(z, x, y), (x, y, z))

        for dtype in dtypes:
            x = gen(b, m, k, dtype=dtype)
            y = gen(b, k, n, dtype=dtype)
            z = gen(n, dtype=dtype)
            self.common(lambda x, y: torch.bmm(x, y), (x, y))
            self.common(lambda x, y: torch.matmul(x, y), (x, y))
            self.common(lambda x, y, z: torch.baddbmm(z, x, y), (x, y, z))

    @requires_gpu()
    @torch._inductor.config.patch("layout_optimization", True)
    def test_inductor_layout_optimization_input_mutations(self):
        # channel dim must be > 64 for inductor to do layout optimization and use NHWC
        mod = nn.Conv2d(3, 128, 1, stride=1, bias=False).to(GPU_TYPE)

        def f(x):
            x.mul_(2)
            out = mod(x)
            return out

        f_compiled = torch.compile(f)
        x_ref = torch.rand(2, 3, 128, 128, device=GPU_TYPE)
        x_test = x_ref.clone().detach()
        with torch.no_grad():
            out_ref = f(x_ref)
            out_test = f_compiled(x_test)
            self.assertEqual(out_ref, out_test)
            self.assertEqual(out_ref.shape, out_test.shape)
            # Importantly, since inductor._config.keep_output_stride is True,
            # the outputs should have matching strides here.
            self.assertEqual(out_ref.stride(), out_test.stride())
            self.assertEqual(x_ref, x_test)

    def test_int_input_dynamic_shapes(self):
        @torch.compile(dynamic=True)
        def fn(x, i):
            y = x * i
            return y

        # Constant must not get matched as constant
        self.common(fn, [torch.randn(3, 1, 1, 1, 1), 9132])

    def test_sqrt_dynamic_shapes(self):
        # TIMM convit_base model: https://github.com/pytorch/pytorch/issues/97877.
        # TODO: support cuda path.
        if self.device == GPU_TYPE:
            raise unittest.SkipTest("sqrt dynamic shapes only supports cpu")

        class Model(torch.nn.Module):
            def __init__(self):
                super().__init__()

            def forward(self, x):
                B, N, C = x.shape
                return self.get_rel_indices(N)

            def get_rel_indices(self, num_patches: int) -> torch.Tensor:
                img_size = int(num_patches**0.5)
                ind = torch.arange(img_size)
                return ind

        self.common(
            Model(),
            [
                torch.randn(8, 4, 4),
            ],
        )

    def test_rsqrt_dynamic_shapes(self):
        # From HF hf_BigBird model.
        @torch.compile(dynamic=True)
        def fn(a, b):
            r = 1 / math.sqrt(a.size(1))
            return torch.bmm(a, b) / r

        self.common(
            fn,
            [
                torch.randn(2, 4, 4),
                torch.randn(2, 4, 4),
            ],
        )

    def test_index_dynamic_shapes(self):
        # Repro from vision_maskrcnn
        def fn(arg0_1):
            unsqueeze = arg0_1.unsqueeze(0)
            sym_size = arg0_1.size(1)
            ceil = math.ceil(sym_size * 1.8735363483428955)
            iota = torch.ops.prims.iota.default(
                ceil,
                start=0,
                step=1,
                dtype=torch.int64,
                device=arg0_1.device,
                requires_grad=False,
            )
            convert_element_type_1 = iota.to(torch.float32)
            sym_size_1 = arg0_1.size(2)
            floor_1 = math.floor(sym_size_1 * 1.8735363483428955)
            ceil_1 = math.ceil(floor_1)
            iota_1 = torch.ops.prims.iota.default(
                ceil_1,
                start=0,
                step=1,
                dtype=torch.int64,
                device=arg0_1.device,
                requires_grad=False,
            )
            convert_element_type_3 = iota_1.to(torch.float32)
            sub_2 = (convert_element_type_1 + 0.5) * (sym_size / ceil) - 0.5
            clamp_min = sub_2.clamp_min(0.0)
            sub_3 = (convert_element_type_3 + 0.5) * (sym_size_1 / floor_1) - 0.5
            clamp_min_1 = sub_3.clamp_min(0.0)
            convert_element_type_4 = clamp_min.to(torch.int64)
            sub_4 = sym_size - 1
            clamp_max = clamp_min.ceil().clamp_max(sub_4)
            convert_element_type_5 = clamp_max.to(torch.int64)
            convert_element_type_6 = clamp_min_1.to(torch.int64)
            unsqueeze_2 = convert_element_type_4.unsqueeze(1)
            index = torch.ops.aten.index.Tensor(
                unsqueeze, [None, None, unsqueeze_2, convert_element_type_6]
            )
            index_1 = torch.ops.aten.index.Tensor(
                unsqueeze,
                [
                    None,
                    None,
                    convert_element_type_5.unsqueeze(1),
                    convert_element_type_6,
                ],
            )
            sub_6 = clamp_min.unsqueeze(1) - unsqueeze_2
            mul_10 = (index * (1.0 - sub_6) + index_1 * (sub_6)) * (
                1.0 - (clamp_min_1 - convert_element_type_6)
            )
            select = torch.ops.aten.select.int(mul_10, 0, 0)
            return (select,)

        x = torch.randn(15, 20, 3)
        self.common(
            fn,
            [x],
        )

    def test_setitem_with_int_parameter(self):
        x = torch.zeros(7)

        def fn(n, a):
            a[n] = -1
            return a

        cnts = CompileCounterWithBackend("inductor")
        opt_fn = torch._dynamo.optimize(cnts, nopython=True)(fn)

        for n in range(2, x.shape[0]):
            opt_fn(n, x)
            self.assertEqual(x[n], -1)

        # If assume_static_by_default is set, the calls above will trigger
        # 3 function compilation:
        #   1. assuming 'n' is static (equals 2)
        #   2. making 'n' dynamic, but with the guard 'end <= x.shape[0]'
        #      (from: torch._inductor.ir.SliceView.create)
        frame_count = 2 if torch._dynamo.config.assume_static_by_default else 1
        self.assertEqual(cnts.frame_count, frame_count)

        # Negative index triggers new compilation.
        opt_fn(-x.shape[0], x)
        self.assertEqual(x[0], -1)
        self.assertEqual(cnts.frame_count, frame_count + 1)

    @config.patch(profiler_mark_wrapper_call=True)
    def test_profiler_mark_wrapper_call(self):
        from torch.profiler import profile

        @torch._dynamo.optimize("inductor", nopython=True)
        def fn(a, b):
            return a + b

        a = torch.rand((100,))
        b = torch.rand((100,))
        with profile() as prof:
            fn(a, b)
        assert any(
            "inductor_wrapper_call" in e.name for e in prof.profiler.function_events
        )

    def test_insignificant_strides(self):
        def f(x):
            tmp = x + 1
            return tmp.view(-1, 1, 2)

        x = torch.arange(8, device=self.device, dtype=torch.float32)
        out = f(x)
        compiled_out = torch.compile(f)(x)

        self.assertEqual(out.stride(), compiled_out.stride())
        self.assertEqual(out, compiled_out)

    @unittest.skipIf(IS_X86 and not HAS_AVX2, "Requires AVX2")
    def test_pixel_shuffle_channels_last(self):
        def fn(x):
            x = torch.nn.functional.pixel_shuffle(x, 2)
            x = torch.nn.functional.relu(x)
            return x

        self.common(
            fn,
            (torch.randn(1, 16, 64, 72).to(memory_format=torch.channels_last),),
        )

    def test_where_broadcast(self):
        # https://github.com/pytorch/pytorch/issues/93374
        def fn(x, p1, p0):
            o = torch.where(x, p1, p0)
            return o

        # https://github.com/pytorch/pytorch/issues/94725
        class Repro(torch.nn.Module):
            def __init__(self):
                super().__init__()
                self.register_buffer(
                    "_tensor_constant0", torch.randn([], dtype=torch.float32)
                )

            def forward(self, arg0_1, arg1_1):
                convert_element_type = torch.ops.prims.convert_element_type.default(
                    arg1_1, torch.bool
                )
                bitwise_not = torch.ops.aten.bitwise_not.default(convert_element_type)
                _tensor_constant0 = self._tensor_constant0
                lift_fresh_copy = torch.ops.aten.lift_fresh_copy.default(
                    _tensor_constant0
                )
                where = torch.ops.aten.where.self(bitwise_not, lift_fresh_copy, arg0_1)
                return (where, bitwise_not)

        self.common(
            fn,
            (torch.tensor([[True]]), torch.rand(13, 7, 3), torch.rand(1, 1)),
        )

        args = [
            torch.randn(1, 4, 64, 64),
            torch.zeros(1, 1, 64, 64, dtype=torch.uint8),
        ]
        args[1][:, :, :32, :32] = 1
        eager_args = [x.clone() for x in args]
        eager_mod = Repro()
        mod = make_fx(eager_mod, tracing_mode="real")(*args)
        compiled = compile_fx_inner(mod, args)
        inductor_out = compiled(args)
        eager_out = eager_mod(*eager_args)
        self.assertEqual(inductor_out, eager_out)

    @skipIfRocm
    def test_require_stride_expanded(self):
        def forward(arg6, arg7, arg16):
            convolution = torch.ops.aten.convolution(
                arg16.unsqueeze(0), arg7, arg6, [4, 4], [2, 2], [1, 1], False, [0, 0], 1
            )
            return (convolution,)

        self.common(
            forward,
            (
                None,
                rand_strided(
                    (64, 3, 11, 11),
                    (363, 121, 11, 1),
                    torch.float32,
                    device=self.device,
                ).to(memory_format=torch.channels_last),
                rand_strided(
                    (1, 3, 224, 224),
                    (150528, 50176, 224, 1),
                    torch.float32,
                    device=self.device,
                )
                .to(memory_format=torch.channels_last)
                .squeeze(0),
            ),
            atol=1e-3,
            rtol=0.001,
        )

        # expanded dim should not cause copy in require_stride_order
        assertGeneratedKernelCountEqual(self, 0)

    @requires_gpu()
    @unittest.skipIf(
        not PLATFORM_SUPPORTS_FLASH_ATTENTION,
        "Does not support SDPA or pre-SM80 hardware",
    )
    @skipIfRocm
    def test_sdpa(self):
        def foo(arg0_1, arg1_1, arg2_1, arg3_1, arg4_1):
            view = torch.ops.aten.view.default(arg3_1, [23760, 128])
            arg3_1 = None
            mm = torch.ops.aten.mm.default(view, arg4_1)
            view = arg4_1 = None
            view_1 = torch.ops.aten.view.default(mm, [3, 99, 80, 8])
            mm = None
            view_2 = torch.ops.aten.view.default(view_1, [3, 99, 80, 8])
            view_1 = None
            permute = torch.ops.aten.permute.default(view_2, [0, 3, 1, 2])
            view_2 = None
            view_3 = torch.ops.aten.view.default(permute, [3, 8, 99, 80])
            permute = None

            clone = torch.ops.aten.clone.default(
                view_3, memory_format=torch.contiguous_format
            )
            view_3 = None

            expand = torch.ops.aten.expand.default(clone, [3, 8, 99, 80])
            clone = None
            _scaled_dot_product_efficient_attention = (
                torch.ops.aten._scaled_dot_product_efficient_attention.default(
                    arg0_1, arg1_1, arg2_1, expand, False
                )
            )
            arg0_1 = arg1_1 = arg2_1 = expand = None
            getitem = _scaled_dot_product_efficient_attention[0]
            _scaled_dot_product_efficient_attention = None
            return (getitem,)

        DEVICE = torch.device(f"{GPU_TYPE}:0")
        DTYPE = torch.float16
        B = 3
        H = 8
        Q = 99
        K = 80
        D = 32
        C_bias = 128

        # inputs
        query = torch.randn((B, H, Q, D), device=DEVICE, dtype=DTYPE)
        key = torch.randn((B, H, K, D), device=DEVICE, dtype=DTYPE)
        value = torch.randn((B, H, K, D), device=DEVICE, dtype=DTYPE)
        bias = torch.randn((B, Q, K, C_bias), device=DEVICE, dtype=DTYPE)
        weights = torch.randn((C_bias, H), device=DEVICE, dtype=DTYPE)

        self.common(
            foo,
            (query, key, value, bias, weights),
            atol=0.02,
            rtol=1e4,
        )

    @requires_gpu()
    @unittest.skipIf(
        not PLATFORM_SUPPORTS_MEM_EFF_ATTENTION,
        "Does not support mem_eff_attention",
    )
    @skipIfRocm
    def test_sdpa_unaligned_mask(self):
        def foo(
            arg0_1: "f32[8, 8, 16, 16]",
            arg1_1: "f32[8, 8, 15, 16]",
            arg2_1: "f32[8, 8, 15, 16]",
            arg3_1: "f32[1, 1, 16, 15]",
        ):
            constant_pad_nd: "f32[1, 1, 16, 16]" = (
                torch.ops.aten.constant_pad_nd.default(arg3_1, [0, 1], 0.0)
            )
            arg3_1 = None
            slice_1: "f32[1, 1, 16, 15]" = torch.ops.aten.slice.Tensor(
                constant_pad_nd, -1, 0, 15
            )
            constant_pad_nd = None
            expand: "f32[8, 8, 16, 15]" = torch.ops.aten.expand.default(
                slice_1, [8, 8, 16, 15]
            )
            slice_1 = None
            _scaled_dot_product_efficient_attention = (
                torch.ops.aten._scaled_dot_product_efficient_attention.default(
                    arg0_1, arg1_1, arg2_1, expand, False
                )
            )
            arg0_1 = arg1_1 = arg2_1 = expand = None
            getitem: "f32[8, 8, 16, 16]" = _scaled_dot_product_efficient_attention[0]
            _scaled_dot_product_efficient_attention = None
            return (getitem,)

        query = torch.rand(8, 8, 16, 16, device=GPU_TYPE)
        key = torch.rand(8, 8, 15, 16, device=GPU_TYPE)
        value = torch.rand(8, 8, 15, 16, device=GPU_TYPE)
        bias = torch.rand(1, 1, 16, 15, device=GPU_TYPE)
        self.common(
            foo,
            (query, key, value, bias),
            atol=0.02,
            rtol=1e4,
        )

    @requires_gpu()
    @unittest.skipIf(
        not PLATFORM_SUPPORTS_MEM_EFF_ATTENTION,
        "Does not support mem_eff_attention",
    )
    @skipIfRocm
    @config.patch(freezing=True)
    def test_sdpa_unaligned_mask_freezing(self):
        class Mod(torch.nn.Module):
            def __init__(self):
                super().__init__()
                self.arg3_1 = torch.rand(1, 1, 16, 15, device=GPU_TYPE)

            def forward(
                self,
                arg0_1: "f32[8, 8, 16, 16]",
                arg1_1: "f32[8, 8, 15, 16]",
                arg2_1: "f32[8, 8, 15, 16]",
            ):
                arg3_1 = self.arg3_1
                constant_pad_nd: "f32[1, 1, 16, 16]" = (
                    torch.ops.aten.constant_pad_nd.default(arg3_1, [0, 1], 0.0)
                )
                arg3_1 = None
                slice_1: "f32[1, 1, 16, 15]" = torch.ops.aten.slice.Tensor(
                    constant_pad_nd, -1, 0, 15
                )
                constant_pad_nd = None
                expand: "f32[8, 8, 16, 15]" = torch.ops.aten.expand.default(
                    slice_1, [8, 8, 16, 15]
                )
                slice_1 = None
                _scaled_dot_product_efficient_attention = (
                    torch.ops.aten._scaled_dot_product_efficient_attention.default(
                        arg0_1, arg1_1, arg2_1, expand, False
                    )
                )
                arg0_1 = arg1_1 = arg2_1 = expand = None
                getitem: "f32[8, 8, 16, 16]" = _scaled_dot_product_efficient_attention[
                    0
                ]
                _scaled_dot_product_efficient_attention = None
                return (getitem,)

        query = torch.rand(8, 8, 16, 16, device=GPU_TYPE)
        key = torch.rand(8, 8, 15, 16, device=GPU_TYPE)
        value = torch.rand(8, 8, 15, 16, device=GPU_TYPE)

        mod = Mod()
        out_eager = mod(query, key, value)

        with torch.no_grad():
            out_compiled = torch.compile(mod)(query, key, value)
            self.assertEqual(out_eager, out_compiled, atol=0.02, rtol=1e4)

    def test_where_with_logical_op(self):
        def fn_and(x, y):
            return torch.where(torch.logical_and(x, y), 1.0, 0.0)

        def fn_or(x, y):
            return torch.where(torch.logical_or(x, y), 1.0, 0.0)

        self.common(
            fn_and,
            (torch.randn(32), torch.randn(32)),
        )
        self.common(
            fn_or,
            (torch.randn(32), torch.randn(32)),
        )

    @skipIfRocm
    def test_conv_with_as_strided(self):
        class Model(nn.Module):
            def __init__(self):
                super().__init__()
                self.kv = torch.nn.Conv2d(
                    256, 384, kernel_size=(1, 1), stride=(1, 1), bias=False
                )

            def forward(self, x):
                convolution = self.kv(x)
                constant_pad_nd = torch.ops.aten.constant_pad_nd.default(
                    convolution, [2, 2, 2, 2], 0.0
                )
                # as_strided inputs are depend on input's size and stide.
                as_strided = torch.ops.aten.as_strided.default(
                    constant_pad_nd, [8, 384, 2, 20, 12], [153600, 400, 160, 1, 20]
                )
                as_strided_1 = torch.ops.aten.as_strided.default(
                    as_strided, [8, 384, 2, 2, 12, 12], [153600, 400, 160, 8, 20, 1]
                )
                clone = torch.ops.aten.clone.default(
                    as_strided_1, memory_format=torch.contiguous_format
                )
                return clone

        self.common(
            Model(),
            (torch.randn(8, 256, 16, 16),),
        )

    def test_inplace_where_pointwise(self):
        # https://github.com/pytorch/pytorch/issues/96446
        def fn(a, b):
            a[0] = 2
            return a * b

        self.common(fn, (torch.rand(1), torch.rand(2)))

    def test_view_on_aliased(self):
        # https://github.com/pytorch/pytorch/issues/96728
        def fn1(a, b):
            a = a.max(0).values
            c = torch.cat((a, b))
            c = c.round()
            b >= a[0]  # noqa: B015
            return c

        some_const = torch.tensor(6324)

        def fn2():
            a = torch.tensor([[0.6324]])
            ret = torch.cat((a, a), dim=0)
            some_const >= a[0]  # noqa: B015
            return ret

        self.common(fn1, (torch.tensor([[4.0]]), torch.tensor([5.0])))
        self.common(fn2, ())

    def test_argmax_to_float(self):
        # https://github.com/pytorch/pytorch/issues/97127
        def fn():
            a = torch.zeros([2, 2])
            b = a.argmax(0)
            return b.float().mean()

        self.common(fn, ())

    def test_const_int32_to_float(self):
        # https://github.com/pytorch/pytorch/issues/97124
        def fn():
            a = torch.zeros([1, 2], dtype=torch.int32)
            a = a + a
            b = a.to(dtype=torch.float32)
            return b * 0.8

        self.common(fn, ())

    def test_getitem(self):
        out_features = ["p3", "p4", "p5", "p6", "p7"]
        in_feature = "p5"

        def fn(a):
            return a[out_features.index(in_feature)]

        x = [
            torch.rand([1, 256, 100, 152], device=self.device),
            torch.rand([1, 256, 50, 76], device=self.device),
            torch.rand([1, 256, 25, 38], device=self.device),
        ]
        opt_fn = torch._dynamo.optimize("inductor")(fn)
        same(fn(x), opt_fn(x))

    def test_pad_view(self):
        def fn(a):
            y = torch.nn.functional.pad(a, (0, 0, 0, 1))
            y = y.view(*y.size()[:-2], y.size(-1), y.size(-2))
            return y

        x = torch.rand(48, 3, 512, 512)
        self.common(fn, (x,))

    def test_pad_cast(self):
        def fn(x):
            return torch.nn.functional.pad(x.to(torch.float32), (0, 3, 0, 0))

        for dtype in [torch.int32, torch.int64]:
            self.common(fn, (torch.ones(1, 1, 13, dtype=dtype),))

    @unittest.skipIf(not HAS_CPU, "requires C++ compiler")
    def test_data_type_propogation(self):
        from torch._dynamo.utils import detect_fake_mode
        from torch._inductor.codegen.common import boolean_ops
        from torch._inductor.compile_fx import _shape_env_from_inputs
        from torch._inductor.debug import DebugContext
        from torch._inductor.decomposition import decompositions
        from torch._inductor.graph import GraphLowering
        from torch._inductor.virtualized import V
        from torch.fx.passes.fake_tensor_prop import FakeTensorProp

        def get_data_type(node: torch.fx.Node):
            if OptimizationContext.key in node.meta:
                return node.meta[OptimizationContext.key].dtype
            else:
                return None

        def func(arg0_1):
            max_pool2d_with_indices = torch.ops.aten.max_pool2d_with_indices.default(
                arg0_1, [3, 3], [2, 2], [1, 1]
            )
            arg0_1 = None
            getitem = max_pool2d_with_indices[0]
            max_pool2d_with_indices = None
            return (getitem,)

        example_inputs = [
            torch.randn(10, 32, 20, 20, dtype=torch.bfloat16).to(
                memory_format=torch.channels_last
            )
        ]

        gm = make_fx(func, decomposition_table=decompositions, tracing_mode="fake")(
            *example_inputs
        )

        shape_env = _shape_env_from_inputs(example_inputs)

        fake_mode = detect_fake_mode(example_inputs)
        if not fake_mode:
            fake_mode = torch._subclasses.FakeTensorMode(allow_non_fake_inputs=True)
            FakeTensorProp(gm, mode=fake_mode).propagate(*example_inputs)
        else:
            FakeTensorProp(gm, mode=fake_mode).propagate_dont_convert_inputs(
                *example_inputs
            )
        with V.set_fake_mode(fake_mode):
            graph = GraphLowering(
                gm,
                shape_env=shape_env,
                num_static_inputs=0,
            )
            with V.set_graph_handler(graph), V.set_debug_handler(DebugContext()):
                graph.run(*example_inputs)
                graph.compile_to_module()
                scheduler_node = graph.scheduler.nodes[0]
                DataTypePropagation.propagate_scheduler_node(scheduler_node)
                root_graph = scheduler_node._body.root_block.graph
                for node in root_graph.nodes:
                    if node.op == "placeholder":
                        self.assertEqual(get_data_type(node), None)
                    elif node.target in boolean_ops():
                        self.assertEqual(get_data_type(node), torch.bool)
                    elif node.target in (
                        "constant",
                        "to_dtype",
                        "index_expr",
                    ):
                        self.assertEqual(get_data_type(node), node.args[-1])
                    elif node.target in (
                        "get_index",
                        "index_expr",
                    ):
                        self.assertEqual(get_data_type(node), torch.int64)
                    elif node.target in (
                        "load",
                        "store",
                    ):
                        self.assertEqual(
                            get_data_type(node), V.graph.get_dtype(node.args[1])
                        )
                    elif node.target == "reduction":
                        _, _, dtype, _, _, _, _ = node.args
                        self.assertEqual(get_data_type(node), dtype)
                    elif node.target.startswith("masked_subblock"):
                        """
                        masked_subblocks:
                        opcode       name       target     args                        kwargs
                        -----------  ---------  ---------  --------------------------  --------
                        placeholder  ops        ops        ()                          {}
                        call_module  get_index  get_index  ('index2',)                 {}
                        call_method  load       load       (ops, 'arg0_1', get_index)  {}
                        call_method  to_dtype   to_dtype   (ops, load, torch.float32)  {}
                        output       output     output     (to_dtype,)                 {}
                        """
                        self.assertEqual(get_data_type(node), torch.float)
                    elif node.target == "and_":
                        """
                        and_'s input is boolean_ops:
                        -----------  ---------  ---------  --------------------------  --------
                        call_method  and__22           and_              (ops, ge_15, lt_15)
                        -----------  ---------  ---------  --------------------------  --------
                        """
                        self.assertEqual(get_data_type(node), torch.bool)
                    elif node.target == "maximum":
                        """
                        maximum's input is maximum or masked_subblock:
                        -----------  ---------  ---------  --------------------------  --------
                        call_method  maximum_6         maximum           (ops, masked_subblock8, maximum_5)
                        -----------  ---------  ---------  --------------------------  --------
                        """
                        self.assertEqual(get_data_type(node), torch.float)
                    elif node.target == "output":
                        self.assertEqual(get_data_type(node), torch.bfloat16)

    # Calling div only torch.SymInt arguments is not yet supported.
    # To support this behavior, we need to allow const-propping tensors that store symint data.
    # For now, dynamo will explicitly graph break when it encounters user code with this behavior.
    @expectedFailureCodegenDynamic
    def test_AllenaiLongformerBase_repro(self):
        def fn(query, scores, window_overlap):
            batch_size, seq_len, num_heads, _ = query.size()
            chunks_count = torch.div(seq_len, window_overlap, rounding_mode="trunc") - 1
            diagonal_attention_scores = scores.new_zeros(
                (
                    batch_size * num_heads,
                    chunks_count + 1,
                    window_overlap,
                    window_overlap * 2 + 1,
                )
            )
            diagonal_attention_scores[:, :-1, :, window_overlap:] = scores[
                :, :, :window_overlap, : window_overlap + 1
            ]
            input_tensor = diagonal_attention_scores.view(
                batch_size, num_heads, seq_len, 2 * window_overlap + 1
            ).transpose(2, 1)
            beginning_input = input_tensor[:, :window_overlap, :, : window_overlap + 1]
            input_tensor[:, :window_overlap, :, : window_overlap + 1] = torch.full_like(
                beginning_input, -float("inf")
            )
            return input_tensor

        args = [
            ((4, 1024, 12, 64), (768, 3072, 64, 1)),
            ((48, 3, 512, 513), (787968, 262656, 513, 1)),
        ]
        args = [rand_strided(sh, st) for (sh, st) in args]
        args.append(256)

        if self.device == "cpu":
            opt_fn = torch._dynamo.optimize("inductor")(fn)
            _, code = run_and_get_cpp_code(opt_fn, *args)
            print(code)
            FileCheck().check_count(
                "static_cast<int>(256)",
                1,
                exactly=True,
            ).run(code)

        self.common(fn, args)

    def test_cumsum_pattern_matcher_issue(self):
        def fn(input_ids) -> torch.Tensor:
            input_shape = input_ids.size()
            input_ids = input_ids.view(-1, input_shape[-1])
            batch_size, seq_length = input_shape
            past_key_values_length = 0
            mask_seq_length = past_key_values_length + seq_length
            attention_mask = torch.ones(
                batch_size, mask_seq_length, device=input_ids.device
            )
            attention_mask = attention_mask.long()
            return torch.cumsum(attention_mask, dim=1)

        x = torch.randn(2, 2)
        self.common(fn, (x,), atol=0, rtol=0)

    @staticmethod
    def _check_resize_common(
        self, fn, x, size_or_y, memory_format, inplace, deterministic
    ):
        x_ref_arg = x.clone()
        x_opt_arg = x.clone()
        x_numel = x.numel()
        torch._dynamo.reset_code_caches()
        opt_fn = torch._dynamo.optimize_assert(compile_fx)(fn)
        correct = fn(x_ref_arg, size_or_y, memory_format)
        actual = opt_fn(x_opt_arg, size_or_y, memory_format)

        def get_numel(size_or_y):
            if isinstance(size_or_y, torch.Tensor):
                return size_or_y.numel()
            else:
                # assume shape
                return functools.reduce(lambda x, y: x * y, size_or_y, 1)

        if deterministic:
            nele_check = correct.numel()
        else:
            nele_check = min(x_numel, get_numel(size_or_y))

        correct_values = correct.as_strided((nele_check,), (1,))
        actual_values = actual.as_strided((nele_check,), (1,))
        self.assertTrue(same(correct_values, actual_values, equal_nan=deterministic))
        correct_strides = correct.stride()
        actual_strides = actual.stride()
        self.assertEqual(correct_strides, actual_strides)

    @staticmethod
    def _cases_resize_common():
        sizes = [
            ((2,), (1, 3, 2, 3)),
            ((100,), (1, 3, 2, 3)),
            ((1, 3, 2, 3), (1, 3, 2, 3)),
            ((2,), (1, 3, 2, 3, 1)),
            ((100,), (1, 3, 2, 3, 1)),
            ((1, 3, 2, 3, 1), (1, 3, 2, 3, 1)),
            ((2, 0, 1), (2, 2)),
        ]
        for x_size, y_size in sizes:
            memory_formats = [torch.contiguous_format]
            if len(y_size) == 4:
                memory_formats.append(torch.channels_last)
            if len(y_size) == 5:
                memory_formats.append(torch.channels_last_3d)
            for memory_format in memory_formats:
                x = torch.randn(*x_size)
                yield x, y_size, memory_format
                # check some non-contiguous tensors
                if x.numel() == 100:
                    x_strided = x[::2].reshape(25, 2).transpose(0, 1)
                    yield x_strided, y_size, memory_format

    def test_resize(self):
        def fn(x, size, memory_format):
            # NOTE: Tensor.resize() =/= aten::resize()
            return torch.ops.aten.resize(x, size, memory_format=memory_format)

        for deterministic in [True, False]:
            with DeterministicGuard(
                deterministic, fill_uninitialized_memory=deterministic
            ):
                for x, y_size, memory_format in CommonTemplate._cases_resize_common():
                    CommonTemplate._check_resize_common(
                        self,
                        fn,
                        x,
                        y_size,
                        memory_format,
                        inplace=False,
                        deterministic=deterministic,
                    )

    @staticmethod
    def _cases_resize_as_common():
        for x, y_size, memory_format in CommonTemplate._cases_resize_common():
            # each sizes /memory_format combintation tested in 2 ways:
            # 1. y is contiguous fn gets memory_format kwargs
            # 2. y has memory_format contiguity and fn gets preserve kwarg
            # 3. y has some other strides (not contiguous or channels last) and fn gets preserve
            yield x, torch.randn(*y_size), memory_format
            yield x, torch.randn(*y_size).contiguous(
                memory_format=memory_format
            ), torch.preserve_format
            yield x, torch.randn(*y_size).permute(
                tuple(reversed(range(len(y_size))))
            ), torch.preserve_format

    def test_resize_as(self):
        def fn(x, y, memory_format):
            return torch.ops.aten.resize_as(x, y, memory_format=memory_format)

        for deterministic in [True, False]:
            with DeterministicGuard(
                deterministic, fill_uninitialized_memory=deterministic
            ):
                for x, y, memory_format in CommonTemplate._cases_resize_as_common():
                    CommonTemplate._check_resize_common(
                        self,
                        fn,
                        x,
                        y,
                        memory_format,
                        inplace=False,
                        deterministic=deterministic,
                    )

    def test_inplace_resize_as(self):
        def fn(x, y):
            x.resize_as_(y)
            return x

        x = torch.randn(2, 3)
        y = torch.randn(200, 300)
        x_clone = x.clone()
        opt_fn = torch._dynamo.optimize("inductor")(fn)
        same(fn(x, y), opt_fn(x_clone, y))

    def test_erfc(self):
        def fn(x):
            return torch.erfc(x)

        self.common(fn, (torch.randn(8, 8),))

    def test_erfinv(self):
        def fn(x):
            return torch.erfinv(x)

        # domain for erfinv is (-1, 1)
        x = torch.empty(8, 8).uniform_(-1, 1)
        self.common(fn, (x,))

    def test_uint(self):
        def fn(z):
            x = torch.tensor(5, device=z.device, dtype=torch.uint8)
            y = torch.neg(x)
            return x < y

        self.common(fn, (torch.randn(26),))

    def test_scaled_dot_product_attention(self):
        if self.device == "cuda" and not PLATFORM_SUPPORTS_FLASH_ATTENTION:
            raise unittest.SkipTest("Can't run flash attention on this platform")
        if self.device == "cuda" and TEST_WITH_ROCM:
            raise unittest.SkipTest(
                "Flash attention support is incomplete on this platform"
            )

        def fn(q, k, v):
            return torch.nn.functional.scaled_dot_product_attention(
                q.transpose(1, 2).contiguous(),
                k.transpose(1, 2),
                v.transpose(1, 2),
                scale=0.125,
            )[:2]

        self.common(
            fn,
            (
                torch.randn(4, 2, 4, 2),
                torch.randn(4, 2, 4, 2),
                torch.randn(4, 2, 4, 2),
            ),
            atol=2e-4,  # to pass lowp check on GPU
            rtol=1e-2,  # to pass lowp check on GPU
        )

    @skipIfRocm
    @expectedFailureXPU
    def test_scaled_dot_product_efficient_attention(self):
        if self.device == "cpu":
            raise unittest.SkipTest(f"requires {GPU_TYPE}")

        # The first two values should be the same, attention output
        # and logsumexp since dropout is not being set
        def fn(q, k, v, attn_bias, compute_log_sumexp):
            return aten._scaled_dot_product_efficient_attention(
                q, k, v, attn_bias, compute_log_sumexp
            )[:2]

        self.common(
            fn,
            (
                torch.randn(4, 4, 36, 36),
                torch.randn(4, 4, 36, 36),
                torch.randn(4, 4, 36, 36),
                torch.randn(4, 4, 36, 36),
                False,
            ),
            check_lowp=False,
        )

    def test_fft_real_input(self):
        def fn(x):
            return torch.fft.fftn(x)

        self.common(fn, (torch.randn((16, 16, 16)),), check_lowp=False)

    def test_fft_real_input_real_output(self):
        def fn(x):
            return torch.fft.fftn(x).real

        self.common(fn, (torch.randn((16, 16, 16)),), check_lowp=False)

    def test_bucketize(self):
        def fn(input, boundaries, out_int32, right):
            return torch.bucketize(input, boundaries, out_int32=out_int32, right=right)

        input = torch.rand((64, 64)) * 2 - 1
        boundaries = torch.tensor([-0.9, -0.8, 0.1, 0.2, 0.5, 0.9])

        for out_int32 in [True, False]:
            for right in [True, False]:
                out_int32 = True
                right = False
                self.common(fn, (input, boundaries, out_int32, right), check_lowp=False)

    def test_bucketize_default_kwargs(self):
        def fn(input, offsets):
            return torch.bucketize(input, offsets)

        input = torch.tensor(
            [-1.0, -0.9, -0.8, -0.5, 0.0, 0.1, 0.2, 0.4, 0.5, 0.6, 0.9, 0.91]
        )
        offsets = torch.tensor([-0.9, -0.8, 0.1, 0.2, 0.5, 0.9])

        self.common(fn, (input, offsets), check_lowp=False)

    def test_bucketize_int(self):
        def fn(input, offsets, out_int32, right):
            return torch.bucketize(input, offsets, out_int32=out_int32, right=right)

        input = torch.randint(0, 102, (64, 64))
        offsets = torch.arange(10, dtype=torch.int32) ** 2 + 1

        for out_int32 in [True, False]:
            for right in [True, False]:
                self.common(fn, (input, offsets, out_int32, right), check_lowp=False)

    @patch.object(config.triton, "autotune_pointwise", True)
    def test_bucketize_add_autotune(self):
        # Causes a @pointwise(size_hints) where size_hints is 2D

        def fn(input, offsets, add_value):
            return torch.bucketize(input, offsets) + add_value

        input = torch.rand((16, 16, 64, 64))
        boundaries = torch.tensor([-0.9, -0.8, 0.1, 0.2, 0.5, 0.9])
        add_value = torch.randint(0, 1024, (16, 16, 64, 64)).to(
            memory_format=torch.channels_last
        )

        self.common(fn, (input, boundaries, add_value), check_lowp=False)

        assertGeneratedKernelCountEqual(self, 1)

    def test_bucketize_computed_offsets(self):
        def fn(inp, offsets):
            return torch.bucketize(inp, offsets + 0.01)

        inp = torch.tensor(
            [-1.0, -0.9, -0.8, -0.5, 0.0, 0.1, 0.2, 0.4, 0.5, 0.6, 0.9, 0.91]
        )
        offsets = torch.tensor([-0.9, -0.8, 0.1, 0.2, 0.5, 0.9]) - 0.01

        self.common(fn, (inp, offsets), check_lowp=False)

    @requires_gpu()
    @config.patch(assume_aligned_inputs=False)
    def test_config_option_dont_assume_alignment(self):
        def fn(x: torch.Tensor) -> torch.Tensor:
            return x.sin() + x.cos()

        # Inductor specializes on the (unguarded) alignment of the initial input.
        # Make sure that for different configurations, nothing breaks.
        for offset in (0, 1, 2, 3, 4):
            base = torch.randn(64 * 64 + 64, dtype=torch.float32, device=GPU_TYPE)
            inp = torch.as_strided(base, (64, 64), (64, 1), offset)
            torch._dynamo.reset()
            fn_c = torch.compile(fn)

            ref = fn(inp)
            res = fn_c(inp)
            self.assertEqual(ref, res)

            for offset2 in (0, 1, 2, 3, 4):
                base2 = torch.randn(64 * 64 + 64, dtype=torch.float32, device=GPU_TYPE)
                inp2 = torch.as_strided(base, (64, 64), (64, 1), offset2)
                ref2 = fn(inp2)
                res2 = fn_c(inp2)
                self.assertEqual(ref2, res2)

    @requires_gpu()
    @config.patch(assume_aligned_inputs=False)
    def test_config_option_dont_assume_alignment_recompiles(self):
        # Inputs:
        #  1. (32, 32) shape
        #  2. (64, 64) shape -> causes a recompile
        #  3. (64, 64) shape with different storage offset -> should NOT cause a recompile
        failed_guards = []

        def fail(guard):
            nonlocal failed_guards
            failed_guards.append(guard)

        def fn(x: torch.Tensor) -> torch.Tensor:
            return x.sin() + x.cos()

        base = torch.randn(64 * 64 + 64, dtype=torch.float32, device=GPU_TYPE)

        inp1 = torch.as_strided(base, (32, 32), (32, 1), 4)
        inp2 = torch.as_strided(base, (64, 64), (64, 1), 4)
        inp3 = torch.as_strided(base, (64, 64), (64, 1), 5)

        torch._dynamo.reset()

        fn_c = torch._dynamo.optimize("inductor", guard_fail_fn=fail)(fn)

        ref1 = fn(inp1)
        res1 = fn_c(inp1)
        self.assertEqual(ref1, res1)
        self.assertEqual(0, len(failed_guards))

        ref2 = fn(inp2)
        res2 = fn_c(inp2)
        self.assertEqual(ref2, res2)
        # if dynamic shapes isn't already turned on, we might have a guard failure as we turn
        # on dynamic shapes
        self.assertLessEqual(len(failed_guards), 1)
        failed_guard_count_iteration_2 = len(failed_guards)

        failed_guards = []
        ref3 = fn(inp3)
        res3 = fn_c(inp3)
        self.assertEqual(ref3, res3)
        # we might still have the dynamics shapes failure, but offset change shouldn't be guarded on
        # see Note: [Input Alignment handling in Inductor]
        self.assertLessEqual(len(failed_guards), failed_guard_count_iteration_2)

    @requires_gpu()
    @config.patch(assume_aligned_inputs=False)
    def test_config_option_dont_assume_alignment_cudagraphs(self):
        def fn(x):
            return x.cos() * x.sin()

        fn_c = torch.compile(fn, mode="reduce-overhead", dynamic=True)

        for size, stride, offset in (
            ((32, 32), (32, 1), 4),
            ((48, 48), (48, 1), 4),
            ((64, 64), (64, 1), 5),
        ):
            torch.manual_seed(42)
            base = torch.randn(64 * 64 + 64, dtype=torch.float32, device=GPU_TYPE)
            torch.manual_seed(42)
            base_ref = torch.randn(64 * 64 + 64, dtype=torch.float32, device=GPU_TYPE)

            inp = torch.as_strided(base, size, stride, offset)
            inp_ref = torch.as_strided(base_ref, size, stride, offset)

            inp.requires_grad_(True)
            inp_ref.requires_grad_(True)

            res = fn_c(inp)
            ref = fn(inp_ref)
            self.assertEqual(ref, res)

            res.sum().backward()
            ref.sum().backward()
            self.assertEqual(base.grad, base_ref.grad)

    @config.patch(implicit_fallbacks=True)
    def test_custom_op_1(self):
        import torch.library

        def foo_cpu(x):
            return 3 * x

        def foo_cuda(x):
            return 3 * x

        def foo_xpu(x):
            return 3 * x

        def foo_meta(x):
            return torch.empty_like(x)

        define_custom_op_for_test("foo", foo_cpu, foo_cuda, foo_xpu, foo_meta)

        def fn(x):
            a = torch.nn.functional.relu(x)
            b = torch.ops.test.foo(a)
            c = torch.cos(b)
            return c

        self.common(fn, (torch.randn((16, 32)),), check_lowp=False)

    @config.patch(implicit_fallbacks=True)
    def test_custom_op_2(self):
        import torch.library

        def foo_cpu(x, scale: float):
            return scale * x, torch.cos(x)

        def foo_cuda(x, scale: float):
            return scale * x, torch.cos(x)

        def foo_xpu(x, scale: float):
            return scale * x, torch.cos(x)

        def foo_meta(x, scale: float):
            return torch.empty_like(x), torch.empty_like(x)

        define_custom_op_2_for_test("foo2", foo_cpu, foo_cuda, foo_xpu, foo_meta)

        def fn(x, scale: float):
            a = torch.nn.functional.relu(x)
            return torch.ops.test.foo2(a, scale)

        self.common(fn, (torch.randn((16, 32)), 2.0), check_lowp=False)

    @config.patch(implicit_fallbacks=True)
    def test_custom_op_3(self):
        import torch.library

        def foo_cpu(x):
            result = torch.zeros_like(x[0])
            for t in x:
                result += t
            return result

        def foo_cuda(x):
            result = torch.zeros_like(x[0])
            for t in x:
                result += t
            return result

        def foo_xpu(x):
            result = torch.zeros_like(x[0])
            for t in x:
                result += t
            return result

        def foo_meta(x):
            return torch.empty_like(x[0])

        define_custom_op_3_for_test("foo3", foo_cpu, foo_cuda, foo_xpu, foo_meta)

        def fn(x):
            return torch.ops.test.foo3(x)

        self.common(
            fn,
            ([torch.randn((16, 32)), torch.randn((16, 32)), torch.randn((16, 32))],),
            check_lowp=False,
        )

    @requires_gpu()
    @torch._inductor.config.patch("layout_optimization", True)
    @torch._inductor.config.patch("keep_output_stride", False)
    @config.patch(implicit_fallbacks=True)
    def test_custom_op_fixed_layout_sequential(self):
        import torch.library

        mod = nn.Conv2d(3, 128, 1, stride=1, bias=False).to(device=GPU_TYPE)
        inp = torch.rand(2, 3, 128, 128, device=GPU_TYPE)
        expected_stride = mod(inp).stride()

        def bar_cpu(x):
            self.assertEqual(x.stride(), expected_stride)
            return x.clone()

        def bar_cuda(x):
            self.assertEqual(x.stride(), expected_stride)
            return x.clone()

        def bar_xpu(x):
            self.assertEqual(x.stride(), expected_stride)
            return x.clone()

        def bar_meta(x):
            return torch.empty_like(x)

        define_custom_op_for_test(
            "bar",
            bar_cpu,
            bar_cuda,
            bar_xpu,
            bar_meta,
            tags=[torch._C.Tag.needs_fixed_stride_order],
        )

        def fn(x):
            z = mod(x)
            output = torch.ops.test.bar(z)
            return output

        with torch.no_grad():
            # With keep_output_stride False, inductor would normally have different layout from eager execution
            # But because our custom op needs fixed layout, the assertions in the custom op will pass
            self.common(fn, (inp,), check_lowp=False)

    @requires_gpu()
    @config.patch(implicit_fallbacks=True)
    def test_custom_op_fixed_layout_channels_last(self):
        class Block(nn.Module):
            def __init__(
                self,
            ):
                super().__init__()

                self.in_layers = nn.Sequential(
                    nn.Dropout(p=0.1),
                )

            def helper(self, x):
                out = F.gelu(x)
                out = self.in_layers(out)
                return out

            def forward(self, x):
                out = self.helper(x)
                out = torch.ops.test.baz(out)
                return out

        model = Block()
        model = model.to(GPU_TYPE).to(memory_format=torch.channels_last)
        input_t = torch.randn([1, 320, 128, 128], dtype=torch.float32, device=GPU_TYPE)
        input_t = input_t.to(memory_format=torch.channels_last)
        expected_strides = model.helper(input_t).stride()

        def baz_cpu(x):
            self.assertEqual(expected_strides, x.stride())
            return x.clone()

        def baz_cuda(x):
            self.assertEqual(expected_strides, x.stride())
            return x.clone()

        def baz_xpu(x):
            self.assertEqual(expected_strides, x.stride())
            return x.clone()

        def baz_meta(x):
            return torch.empty_like(x)

        define_custom_op_for_test(
            "baz",
            baz_cpu,
            baz_cuda,
            baz_xpu,
            baz_meta,
            tags=[torch._C.Tag.needs_fixed_stride_order],
        )

        with torch.no_grad():
            net = torch.compile(model)
            out = net(input_t)

    def test_buffer_use_after_remove(self):
        # https://github.com/pytorch/pytorch/issues/102857

        def rotvec_to_rotmat(rotvec) -> torch.Tensor:
            """Simplified rotvec to rotmat code from RoMa
            (https://github.com/naver/roma/blob/06e4b0cdc1c802a60a012bb19c581d6600c63358/roma/mappings.py#L371)
            """
            theta = torch.norm(rotvec, dim=-1)
            axis = rotvec / theta[..., None]
            kx, ky, kz = axis[:, 0], axis[:, 1], axis[:, 2]
            sin_theta = torch.sin(theta)
            cos_theta = torch.cos(theta)
            one_minus_cos_theta = 1 - cos_theta
            xs = kx * sin_theta
            ys = ky * sin_theta
            zs = kz * sin_theta
            xyc = kx * ky * one_minus_cos_theta
            xzc = kx * kz * one_minus_cos_theta
            yzc = ky * kz * one_minus_cos_theta
            xxc = kx**2 * one_minus_cos_theta
            yyc = ky**2 * one_minus_cos_theta
            zzc = kz**2 * one_minus_cos_theta
            R_rodrigues = torch.stack(
                [
                    1 - yyc - zzc,
                    xyc - zs,
                    xzc + ys,
                    xyc + zs,
                    1 - xxc - zzc,
                    -xs + yzc,
                    xzc - ys,
                    xs + yzc,
                    1 - xxc - yyc,
                ],
                dim=-1,
            ).reshape(-1, 3, 3)
            R = R_rodrigues
            return R

        def f(coord, rot, trans):
            rot_mat = rotvec_to_rotmat(rot)
            coord = torch.einsum("...ij,...bj->...bi", rot_mat, coord) + trans
            return coord.sum()

        foo_c = torch.compile(f, dynamic=True)

        def run(fn):
            coord = torch.ones((2, 3), device=self.device)
            rot = nn.Parameter(torch.ones((2, 3), device=self.device))
            trans = nn.Parameter(torch.ones((2, 3), device=self.device))

            U = fn(coord, rot, trans)
            U.backward()

            return U, rot, trans

        U_e, rot_e, trans_e = run(f)
        U, rot, trans = run(foo_c)

        self.assertEqual(U, U_e)
        self.assertEqual(rot.grad, rot_e.grad)
        self.assertEqual(trans.grad, trans_e.grad)

    @config.patch({"fx_graph_cache": False})
    def test_inner_fn_str_and_stride(self):
        def f(x):
            x = x + 1
            x = test_operators.realize(x)
            x = x * 2
            x = test_operators.realize(x)
            return x

        x = torch.rand(3, 2, device=self.device).t()
        ref = f(x)
        called = False

        def hook_fn(scheduler, nodes):
            nonlocal called
            called = True

            if self.device != "cpu":
                self.assertEqual(len(nodes), 3)
                _, mul_buf, _ = nodes
                self.assertTrue(
                    all(
                        V.graph.sizevars.size_hints(buf.get_stride()) == (1, 2)
                        for buf in nodes
                    )
                )
                # before the fix, the wrong index expression
                # 'i1 + 3 * i0' is cached.
                self.assertTrue(
                    "i0 + 2 * i1" in mul_buf.data.inner_fn_str()
                    or "i0 + i1 * s1" in mul_buf.data.inner_fn_str()
                )

        with add_scheduler_init_hook(hook_fn):
            actual = torch.compile(f, fullgraph=True)(x)
        self.assertEqual(ref, actual)
        self.assertTrue(called)

    def test_mutations_loop_fusion(self):
        def fn(tensor, index, source):
            out = tensor.index_add(0, index, source, alpha=2.0) / 2
            return out

        device = "cpu"
        tensor = torch.rand((1,), dtype=torch.double, device=device)
        index = torch.tensor([0], dtype=torch.long, device=device)
        source = torch.rand((1,), dtype=torch.double, device=device)
        self.common(
            fn,
            (
                tensor,
                index,
                source,
            ),
        )

    @config.patch(
        "triton.autotune_pointwise", True
    )  # needed to introduce config that exceed max shared memory usage
    @serialTest()
    def test_large_block_sizes(self):
        """
        Inductor will try triton configs like x = 64 and y = 1024 which will
        result in out of shared memory if dtype is fp32.

        Currently inductor will skip such bad configs and pick the best one
        from the remaining configs.
        """
        if not _has_sufficient_memory(self.device, 3 * 2**24 * 65 * 4):
            raise unittest.SkipTest("insufficient memory")

        @torch.compile
        def fn(x, y):
            return x.t() + y

        # Use shape (2**24, 65) rather than (2**24, 128) potentially avoid OOM in
        # CI while still keep the same up-rounded size-hints.
        a = torch.randn(2**24, 65, device=self.device)
        b = torch.randn(65, 2**24, device=self.device)
        fn(a, b)

    # Skipped on ROCm until https://github.com/ROCm/triton/issues/443 resolved
    @skipIfRocm
    def test_fuse_large_params(self):
        def pt2_optimizer_step(optimizer):
            @torch.compile()
            def f():
                optimizer.step()

            f()

        params = [
            torch.rand(10, 10, dtype=torch.float32, device=self.device)
            for _ in range(194)
        ]
        for p in params:
            p.grad = torch.rand_like(p)

        o = torch.optim.AdamW(params)
        pt2_optimizer_step(o)

    def test_adaptive_avg_pool1d_argmax(self):
        # https://github.com/pytorch/pytorch/issues/113013
        def fn(x):
            x = torch.adaptive_avg_pool1d(input=x, output_size=2)
            x = torch.argmax(input=x)
            return x

        x = torch.rand([4, 4, 3], dtype=torch.float64)
        self.common(fn, (x,))

    def test_float16_to_int16(self):
        def fn(x):
            x_view = x.view(dtype=torch.int16)
            return x_view.mul(2)

        x = torch.ones(4, dtype=torch.float16, device=self.device)
        ref = fn(x)
        actual = torch.compile(fn)(x)
        self.assertEqual(ref, actual)

    @skipCUDAIf(not SM80OrLater, "uses bfloat16 which requires SM >= 80")
    def test_bfloat16_to_int16(self):
        def fn(a, b):
            x = a + b
            x_view = x.view(dtype=torch.int16)
            return x_view.mul(2)

        a = torch.ones(4, dtype=torch.bfloat16, device=self.device)
        b = torch.ones(4, dtype=torch.bfloat16, device=self.device)
        ref = fn(a, b)
        actual = torch.compile(fn)(a, b)
        self.assertEqual(ref, actual)

    def test_float32_to_int32(self):
        def fn(a, b):
            x = a + b
            x_view = x.view(dtype=torch.int32)
            return x_view.mul(2)

        a = torch.ones(4, dtype=torch.float32, device=self.device)
        b = torch.ones(4, dtype=torch.float32, device=self.device)
        ref = fn(a, b)
        actual = torch.compile(fn)(a, b)
        self.assertEqual(ref, actual)

    def test_randint_int64_mod(self):
        # This used to not compile due to a wrong return type of randint64_cpu
        # See https://github.com/pytorch/pytorch/issues/117435
        def fn(n):
            return (
                torch.randint(
                    low=-5, high=5, size=(n,), dtype=torch.int64, device=self.device
                )
                % 10
            )

        res = torch.compile(fn)(20)
        self.assertTrue(torch.all((0 <= res) & (res < 10)).item())

    def test_should_pad_bench_for_bmm(self):
        B = 2
        M = 1024
        N = 1024
        K = 1024 + 1  # a size that requires padding

        mat1 = torch.rand(B, M, K, device=self.device)
        mat2 = torch.rand(B, K, N, device=self.device)

        def return_true(*args, **kwargs):
            return True

        # return value of is_mm_compute_bound depends on flops and membw of
        # the GPU. Mock it so the test does not becomes flaky when running
        # on different GPUs.
        patch1 = patch.object(pad_mm, "is_mm_compute_bound", return_true)
        # mock get_cached_should_pad so the test does not rely on benchmarking
        # result.
        patch2 = patch.object(pad_mm, "get_cached_should_pad", return_true)

        with patch1, patch2:
            should_pad = pad_mm.should_pad_bench(mat1, mat2, torch.ops.aten.bmm)

        if has_triton():
            self.assertTrue(should_pad)
        else:
            # should_pad_bench always returns False if has_triton returns False
            self.assertFalse(should_pad)

    @parametrize(
        "name, op",
        [
            subtest((name, getattr(torch.special, name)), name=name)
            for name in torch.special.__all__
            if name not in {"softmax", "log_softmax", "logsumexp"}
        ],
    )
    def test_pointwise(self, name, op):
        dtype = torch.float32
        check_lowp = True
        if self.device == GPU_TYPE and name in {
            "airy_ai",
            "bessel_i0",
            "bessel_i1",
            "bessel_j0",
            "bessel_j1",
            "bessel_y0",
            "bessel_y1",
            "erfcx",
            "gammainc",
            "gammaincc",
            "i1",
            "i1e",
            "modified_bessel_i0",
            "modified_bessel_i1",
            "modified_bessel_k0",
            "modified_bessel_k1",
            "ndtri",
            "scaled_modified_bessel_k0",
            "scaled_modified_bessel_k1",
            "spherical_bessel_j0",
            "zeta",
            "chebyshev_polynomial_t",
            "chebyshev_polynomial_v",
            "chebyshev_polynomial_u",
            "chebyshev_polynomial_w",
            "legendre_polynomial_p",
            "shifted_chebyshev_polynomial_t",
            "shifted_chebyshev_polynomial_u",
            "shifted_chebyshev_polynomial_v",
            "shifted_chebyshev_polynomial_w",
            "hermite_polynomial_h",
            "hermite_polynomial_he",
            "laguerre_polynomial_l",
        }:
            # <func>_cuda not implemented for Half
            check_lowp = False

        if name in {"gammainc", "gammaincc"}:
            args = (
                torch.randn(8, 8, dtype=dtype, device=self.device),
                torch.empty(8, 8, dtype=dtype, device=self.device).uniform_(1, 2),
            )

            def fn(x, y):
                return op(x, y)

        elif name in {"xlog1py", "xlogy", "zeta"}:
            args = (
                torch.randn(8, 8, dtype=dtype, device=self.device),
                torch.empty(8, 8, dtype=dtype, device=self.device).uniform_(1, 2),
            )

            def fn(x, y):
                return op(x, y)

        elif name == "multigammaln":
            args = (
                torch.empty(8, 8, dtype=dtype, device=self.device).uniform_(1, 2),
                2,
            )

            def fn(x, p):
                return op(x, p)

        elif name == "polygamma":
            args = (
                1,
                torch.empty(8, 8, dtype=dtype, device=self.device).uniform_(1, 10),
            )

            def fn(n, x):
                return op(n, x)

        elif "_polynomial_" in name:
            args = (
                torch.randn(8, 8, dtype=dtype, device=self.device),
                2,
            )

            def fn(x, n):
                return op(x, n)

        else:
            args = (torch.randn(8, 8, dtype=dtype, device=self.device),)

            def fn(x):
                return op(x)

        self.common(fn, args, check_lowp=check_lowp)

    # codegen test fails with no dynamic for loop in dynamic shape tests
    @expectedFailureCodegenDynamic
    def test_view_uint8_through_differing_bitwidths(self):
        # https://github.com/pytorch/pytorch/issues/120998
        def fn(x, view_dtype):
            return x.view(view_dtype).view(torch.uint8)

        view_dtypes = [torch.int16, torch.int32, torch.int64]
        for dtype in view_dtypes:
            x = torch.randint(0, 2**4, [4096, 4096], dtype=torch.uint8)
            self.common(
                fn,
                (
                    x,
                    dtype,
                ),
            )

    @torch._dynamo.config.patch(capture_scalar_outputs=True)
    def test_split_with_sizes_with_unbacked_symints(self):
        @torch.compile()
        def f(sz, x):
            s0, s1 = sz.tolist()
            r0, r1 = torch.ops.aten.split_with_sizes.default(x, [s0, s1])
            return torch.ops.aten.sort.default(r1)

        N = 7312
        S0 = 420
        S1 = N - S0

        result = f(torch.tensor([S0, S1]), torch.randn(N))
        self.assertTrue(len(result) == 2)

        @torch.compile()
        def f2(x):
            y = torch.arange(x.item())
            return torch.ops.aten.split_with_sizes.default(y, [5, 5, 10])

        result = f2(torch.tensor([20]))
        self.assertTrue(len(result) == 3)

    @torch._dynamo.config.patch(capture_scalar_outputs=True)
    def test_split_with_unbacked_symints(self):
        # https://github.com/pytorch/pytorch/issues/122937
        @torch.compile()
        def f(x):
            y = torch.arange(x.item())
            return torch.split(y, [5, 5, 10])

        result = f(torch.tensor([20]))
        self.assertTrue(len(result) == 3)

    def test_complex_memory_overlap(self):
        t = rand_strided((8, 1500, 1), (1504, 1, 1), device=self.device)
        self.assertFalse(complex_memory_overlap(t))

    def test_generate_rand_fp8(self):
        """
        PyTorch can not generate fp8 tensors with a normal distribution because of
        missing needed kernels.

        We work around that in rand_strided by generating an fp16 tensor first and
        then do casting.
        """
        t = rand_strided((2, 3), (3, 1), device=self.device, dtype=torch.float8_e4m3fn)
        self.assertTrue(t.dtype is torch.float8_e4m3fn)


@dataclasses.dataclass
class TestFailure:
    suffixes: Tuple[str]
    is_skip: bool = False
    __test__: bool = False


def copy_tests(
    my_cls, other_cls, suffix, test_failures=None, xfail_prop=None
):  # noqa: B902
    for name, value in my_cls.__dict__.items():
        if name.startswith("test_"):
            # You cannot copy functions in Python, so we use closures here to
            # create objects with different ids. Otherwise, unittest.skip
            # would modify all methods sharing the same object id. Also, by
            # using a default argument, we create a copy instead of a
            # reference. Otherwise, we would lose access to the value.

            @functools.wraps(value)
            def new_test(self, value=value):
                return value(self)

            # Copy __dict__ which may contain test metadata
            new_test.__dict__ = copy.deepcopy(value.__dict__)

            if xfail_prop is not None and hasattr(value, xfail_prop):
                new_test = unittest.expectedFailure(new_test)

            tf = test_failures and test_failures.get(name)
            if tf is not None and suffix in tf.suffixes:
                skip_func = (
                    unittest.skip("Skipped!")
                    if tf.is_skip
                    else unittest.expectedFailure
                )
                new_test = skip_func(new_test)

            setattr(other_cls, f"{name}_{suffix}", new_test)


if HAS_CPU:

    class SweepInputsCpuTest(SweepInputs2, TestCase):
        gen = InputGen(10, "cpu")

    SweepInputsCpuTest.populate()

    class CpuTests(TestCase):
        common = check_model
        device = "cpu"

    copy_tests(CommonTemplate, CpuTests, "cpu")

if HAS_GPU and not TEST_WITH_ASAN:

    class SweepInputsGPUTest(SweepInputs2, TestCase):
        gen = InputGen(10, GPU_TYPE)

    SweepInputsGPUTest.populate()

    class GPUTests(TestCase):
        common = check_model_gpu
        device = GPU_TYPE

    copy_tests(CommonTemplate, GPUTests, GPU_TYPE)

    class TritonCodeGenTests(TestCase):
        from torch._inductor.runtime.triton_heuristics import CachingAutotuner

        device_type = GPU_TYPE

        class NoOpCompilerBackend:
            def __init__(self):
                self.example_args = None
                self.model = None

            def noop_backend(
                self,
                model_: torch.fx.GraphModule,
                example_inputs_: typing.List[torch.Tensor],
            ):
                """
                The Noop backend does not compile the fx graph it is given.
                Instead, it transforms the fx graph so that its functions are
                aten operations. It then saves this graph.
                """
                from torch._inductor.decomposition import select_decomp_table
                from torch._subclasses import FakeTensorMode
                from torch.fx import Interpreter

                fake_mode = FakeTensorMode()

                def interpret(*args, **kwargs):
                    return Interpreter(model_).run(*args[0:], **kwargs)

                fake_flat_tensor_args = [
                    fake_mode.from_tensor(x) for x in example_inputs_
                ]
                fw_module = make_fx(interpret, select_decomp_table())(
                    *fake_flat_tensor_args
                )
                self.model = fw_module
                self.example_args = fake_flat_tensor_args
                return lambda x: example_inputs_

        def get_kernels(self, fn, args) -> typing.List[CachingAutotuner]:
            from torch._inductor.debug import DebugContext
            from torch._inductor.graph import GraphLowering
            from torch._inductor.virtualized import V

            cxt = TritonCodeGenTests.NoOpCompilerBackend()
            torch._dynamo.optimize(backend=cxt.noop_backend)(fn)(*args)
            graph = GraphLowering(cxt.model)
            graph.num_static_inputs = 0
            kernels = []
            with V.set_graph_handler(graph), V.set_debug_handler(DebugContext()):
                graph.run(*(cxt.example_args))
                mod = graph.compile_to_module()

                for val in mod.__dict__.values():
                    if isinstance(
                        val, torch._inductor.runtime.triton_heuristics.CachingAutotuner
                    ):
                        kernels.append(val)

            return kernels

        @expectedFailureXPU
        def test_divisible_by_16_covers_numel_args(self):
            torch._dynamo.reset()

            def fn(a: torch.Tensor) -> torch.Tensor:
                return torch.sum(a)

            kernels = self.get_kernels(fn, [torch.randn([256, 256], device=GPU_TYPE)])
            if config.triton.multi_kernel:
                self.assertTrue(
                    len(kernels) == 4,
                    "SUM should result in four kernels when multi-kernel is enabled",
                )
            else:
                self.assertTrue(len(kernels) == 2, "SUM should result in two kernels")

            # kernel0 reduces from 256 to (xnumel=8, rnumel=8192), which means it reduces 256 by 256 into an array of
            # size 8 by accumulating 8192 elements at once note that rnumel is equal to 512 * 16, so rnumel which is
            # at slot 3 should be in the divisible by 16 descriptor
            arguments_that_are_divisible_by_16_in_kernel0 = (
                kernels[0].triton_meta["configs"][0].divisible_by_16
            )
            self.assertEqual(arguments_that_are_divisible_by_16_in_kernel0, (0, 1, 3))

            # kernel1 reduces from 8 elements to a single scalar.
            # Since multi-kernel generate 2 variants for each kernel. The second
            # persistent-reduction has index 2.
            kernel1_index = 2 if config.triton.multi_kernel else 1
            arguments_that_are_divisible_by_16_in_kernel1 = (
                kernels[kernel1_index].triton_meta["configs"][0].divisible_by_16
            )
            self.assertEqual(arguments_that_are_divisible_by_16_in_kernel1, (0, 1))
            torch._dynamo.reset()

        @expectedFailureXPU
        @config.patch(assume_aligned_inputs=False)
        def test_codegen_config_option_dont_assume_alignment(self):
            def fn(x: torch.Tensor) -> torch.Tensor:
                return x.sin() + x.cos()

            # We want code that assumes alignment if the initial input is 16-byte aligned
            for offset in (0, 1, 2, 3, 4):
                base = torch.randn(64 * 64 + 64, dtype=torch.float32, device=GPU_TYPE)
                inps = torch.as_strided(base, (64, 64), (64, 1), offset)
                torch._dynamo.reset()
                kernels = self.get_kernels(fn, [inps])
                arguments_that_are_divisible_by_16 = (
                    kernels[0].triton_meta["configs"][0].divisible_by_16
                )

                #             NO_ALIGN ALIGN     ALIGN
                # def triton_(in_ptr0, out_ptr0, xnumel, XBLOCK : tl.constexpr)

                if offset % 4 == 0:
                    expected_aligned = (0, 1, 2)
                else:
                    expected_aligned = (1, 2)
                self.assertEqual(arguments_that_are_divisible_by_16, expected_aligned)

            # If input isn't a view, storage offset != , inductor will assume alignment.
            torch._dynamo.reset()
            inp = torch.randn((64, 64), device=GPU_TYPE)
            kernels = self.get_kernels(fn, [inp])
            arguments_that_are_divisible_by_16 = (
                kernels[0].triton_meta["configs"][0].divisible_by_16
            )
            self.assertEqual(arguments_that_are_divisible_by_16, (0, 1, 2))

        def test_optimize_indexing_dtype(self):
            def fn(x: torch.Tensor) -> torch.Tensor:
                return aten.upsample_bilinear2d.vec(x, None, True, [2.0, 2.0])

            fn_opt = torch._dynamo.optimize("inductor")(fn)
            inps = [torch.randn(2, 4, 16, 16, device=GPU_TYPE)]
            code = run_and_get_triton_code(fn_opt, *inps)
            self.assertTrue("to(tl.int32)" in code)
            self.assertFalse("to(tl.int64)" in code)

            self.assertEqual(fn_opt(*inps), fn(*inps))

        def test_optimize_indexing_dtype_with_constraint(self):
            def fn1(a: torch.Tensor, b: torch.Tensor) -> torch.Tensor:
                x = torch.arange(0, b.shape[0], device=GPU_TYPE)
                y = ((x + x) / 3).int()
                return a[y.to(torch.int64)]

            def fn2(a: torch.Tensor, b: torch.Tensor) -> torch.Tensor:
                torch._check_is_size(b.shape[0])
                torch._check(b.shape[0] >= 2)
                torch._check(b.shape[0] <= 100)
                return fn1(a, b)

            fn1_opt = torch._dynamo.optimize("inductor")(fn1)
            fn2_opt = torch._dynamo.optimize("inductor")(fn2)

            a = torch.rand([100, 100], device=GPU_TYPE)
            b = torch.rand([100], device=GPU_TYPE)
            torch._dynamo.mark_dynamic(b, 0)
            inps = [a, b]

            code1 = run_and_get_triton_code(fn1_opt, *inps)
            code2 = run_and_get_triton_code(fn2_opt, *inps)

            # The function with the constrained tensor should be optimized, but
            # the other should not:
            self.assertTrue("to(tl.int64)" in code1)
            self.assertTrue("to(tl.int32)" in code2)
            self.assertFalse("to(tl.int64)" in code2)

            self.assertEqual(fn1_opt(*inps), fn1(*inps))
            self.assertEqual(fn2_opt(*inps), fn1(*inps))

        def test_constant_folding_deallocation(self):
            import torch._inductor

            def fn():
                li = []
                for i in range(10):
                    x = torch.full([100], i)
                    x = x + 1
                    li.append(x)

                return li

            mod = make_fx(fn)()

            live_tensors = WeakTensorKeyDictionary()
            max_live_tensors = 0

            class LiveTensors(TorchDispatchMode):
                def __torch_dispatch__(self, func, types, args=(), kwargs=None):
                    nonlocal live_tensors
                    nonlocal max_live_tensors

                    kwargs = kwargs if kwargs else {}
                    for arg in pytree.arg_tree_leaves(*args, **kwargs):
                        if isinstance(arg, torch.Tensor):
                            live_tensors[arg] = True

                    out = func(*args, **kwargs)
                    if not isinstance(out, torch.Tensor):
                        return out

                    live_tensors[out] = True
                    max_live_tensors = max(max_live_tensors, len(live_tensors))
                    return out

            mode = LiveTensors()
            from torch._inductor.fx_passes.joint_graph import UniformValueConstantFolder

            with mode:
                UniformValueConstantFolder(mod).run()

            # there are a couple extra tensors created in `insertable_tensor_check`
            self.assertTrue(max_live_tensors == 4)

        # See https://github.com/pytorch/pytorch/issues/100348
        def test_inductor_detach_view(self):
            def fn(x: torch.Tensor) -> torch.Tensor:
                a = x * 2
                return a, a.detach()

            fn_opt = torch._dynamo.optimize("inductor")(fn)
            inp = torch.ones(2, 2, requires_grad=True, device=GPU_TYPE)
            inp_ref = inp.clone().detach().requires_grad_(True)
            out_ref = fn(inp_ref)
            out = fn_opt(inp)
            out_ref[0].sum().backward()
            out[0].sum().backward()
            self.assertEqual(inp.grad, inp_ref.grad)

        @skipIfRocm  # asserts not implemented in Rocm yet
        def test_optimize_indexing_assert(self):
            def has_indirect(code, tl_fn: str):
                self.assertTrue(
                    tl_fn in code,
                    msg=f"{tl_fn} not present:\n{code}",
                )
                for line in code.split("\n"):
                    if tl_fn in line:
                        stmt = line.split(tl_fn)[-1]
                        # indirect indexing involves a `tmp` variable
                        self.assertTrue(
                            "tmp" in stmt,
                            msg=f"Indirect indexing not present in code:\n{line}",
                        )

            def has_assert(code, lower: bool, upper: bool):
                self.assertIn(
                    "device_assert", code, msg=f"No device asert found:\n{code}"
                )
                for line in code.split("\n"):
                    if "device_assert" in line:
                        self.assertTrue(
                            ("0 <= " in line) is lower,
                            msg=f"Lower bound {'' if lower else 'not '}elided:{line}",
                        )
                        self.assertTrue(
                            (" < " in line) is upper,
                            msg=f"Upper bound {'' if upper else 'not '}elided:{line}",
                        )

            def fn(x: torch.Tensor) -> torch.Tensor:
                s = 1.0 * torch.arange(x.shape[0], device=x.device)
                return x[s.long()]

            # aten.index
            for dynamic in (False, True):
                fn_opt = torch.compile(fn, dynamic=dynamic)

                x = torch.randn(8, device=GPU_TYPE)
                code = run_and_get_triton_code(fn_opt, x)
                self.assertEqual(fn_opt(x), fn(x), msg=f"{dynamic=}")

                # Check that there's indirect indexing...
                has_indirect(code, tl_fn="tl.load")
                if not dynamic:
                    # We elide the assert for static shapes
                    self.assertNotIn("device_assert", code)
                else:
                    # ...but we generate an upper bound for dynamic shapes
                    has_assert(code, lower=False, upper=True)

            def fn(a, z, b, idx0, idx1):
                idx2 = torch.arange(a.shape[-1], device=a.device)
                a.index_put_((z, idx0, idx1, idx2), b, accumulate=True)
                return a

            # aten.index_put
            for dynamic in (False, True):
                fn_opt = torch.compile(fn, dynamic=dynamic)
                a = torch.randn(1, 32, 32, 4, device=GPU_TYPE)
                z = torch.zeros((), dtype=torch.int64, device=GPU_TYPE)
                b = torch.randn(33, 1, device=GPU_TYPE)
                idx0 = torch.randint(32, (33,), device=GPU_TYPE).view(33, 1, 1)
                idx1 = torch.randint(32, (33,), device=GPU_TYPE).view(33, 1)
                inps = (a.clone(), z, b, idx0, idx1)
                code = run_and_get_triton_code(fn_opt, *inps)

                # Correctness
                out_opt = fn_opt(a.clone(), z, b, idx0, idx1)
                out = fn(a.clone(), z, b, idx0, idx1)
                self.assertEqual(out_opt, out, msg=f"{dynamic=}")

                # We have an indirect store via atomic_add
                has_indirect(code, tl_fn="tl.atomic_add")
                # We cannot elide he assert in this case
                has_assert(code, lower=True, upper=True)

        def test_not_materialize_pointwise_reduction(self):
            def fn(a, b):
                return (a - b).sum(dim=-1).amax(dim=-1)

            N = 16
            K = 7
            fn_opt = torch._dynamo.optimize("inductor")(fn)
            inps = [
                torch.randn(N, 1, K, device=GPU_TYPE),
                torch.randn(1, N, K, device=GPU_TYPE),
            ]
            code = run_and_get_triton_code(fn_opt, *inps)
            self.assertEqual(
                code.count("tl.store"), 2 if config.triton.multi_kernel else 1
            )
            self.assertTrue("out_ptr1" in code)
            self.assertFalse("out_ptr0" in code)
            self.assertEqual(fn_opt(*inps), fn(*inps))

        def test_numpy_on_gpu(self):
            x = np.arange(10, dtype=np.float32)

            @torch.compile
            def fn(x):
                return np.sin(x)

            def fn_gpu(x):
                with torch.device(GPU_TYPE):
                    return fn(x)

            r = fn_gpu(x)
            code = run_and_get_triton_code(fn_gpu, x)
            self.assertIn("tl_math.sin", code)
            self.assertEqual(type(r), np.ndarray)
            self.assertEqual(r, np.sin(x))

        def test_numpy_autograd(self):
            def my_torch(x):
                y = torch.cat([torch.sin(x) ** 2, torch.max(x)[None]])
                return y.sum()

            def my_np(x):
                y = np.concatenate([np.sin(x) ** 2, np.max(x)[None]])
                return np.sum(y)

            @torch.compile
            def wrapper(x):
                return torch.compiler.wrap_numpy(my_np)(x)

            @torch.compile
            def wrapper2(x):
                x = x.numpy()
                y = my_np(x)
                return torch.from_numpy(y)

            x_np = torch.arange(8, dtype=torch.float32, requires_grad=True)
            x = torch.arange(8, dtype=torch.float32, requires_grad=True)
            out_np = wrapper(x_np)
            out = my_torch(x)
            self.assertEqual(out, out_np)

            x2_np = torch.arange(8, dtype=torch.float32, requires_grad=True)
            out2_np = wrapper2(x2_np)
            self.assertEqual(out, out2_np)

            out_np.backward()
            out.backward()
            self.assertEqual(x.grad, x_np.grad)

            out2_np.backward()
            self.assertEqual(x.grad, x2_np.grad)

        # Disable constant propagation, so we isolate value range analysis
        @patch.object(config, "constant_and_index_propagation", False)
        @patch.object(config, "joint_graph_constant_folding", False)
        def test_cant_optimize_compute(self):
            def ones():
                return torch.ones([4], device=GPU_TYPE)

            def suffix(inp):
                return (inp.to(torch.int64) + 1).to(torch.float64)

            ten = torch.rand([4], device=GPU_TYPE)

            for foo in (
                lambda x: x + 2147483657,
                lambda x: torch.where(x < 0, ones(), ones() - 2) * (-(2 ** (40))),
                lambda x: x + ten,
                lambda x: x + ten.sum(),
            ):

                def fn():
                    return suffix(foo(ones()))

                fn_opt = torch._dynamo.optimize("inductor")(fn)
                code = run_and_get_triton_code(fn_opt)

                # this cannot be optimized away, value too large
                self.assertTrue("to(tl.int64)" in code)
                self.assertEqual(fn_opt(), fn())

        # Disable constant propagation, so we isolate value range analysis
        @patch.object(config, "constant_and_index_propagation", False)
        @patch.object(config, "joint_graph_constant_folding", False)
        def test_optimize_compute(self):
            def ones():
                return torch.ones([4], device=GPU_TYPE)

            def suffix(inp):
                return (inp.to(torch.int64) + 1).to(torch.float64)

            for foo in (
                lambda x: x + 500,
                lambda x: torch.where(x < 0, ones(), ones() - 2) * (-(2 ** (20))),
                lambda x: x / 30,
            ):

                def fn():
                    return suffix(foo(ones()))

                fn_opt = torch._dynamo.optimize("inductor")(fn)
                code = run_and_get_triton_code(fn_opt)

                # this can be optimized away, value too large
                self.assertTrue("to(tl.int64)" not in code)
                self.assertTrue("to(tl.int32)" in code)

                self.assertEqual(fn_opt(), fn())

        @config.patch("triton.use_block_ptr", False)
        def test_evict_last_non_coalesced_loads(self):
            @torch.compile
            def f(a, b):
                return (a * b).sum(dim=-1)

            N = 512
            inps = (
                torch.randn(N, N, N, device=GPU_TYPE).permute(2, 1, 0),
                torch.randn(N, N, N, device=GPU_TYPE).permute(1, 2, 0),
            )
            code = run_and_get_triton_code(f, *inps)
            lines = [line for line in code.split("\n") if "tl.load" in line]
            if config.triton.multi_kernel:
                # the first 2 lines are generated for the persistent reduction
                # variant.
                self.assertExpectedInline(
                    "\n".join(lines),
                    """\
    tmp0 = tl.load(in_ptr0 + (x1 + (512*x0) + (262144*r2)), rmask, eviction_policy='evict_last', other=0.0)
    tmp1 = tl.load(in_ptr1 + (x3 + (262144*r2)), rmask, other=0.0)
        tmp0 = tl.load(in_ptr0 + (x1 + (512*x0) + (262144*r2)), rmask, eviction_policy='evict_last', other=0.0)
        tmp1 = tl.load(in_ptr1 + (x3 + (262144*r2)), rmask, eviction_policy='evict_first', other=0.0)""",
                )
            else:
                self.assertExpectedInline(
                    "\n".join(lines),
                    """\
        tmp0 = tl.load(in_ptr0 + (x1 + (512*x0) + (262144*r2)), rmask, eviction_policy='evict_last', other=0.0)
        tmp1 = tl.load(in_ptr1 + (x3 + (262144*r2)), rmask, eviction_policy='evict_first', other=0.0)""",
                )

        @skipIfRocm
        @config.patch("triton.use_block_ptr", True)
        def test_evict_last_non_coalesced_loads_block_ptr(self):
            @torch.compile
            def f(a, b):
                return (a * b).sum(dim=-1)

            N = 512
            inps = (
                torch.randn(N, N, N, device=GPU_TYPE).permute(2, 1, 0),
                torch.randn(N, N, N, device=GPU_TYPE).permute(1, 2, 0),
            )
            code = run_and_get_triton_code(f, *inps)
            lines = [line for line in code.split("\n") if "tl.load" in line]

            if config.triton.multi_kernel:
                # the first 2 lines are generated for the persistent reduction
                # variant.
                self.assertExpectedInline(
                    "\n".join(lines),
                    """\
    tmp0 = tl.load(in_ptr0 + (x1 + (512*x0) + (262144*r2)), rmask, eviction_policy='evict_last', other=0.0)
    tmp1 = tl.load(tl.make_block_ptr(in_ptr1, shape=[262144, 512], strides=[1, 262144], block_shape=[XBLOCK, RBLOCK], order=[0, 1], offsets=[xoffset, roffset]), boundary_check=[1], padding_option='zero')
        tmp0 = tl.load(in_ptr0 + (x1 + (512*x0) + (262144*r2)), rmask, eviction_policy='evict_last', other=0.0)
        tmp1 = tl.load(block_ptr0, boundary_check=[1], padding_option='zero', eviction_policy='evict_first')""",  # noqa: B950 line too long
                )
            else:
                self.assertExpectedInline(
                    "\n".join(lines),
                    """\
        tmp0 = tl.load(in_ptr0 + (x1 + (512*x0) + (262144*r2)), rmask, eviction_policy='evict_last', other=0.0)
        tmp1 = tl.load(block_ptr0, boundary_check=[1], padding_option='zero', eviction_policy='evict_first')""",
                )

        # Disable index propagation, so the indirect indexing isn't optimized away
        @patch.object(config, "constant_and_index_propagation", False)
        def test_computed_indirect_mask(self):
            def fn(x, n):
                tmp = torch.arange(n, device=x.device)
                return x[tmp] + 1

            x = torch.randn(8, device=GPU_TYPE)
            fn_opt = torch.compile(fn)
            code = run_and_get_triton_code(fn_opt, x, 8)
            # load should be masked
            self.assertTrue("tl.load(in_ptr0 + (tmp0), xmask" in code)
            self.assertEqual(fn(x, 8), fn_opt(x, 8))

        def test_kernel_names_descriptive(self):
            @torch._dynamo.optimize("inductor")
            def fn1(x):
                return x.cos().sin()

            @torch._dynamo.optimize("inductor")
            def fn2(x):
                x = torch.mm(x, x)
                x = torch.softmax(x, dim=1)
                return x

            mod = nn.Sequential(
                nn.Linear(4, 4),
                nn.LayerNorm(4),
                nn.ReLU(),
            ).to(device=GPU_TYPE)

            @torch._dynamo.optimize("inductor")
            def fn3(x):
                return mod(x)

            func_and_kernel_aten = [
                (fn1, "triton_poi_fused_cos_sin", (torch.randn(8, device=GPU_TYPE),)),
                (
                    fn2,
                    "triton_poi_fused__softmax",
                    (torch.randn(4, 4, device=GPU_TYPE),),
                ),
                (
                    fn3,
                    "triton_poi_fused_native_layer_norm_relu",
                    (torch.randn(4, 4, device=GPU_TYPE),),
                ),
            ]
            func_and_kernel_torch = [
                (fn1, "triton_poi_fused_cos_sin", (torch.randn(8, device=GPU_TYPE),)),
                (
                    fn2,
                    "triton_poi_fused_softmax",
                    (torch.randn(4, 4, device=GPU_TYPE),),
                ),
                (
                    fn3,
                    "triton_poi_fused_LayerNorm_ReLU",
                    (torch.randn(4, 4, device=GPU_TYPE),),
                ),
            ]

            def test_funcs(func_and_kernel):
                with torch.no_grad():
                    for fn, kernel_name, inps in func_and_kernel:
                        code = run_and_get_triton_code(fn, *inps)
                        if kernel_name not in code:
                            print(code)
                        self.assertTrue(kernel_name in code)

            test_funcs(func_and_kernel_aten)
            patch.object(config.triton, "descriptive_names", "torch")(test_funcs)(
                func_and_kernel_torch
            )

        @patch.object(config, "profile_bandwidth", True)
        def test_bandwidth_profiler(self):
            @torch._dynamo.optimize("inductor")
            def fn(x):
                x = x.cos()
                x = x.cos()
                x = torch.mm(x, x)
                x = x.sin()
                x = x.relu()
                return x

            inp = torch.randn(4, 4, device=GPU_TYPE)
            code = run_and_get_triton_code(fn, inp)
            fn(inp)
            self.assertTrue("start_graph" in code)
            self.assertTrue("end_graph" in code)

        def test_split_op_with_sym(self):
            def fn(x: torch.Tensor) -> torch.Tensor:
                # split(tensor, sympy.Integer), split(tensor, sympy.Expr)
                return torch.split(x, x.shape[0]), torch.split(x, x.shape[0] // 2)

            for dynamic_shapes in [True, False]:
                with torch._dynamo.config.patch(dynamic_shapes=dynamic_shapes):
                    torch._dynamo.reset()
                    fn_opt = torch._dynamo.optimize("inductor", dynamic=dynamic_shapes)(
                        fn
                    )
                    inps = torch.randn([5, 5])
                    fn_opt(inps)

        @skipIfRocm
        @unittest.skipIf(IS_FBCODE, "fbcode system python does not provide torch")
        def test_indirect_device_assert(self):
            dir_path = os.path.dirname(os.path.realpath(__file__))
            test_path = os.path.join(dir_path, "indirect_assert_helper.py")
            fns = ("first_arg", "store", "second_arg", "same_pm_one", "same_pp_one")

            for fn, ndims, dyn_shape in itertools.product(fns, (2, 3), (True, False)):
                proc = subprocess.Popen(
                    [
                        sys.executable,
                        test_path,
                        fn,
                        str(ndims),
                        str(dyn_shape),
                        "False",
                    ],
                    stdout=subprocess.PIPE,
                    stderr=subprocess.PIPE,
                    env={**os.environ, "MKL_THREADING_LAYER": "GNU"},
                )
                stderr = proc.communicate()[1]
                self.assertTrue(
                    any(
                        "index out of bounds" in err.decode("utf-8")
                        for err in stderr.splitlines()
                    ),
                    f"{fn}, {ndims}, {dyn_shape}, False",
                )
            proc = subprocess.Popen(
                [sys.executable, test_path, "first_arg", "2", "False", "True"],
                stdout=subprocess.PIPE,
                stderr=subprocess.PIPE,
                env={**os.environ, "MKL_THREADING_LAYER": "GNU"},
            )
            stderr = proc.communicate()[1]

            self.assertTrue(
                any(
                    "index out of bounds" in err.decode("utf-8")
                    for err in stderr.splitlines()
                ),
                "first_arg 2 False True",
            )

        @patch("torch._inductor.config.comment_origin", True)
        @patch("torch._functorch.config.max_dist_from_bw", 0)
        def test_inductor_sequence_nr(self):
            class Model(torch.nn.Module):
                def __init__(self):
                    super().__init__()
                    self.conv1 = torch.nn.Conv2d(
                        in_channels=16,
                        out_channels=16,
                        kernel_size=(1, 1),
                        stride=1,
                        padding="same",
                        bias=True,
                    )
                    self.bn1 = torch.nn.BatchNorm2d(num_features=16)
                    self.relu1 = torch.nn.ReLU()
                    self.loss_fn = torch.nn.L1Loss()

                def forward(self, x, target):
                    y = x
                    x = self.conv1(x)
                    x = self.bn1(x)
                    x = self.relu1(x)
                    x = x + y
                    x = torch.flatten(x)
                    output = self.loss_fn(x, target)
                    return (output,)

            def get_triton_codegen(optimized_module, args):
                def run_with_backward():
                    result = optimized_module(*args)
                    result[0].backward()
                    return result

                res, (fwd_code, bwd_code) = run_and_get_code(run_with_backward)
                return fwd_code, bwd_code

            x = torch.rand(100, 16, 32, 32, requires_grad=True, device=GPU_TYPE)
            target = torch.rand(1, device=GPU_TYPE)
            args = [x, target]
            model = Model().to(device=GPU_TYPE)
            opt_model = torch.compile(model)
            fwd_code, bwd_code = get_triton_codegen(opt_model, args)

            bwd_seq_nr_set = set()
            fwd_seq_nr_set = set()
            for idx, code in enumerate([fwd_code, bwd_code]):
                seq_nr_set = bwd_seq_nr_set if idx > 0 else fwd_seq_nr_set
                prefix = "BWD" if idx > 0 else "FWD"
                for line in code.split("\n"):
                    if "seq_nr" in line:
                        res = re.search(r"seq_nr:(\d+)", line)
                        if res:
                            seq_nr_set.add(int(res.group(1)))
            self.assertTrue(bwd_seq_nr_set.issubset(fwd_seq_nr_set))

        @config.patch(
            {
                "coordinate_descent_tuning": True,
                "triton.unique_kernel_names": True,
                "benchmark_kernel": True,
            }
        )
        @skipIfRocm
        @expectedFailureXPU
        @unittest.skipIf(
            torch.cuda.is_available() and torch.cuda.get_device_capability() < (9, 0),
            "Triton does not support fp8 on A100",
        )
        def test_red_followed_by_transposed_pointwise(self):
            bs = 26624
            dim = 1024

            @torch.compile(dynamic=False)
            def f(in1, in2, a, b):
                out = torch.nn.functional.silu(in1) * in2
                out_row = (out / out.amax(dim=1, keepdim=True)).to(torch.float8_e4m3fn)
                out_col = (out / out.amax(dim=0, keepdim=True)).to(torch.float8_e4m3fn)

                # setup strides for _scaled_mm
                out_row = out_row.contiguous()
                out_col = out_col.t().contiguous().t()

                return (
                    torch._scaled_mm(out_row, a, out_dtype=torch.bfloat16)[0],
                    torch._scaled_mm(b, out_col, out_dtype=torch.bfloat16)[0],
                )

            in1 = torch.randn((bs, dim), dtype=torch.bfloat16, device=GPU_TYPE)
            in2 = torch.randn((bs, dim), dtype=torch.bfloat16, device=GPU_TYPE)
            a = (
                torch.randn((dim, dim), dtype=torch.bfloat16, device=GPU_TYPE)
                .t()
                .to(torch.float8_e4m3fn)
            )
            b = torch.randn((dim, bs), dtype=torch.bfloat16, device=GPU_TYPE).to(
                torch.float8_e4m3fn
            )

            # warmup
            _, (wrapper,) = run_and_get_code(f, in1, in2, a, b)

            # Previously indcutor decide reduction hint for a reduction kernel without considering
            # the pointwise nodes. That will cause the third reduction kernel in this wrapper to be a
            # persistent inner reduction and cause bad perf.
            #
            # We fix that by making the third reduction a non-persistent reduction
            # and improve the perf by 4.14x (451us -> 109us)
            self.assertEqual(3, wrapper.count("def triton_red_"))
            self.assertEqual(0, wrapper.count("def triton_per_"))

            if DO_PERF_TEST:
                with torch.profiler.profile(
                    activities=[torch.profiler.ProfilerActivity.CUDA]
                ) as p:
                    for _ in range(1000):
                        f(in1, in2, a, b)

                print(p.key_averages().table(max_name_column_width=200))

    class RNNTest(TestCase):
        device_type = GPU_TYPE

        class Model(torch.nn.Module):
            def __init__(self):
                super().__init__()
                self.gru = torch.nn.GRU(16, 16, batch_first=True)

            def forward(self, x):
                return self.gru(x)

        @expectedFailureXPU
        def test_rnn_compile_safe(self):
            device = torch.device(GPU_TYPE)
            model = RNNTest.Model().to(device)
            model = torch._dynamo.optimize("inductor")(model)
            x = torch.rand(1024, 20, 16).to(device)
            model(x)

    class NanCheckerTest(TestCase):
        @config.patch("nan_asserts", True)
        def test_nan_checker_pass(self):
            def f(x):
                return torch.softmax(x, dim=-1)

            x = torch.randn(2, 1024, device=GPU_TYPE)
            ref = f(x)
            actual, (code,) = run_and_get_code(torch.compile(f), x)
            self.assertTrue(torch.allclose(ref, actual))
            self.assertTrue("# make sure graph inputs are not nan/inf" in code)
            self.assertTrue(
                re.search(r"assert not .*\.isnan\(\)\.any\(\).item\(\)", code)
                is not None
            )
            self.assertTrue(
                re.search(r"assert not .*\.isinf\(\)\.any\(\).item\(\)", code)
                is not None
            )

        @config.patch("nan_asserts", True)
        def test_nan_checker_fail(self):
            def f(x):
                return torch.softmax(x, dim=-1)

            x = torch.randn(2, 1024, device=GPU_TYPE)
            x[0, 0] = float("nan")
            with self.assertRaises(AssertionError):
                torch.compile(f)(x)


if HAS_CPU:

    class TestFull(TestCase):
        def test_full_dtype(self):
            pytypes = (
                bool,
                int,
                float,
                # TODO: Triton's JITFunction._type_of has no support for complex
                # complex,
            )

            dtypes = (
                torch.bool,
                torch.int32,
                torch.int64,
                torch.float32,
                torch.float64,
                None,
                # torch.complex64,
                # torch.complex128,
            )

            def fn(pytype, dtype):
                if pytype is bool:
                    fill_value = True
                elif pytype is int:
                    fill_value = 42
                elif pytype is float:
                    fill_value = 42.0
                else:
                    raise AssertionError(f"Unexpected Python type: {pytype}")

                return torch.full(
                    (4, 6), fill_value, dtype=dtype, device=torch.device("cpu")
                )

            fn_opt = torch._dynamo.optimize("inductor")(fn)

            for pytype, dtype in itertools.product(pytypes, dtypes):
                with enable_python_dispatcher():
                    with torch.no_grad():
                        ret_opt = fn_opt(pytype, dtype)

                self.assertEqual(ret_opt, fn(pytype, dtype))


if __name__ == "__main__":
    from torch._inductor.test_case import run_tests

    if HAS_CPU or HAS_GPU:
        run_tests(needs="filelock")<|MERGE_RESOLUTION|>--- conflicted
+++ resolved
@@ -767,7 +767,6 @@
         )
 
     @skipCUDAIf(not SM80OrLater, "Requires sm80")
-<<<<<<< HEAD
     def test_eager_aoti_cache_hit(self):
         ns = "aten"
         op_name = "abs"
@@ -944,8 +943,6 @@
             self.assertEqual(ref_values, res_values)
 
     @skipCUDAIf(not SM80OrLater, "Requires sm80")
-=======
->>>>>>> fcbf2b61
     def test_torch_compile_override_registration(self):
         dynamic = False
         namespace_name = "aten"

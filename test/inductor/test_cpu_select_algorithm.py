# Owner(s): ["oncall: cpu inductor"]
import functools

import sys
import unittest
from typing import Optional
from unittest.mock import patch

import torch
import torch._dynamo.config
import torch._dynamo.config as dynamo_config
import torch._inductor.config as inductor_config
import torch._inductor.select_algorithm as select_algorithm
from torch._dynamo.utils import counters
from torch._inductor.codecache import VecAMX
from torch._inductor.test_case import run_tests, TestCase
from torch.testing._internal.common_device_type import (
    dtypes,
    instantiate_device_type_tests,
)
from torch.testing._internal.common_quantization import _generate_qdq_quantized_model

from torch.testing._internal.common_utils import IS_MACOS, parametrize, TEST_MKL

try:
    try:
        from . import test_torchinductor
    except ImportError:
        import test_torchinductor
except unittest.SkipTest:
    if __name__ == "__main__":
        sys.exit(0)
    raise

check_model = test_torchinductor.check_model

aten = torch.ops.aten


def patches(fn):
    def skip_cache(self, choices, name, key, benchmark):
        if benchmark is None:
            return {}
        timings = benchmark(choices)
        for choice, timing in timings.items():
            if isinstance(choice, select_algorithm.ExternKernelCaller):
                # we intentionally make ATEN kernel slower to cover the cases
                # where template kernels are always chosen with fusions applied
                # and correctness checks at runtime.
                timings[choice] = timing * 1000
        return timings

    for patcher in [
        dynamo_config.patch(verbose=True),
        inductor_config.patch(
            debug=True,
            max_autotune=True,
            epilogue_fusion=True,
            max_autotune_gemm_backends="CPP,ATEN",
        ),
        patch.object(select_algorithm, "VERIFY", dict(atol=1e-4, rtol=1e-4)),
        patch.object(select_algorithm.AlgorithmSelectorCache, "lookup", skip_cache),
    ]:
        fn = patcher(fn)

    @functools.wraps(fn)
    def wrapped(*args, **kwargs):
        counters.clear()
        torch.manual_seed(12345)
        return fn(*args, **kwargs)

    return wrapped


def _get_epilogue(epilogue: str, other: Optional[torch.Tensor] = None):
    if epilogue == "none":
        return lambda x: x
    elif epilogue == "relu":
        return torch.nn.ReLU()
    elif epilogue == "gelu":
        return torch.nn.GELU()
    elif epilogue == "silu":
        return torch.nn.SiLU()
    elif epilogue == "sigmoid":
        return torch.nn.Sigmoid()
    elif epilogue == "tanh":
        return torch.nn.Tanh()
    elif epilogue == "hardswish":
        return torch.nn.Hardswish()
    elif epilogue == "hardsigmoid":
        return torch.nn.Hardsigmoid()
    elif epilogue == "leaky_relu":
        return torch.nn.LeakyReLU()
    elif epilogue == "hardtanh":
        return torch.nn.Hardtanh()
    elif epilogue == "add":
        return lambda x: x + other
    elif epilogue == "sub":
        return lambda x: x - other
    elif epilogue == "mul":
        return lambda x: x * other
    elif epilogue == "div":
        return lambda x: x / other


class TestSelectAlgorithm(TestCase):
    common = check_model

    @inductor_config.patch({"freezing": True})
    @patches
    @torch.no_grad
    @unittest.skipIf(not TEST_MKL, "Test requires MKL")
    @parametrize("batch_size", (1, 2, 1000))
    @parametrize("in_features", (1, 1000))
    @parametrize("out_features", (1, 1024))
    @parametrize("bias", (True, False))
    @parametrize("input_3d", (True, False))
    @dtypes(torch.float, torch.bfloat16, torch.half)
    def test_linear_static_shapes(
        self, batch_size, in_features, out_features, bias, input_3d, dtype
    ):
        class M(torch.nn.Module):
            def __init__(self, bias):
                super().__init__()
                self.linear = torch.nn.Linear(in_features, out_features, bias)

            def forward(self, x):
                return self.linear(x)

        counters.clear()
        mod = M(bias=bias).to(dtype=dtype).eval()
        B = (2, batch_size) if input_3d else (batch_size,)
        v = torch.randn(*B, in_features).to(dtype=dtype)
        # For bfloat16 and half, we have to relax the tolerance
        # due to the difference associave orders in different
        # kernel implementations
        atol, rtol = 1e-4, 1e-4
        if dtype == torch.half or dtype == torch.bfloat16:
            atol, rtol = 1e-2, 1e-2
        with patch.object(select_algorithm, "VERIFY", dict(atol=atol, rtol=rtol)):
            self.common(mod, (v,), atol=atol, rtol=rtol)
        if (
            counters["inductor"]["decompose_mm"] > 0
            or counters["inductor"]["decompose_addmm"] > 0
        ):
            # This is a special case where we go directly with vectorized codegen
            self.assertEqual(counters["inductor"]["select_algorithm_autotune"], 0)
        else:
            self.assertEqual(counters["inductor"]["select_algorithm_autotune"], 1)

    @inductor_config.patch({"freezing": True})
    @patches
    @torch.no_grad
    @unittest.skipIf(not TEST_MKL, "Test requires MKL")
    @parametrize("bias", (True, False))
    @dtypes(torch.float)
    def test_linear_input_transpose(self, bias, dtype):
        batch_size = 384
        in_features = 196
        out_features = 384

        class M(torch.nn.Module):
            def __init__(self, bias):
                super().__init__()
                self.linear = torch.nn.Linear(in_features, out_features, bias)

            @torch.compile
            def forward(self, x):
                return self.linear(x)

        counters.clear()
        mod = M(bias=bias).to(dtype=dtype).eval()
        v = torch.randn(in_features, batch_size).to(dtype=dtype)
        self.common(mod, (v.transpose(0, 1),))
        # TODO(jgong5): support transposed input
        self.assertEqual(counters["inductor"]["select_algorithm_autotune"], 0)

    @inductor_config.patch({"freezing": True})
    @patches
    @torch.no_grad
    @unittest.skipIf(not TEST_MKL, "Test requires MKL")
    @parametrize("bias", (True, False))
    @parametrize(
        "epilogue",
        (
            "relu",
            "gelu",
            "silu",
            "sigmoid",
            "tanh",
            "hardswish",
            "hardsigmoid",
            "leaky_relu",
            "hardtanh",
            "add",
            "sub",
            "mul",
            "div",
        ),
    )
    @dtypes(torch.float, torch.bfloat16, torch.half)
    def test_linear_with_pointwise(self, bias, epilogue, dtype):
        batch_size = 384
        in_features = 196
        out_features = 384

        class M(torch.nn.Module):
            def __init__(self, bias, epilogue, other):
                super().__init__()
                self.linear = torch.nn.Linear(in_features, out_features, bias)
                self.epilogue = _get_epilogue(epilogue, other)

            def forward(self, x):
                return self.epilogue(self.linear(x))

        counters.clear()
        v = torch.randn(batch_size, in_features).to(dtype=dtype)
        u = torch.randn(batch_size, out_features).to(dtype=dtype)
        mod = M(bias=bias, epilogue=epilogue, other=u).to(dtype=dtype).eval()
        atol, rtol = 1e-4, 1e-4
        if dtype == torch.half or dtype == torch.bfloat16:
            atol, rtol = 1e-2, 1e-2
        with patch.object(select_algorithm, "VERIFY", dict(atol=atol, rtol=rtol)):
            self.common(mod, (v,), atol=atol, rtol=rtol)
        self.assertEqual(counters["inductor"]["select_algorithm_autotune"], 1)
        if (
            (
                dtype == torch.bfloat16
                or (
                    dtype == torch.float16
                    and torch.ops.mkldnn._is_mkldnn_fp16_supported()
                )
            )
            and epilogue != "mul"
            and epilogue != "div"
            or (dtype == torch.half and epilogue == "add" and not bias)
        ):
            # Several scenarios where epilogue fusion is not counted in:
            # 1. For bfloat16, the epilogue fusion is part of the template,
            #    not fused via scheduler. This will also be true for float16 when
            #    hardware has the float16 instruction. The exception is mul or
            #    div fusion which is not supported for oneDNN linear.
            # 2. For float16, since oneDNN linear is not applied, linear w/o bias
            #    plus epilogue add is treated as linear w/ bias.
            self.assertEqual(counters["inductor"]["cpp_epilogue_fusion_counter"], 0)
        else:
            self.assertEqual(counters["inductor"]["cpp_epilogue_fusion_counter"], 1)

    @inductor_config.patch({"freezing": True})
    @patches
    @torch.no_grad
    @unittest.skipIf(not TEST_MKL, "Test requires MKL")
    @parametrize("bias", (True, False))
    @parametrize(
        "epilogue",
        (
            "none",
            "relu",
            "add",
            "sub",
            "mul",
        ),
    )
    @dtypes(torch.float, torch.bfloat16, torch.half)
    def test_linear_with_transpose(self, bias, epilogue, dtype):
        batch_size = 384
        in_features = 196
        out_features = 128

        class M(torch.nn.Module):
            def __init__(self, bias, epilogue, other):
                super().__init__()
                self.epilogue = _get_epilogue(epilogue, other)
                self.linear = torch.nn.Linear(in_features, out_features, bias)

            def forward(self, x, y):
                return self.epilogue(self.linear(x)).transpose(0, 1) + y

        counters.clear()
        v = torch.randn(batch_size, in_features).to(dtype=dtype)
        u = torch.randn(out_features, batch_size).to(dtype=dtype)
        other = torch.randn(batch_size, out_features).to(dtype=dtype)
        mod = M(bias=bias, epilogue=epilogue, other=other).to(dtype=dtype).eval()
        atol, rtol = 1e-4, 1e-4
        if dtype == torch.half or dtype == torch.bfloat16:
            atol, rtol = 1e-2, 1e-2
        with patch.object(select_algorithm, "VERIFY", dict(atol=atol, rtol=rtol)):
            self.common(mod, (v, u), atol=atol, rtol=rtol)
        self.assertEqual(counters["inductor"]["select_algorithm_autotune"], 1)
        self.assertEqual(counters["inductor"]["cpp_epilogue_fusion_counter"], 1)

    @inductor_config.patch({"freezing": True})
    @patches
    @torch.no_grad
    @unittest.skipIf(not TEST_MKL, "Test requires MKL")
    @parametrize("bias", (True, False))
    @parametrize(
        "unary",
        ("relu",),
    )
    @parametrize(
        "binary",
        (
            "add",
            "sub",
            "mul",
            "div",
        ),
    )
    @dtypes(torch.float, torch.bfloat16, torch.half)
    def test_linear_with_unary_binary(self, bias, unary, binary, dtype):
        batch_size = 384
        in_features = 196
        out_features = 384

        class M(torch.nn.Module):
            def __init__(self, bias, unary, binary, other):
                super().__init__()
                self.linear = torch.nn.Linear(in_features, out_features, bias)
                self.unary = _get_epilogue(unary)
                self.binary = _get_epilogue(binary, other)

            def forward(self, x):
                return self.binary(self.unary(self.linear(x)))

        counters.clear()
        v = torch.randn(batch_size, in_features).to(dtype=dtype)
        u = torch.randn(batch_size, out_features).to(dtype=dtype)
        mod = M(bias=bias, unary=unary, binary=binary, other=u).to(dtype=dtype).eval()
        atol, rtol = 1e-4, 1e-4
        if dtype == torch.half or dtype == torch.bfloat16:
            atol, rtol = 1e-2, 1e-2
        with patch.object(select_algorithm, "VERIFY", dict(atol=atol, rtol=rtol)):
            self.common(mod, (v,), atol=atol, rtol=rtol)
        self.assertEqual(counters["inductor"]["select_algorithm_autotune"], 1)
        self.assertEqual(counters["inductor"]["cpp_epilogue_fusion_counter"], 1)

    @inductor_config.patch({"freezing": True})
    @patches
    @torch.no_grad
<<<<<<< HEAD
    @unittest.skipIf(not TEST_MKL, "Test requires MKL")
    @parametrize("batch_size", (32,))
    @parametrize("in_features", (128,))
    @parametrize("out_features", (64,))
    @parametrize("bias", (False, True))
    @parametrize("input_3d", (False, True))
    @dtypes(torch.float32, torch.bfloat16)
    def test_quantized_linear_with_pointwise(
        self, batch_size, in_features, out_features, bias, input_3d, dtype
    ):
        B = (2, batch_size) if input_3d else (batch_size,)
        input = torch.randn(*B, in_features).to(dtype=torch.float32)
=======
    @parametrize("bias", (True, False))
    def test_linear_amx(self, bias):
        batch_size = 1024
        in_features = 1024
        out_features = 1024
        dtype = torch.bfloat16
>>>>>>> 5d22715a

        class M(torch.nn.Module):
            def __init__(self, bias):
                super().__init__()
                self.linear = torch.nn.Linear(in_features, out_features, bias)

            def forward(self, x):
<<<<<<< HEAD
                res = self.linear(x)
                return res

        counters.clear()
        ref_quantized_mod = _generate_qdq_quantized_model(
            M(bias=bias).eval(),
            (input,),
        )

        atol, rtol = 1e-3, 1e-3
        if dtype == torch.bfloat16:
            atol, rtol = 5e-2, 5e-2

        with patch.object(
            select_algorithm, "VERIFY", dict(atol=atol, rtol=rtol)
        ), torch.no_grad(), torch.autocast(
            "cpu", enabled=(dtype == torch.bfloat16), dtype=dtype
        ):
            ref_res = ref_quantized_mod(input)
            cfn = torch.compile(ref_quantized_mod)
            res = cfn(input)
            self.assertEqual(
                res,
                ref_res,
                atol=atol,
                rtol=rtol,
                equal_nan=True,
                exact_dtype=True,
            )
            self.assertEqual(counters["inductor"]["select_algorithm_autotune"], 1)
=======
                return self.linear(x)

        counters.clear()
        v = torch.randn(batch_size, in_features).to(dtype=dtype)
        mod = M(bias=bias).to(dtype=dtype).eval()
        atol, rtol = 1e-2, 1e-2
        with patch.object(select_algorithm, "VERIFY", dict(atol=atol, rtol=rtol)):
            self.common(mod, (v,), atol=atol, rtol=rtol)
        self.assertEqual(counters["inductor"]["select_algorithm_autotune"], 1)
        vec_amx = VecAMX()
        if vec_amx:
            self.assertTrue(counters["inductor"]["cpp_micro_gemm_amx_counter"] > 0)
        else:
            self.assertEqual(counters["inductor"]["cpp_micro_gemm_amx_counter"], 0)
>>>>>>> 5d22715a


@dynamo_config.patch({"dynamic_shapes": True, "assume_static_by_default": False})
class _DynamicShapesTestBase(TestCase):
    pass


class TestSelectAlgorithmDynamicShapes(_DynamicShapesTestBase):
    common = check_model
    test_linear_dynamic_shapes = TestSelectAlgorithm.test_linear_static_shapes
    test_linear_with_pointwise_dynamic_shapes = (
        TestSelectAlgorithm.test_linear_with_pointwise
    )
    test_linear_with_transpose_dynamic_shapes = (
        TestSelectAlgorithm.test_linear_with_transpose
    )
    test_linear_with_unary_binary_dynamic_shapes = (
        TestSelectAlgorithm.test_linear_with_unary_binary
    )
<<<<<<< HEAD
    test_quantized_linear_with_pointwise_dynamic_shapes = (
        TestSelectAlgorithm.test_quantized_linear_with_pointwise
    )
=======
    test_linear_amx_dynamic_shapes = TestSelectAlgorithm.test_linear_amx
>>>>>>> 5d22715a


instantiate_device_type_tests(TestSelectAlgorithm, globals(), only_for="cpu")
instantiate_device_type_tests(
    TestSelectAlgorithmDynamicShapes, globals(), only_for="cpu"
)


if __name__ == "__main__":
    from torch.testing._internal.inductor_utils import HAS_CPU

    if HAS_CPU and not IS_MACOS:
        run_tests()<|MERGE_RESOLUTION|>--- conflicted
+++ resolved
@@ -338,7 +338,37 @@
     @inductor_config.patch({"freezing": True})
     @patches
     @torch.no_grad
-<<<<<<< HEAD
+    @parametrize("bias", (True, False))
+    def test_linear_amx(self, bias):
+        batch_size = 1024
+        in_features = 1024
+        out_features = 1024
+        dtype = torch.bfloat16
+
+        class M(torch.nn.Module):
+            def __init__(self, bias):
+                super().__init__()
+                self.linear = torch.nn.Linear(in_features, out_features, bias)
+
+            def forward(self, x):
+                return self.linear(x)
+
+        counters.clear()
+        v = torch.randn(batch_size, in_features).to(dtype=dtype)
+        mod = M(bias=bias).to(dtype=dtype).eval()
+        atol, rtol = 1e-2, 1e-2
+        with patch.object(select_algorithm, "VERIFY", dict(atol=atol, rtol=rtol)):
+            self.common(mod, (v,), atol=atol, rtol=rtol)
+        self.assertEqual(counters["inductor"]["select_algorithm_autotune"], 1)
+        vec_amx = VecAMX()
+        if vec_amx:
+            self.assertTrue(counters["inductor"]["cpp_micro_gemm_amx_counter"] > 0)
+        else:
+            self.assertEqual(counters["inductor"]["cpp_micro_gemm_amx_counter"], 0)
+
+    @inductor_config.patch({"freezing": True})
+    @patches
+    @torch.no_grad
     @unittest.skipIf(not TEST_MKL, "Test requires MKL")
     @parametrize("batch_size", (32,))
     @parametrize("in_features", (128,))
@@ -351,14 +381,6 @@
     ):
         B = (2, batch_size) if input_3d else (batch_size,)
         input = torch.randn(*B, in_features).to(dtype=torch.float32)
-=======
-    @parametrize("bias", (True, False))
-    def test_linear_amx(self, bias):
-        batch_size = 1024
-        in_features = 1024
-        out_features = 1024
-        dtype = torch.bfloat16
->>>>>>> 5d22715a
 
         class M(torch.nn.Module):
             def __init__(self, bias):
@@ -366,7 +388,6 @@
                 self.linear = torch.nn.Linear(in_features, out_features, bias)
 
             def forward(self, x):
-<<<<<<< HEAD
                 res = self.linear(x)
                 return res
 
@@ -397,22 +418,6 @@
                 exact_dtype=True,
             )
             self.assertEqual(counters["inductor"]["select_algorithm_autotune"], 1)
-=======
-                return self.linear(x)
-
-        counters.clear()
-        v = torch.randn(batch_size, in_features).to(dtype=dtype)
-        mod = M(bias=bias).to(dtype=dtype).eval()
-        atol, rtol = 1e-2, 1e-2
-        with patch.object(select_algorithm, "VERIFY", dict(atol=atol, rtol=rtol)):
-            self.common(mod, (v,), atol=atol, rtol=rtol)
-        self.assertEqual(counters["inductor"]["select_algorithm_autotune"], 1)
-        vec_amx = VecAMX()
-        if vec_amx:
-            self.assertTrue(counters["inductor"]["cpp_micro_gemm_amx_counter"] > 0)
-        else:
-            self.assertEqual(counters["inductor"]["cpp_micro_gemm_amx_counter"], 0)
->>>>>>> 5d22715a
 
 
 @dynamo_config.patch({"dynamic_shapes": True, "assume_static_by_default": False})
@@ -432,13 +437,10 @@
     test_linear_with_unary_binary_dynamic_shapes = (
         TestSelectAlgorithm.test_linear_with_unary_binary
     )
-<<<<<<< HEAD
+    test_linear_amx_dynamic_shapes = TestSelectAlgorithm.test_linear_amx
     test_quantized_linear_with_pointwise_dynamic_shapes = (
         TestSelectAlgorithm.test_quantized_linear_with_pointwise
     )
-=======
-    test_linear_amx_dynamic_shapes = TestSelectAlgorithm.test_linear_amx
->>>>>>> 5d22715a
 
 
 instantiate_device_type_tests(TestSelectAlgorithm, globals(), only_for="cpu")

"""
PYTEST_DONT_REWRITE (prevents pytest from rewriting assertions, which interferes
with test_rewrite_assert_with_msg and test_rewrite_assert_without_msg)
"""

# Owner(s): ["module: dynamo"]
import collections
import contextlib
import copy
import functools
import inspect
import itertools
import random
import unittest
import warnings
import weakref
from abc import ABC
from collections import namedtuple
from copy import deepcopy
from enum import Enum
from functools import wraps
from typing import Any, Dict, Iterator, List, Tuple
from unittest import mock

import numpy as np

import torch

import torch._dynamo.test_case
import torch._dynamo.testing
import torch._dynamo.utils

import torch._functorch.config
import torch.library
import torch.utils._pytree as pytree
from torch import nn
from torch._dynamo.debug_utils import same_two_models
from torch._dynamo.testing import CompileCounter, rand_strided, same
from torch._inductor.utils import fresh_inductor_cache
from torch.nn import functional as F

from torch.testing._internal.common_cuda import PLATFORM_SUPPORTS_FLASH_ATTENTION
from torch.testing._internal.common_utils import (
    disable_translation_validation_if_dynamic_shapes,
    instantiate_parametrized_tests,
    parametrize,
    TEST_WITH_ROCM,
)
from torch.testing._internal.two_tensor import TwoTensor


_orig_module_call = torch.nn.Module.__call__

# Custom operator that only supports CPU and Meta
lib = torch.library.Library("test_sample", "DEF")  # noqa: TOR901
lib.define("foo(Tensor self) -> Tensor")
lib.impl("foo", torch.sin, "CPU")


requires_cuda = unittest.skipUnless(torch.cuda.is_available(), "requires cuda")


_GLOBAL_CPU_TENSOR = torch.randn(3)


def exists(val):
    return val is not None


def maybe(fn):
    @wraps(fn)
    def inner(x, *args, **kwargs):
        if not exists(x):
            return x
        return fn(x, *args, **kwargs)

    return inner


def is_fx_tracing_test() -> bool:
    """
    Copied from the hpc trainer codebase
    """
    return torch.nn.Module.__call__ is not _orig_module_call


def has_detectron2():
    try:
        from detectron2.layers.mask_ops import _paste_masks_tensor_shape

        return _paste_masks_tensor_shape is not None
    except ImportError:
        return False


def _do_paste_mask(masks, boxes, img_h: int, img_w: int, skip_empty: bool = True):
    # from detectron2 mask_ops.py

    device = masks.device

    if skip_empty and not torch.jit.is_scripting():
        x0_int, y0_int = torch.clamp(boxes.min(dim=0).values.floor()[:2] - 1, min=0).to(
            dtype=torch.int32
        )
        x1_int = torch.clamp(boxes[:, 2].max().ceil() + 1, max=img_w).to(
            dtype=torch.int32
        )
        y1_int = torch.clamp(boxes[:, 3].max().ceil() + 1, max=img_h).to(
            dtype=torch.int32
        )
    else:
        x0_int, y0_int = 0, 0
        x1_int, y1_int = img_w, img_h
    x0, y0, x1, y1 = torch.split(boxes, 1, dim=1)  # each is Nx1

    N = masks.shape[0]

    img_y = torch.arange(y0_int, y1_int, device=device, dtype=torch.float32) + 0.5
    img_x = torch.arange(x0_int, x1_int, device=device, dtype=torch.float32) + 0.5
    img_y = (img_y - y0) / (y1 - y0) * 2 - 1
    img_x = (img_x - x0) / (x1 - x0) * 2 - 1
    # img_x, img_y have shapes (N, w), (N, h)

    gx = img_x[:, None, :].expand(N, img_y.size(1), img_x.size(1))
    gy = img_y[:, :, None].expand(N, img_y.size(1), img_x.size(1))
    grid = torch.stack([gx, gy], dim=3)

    if not torch.jit.is_scripting():
        if not masks.dtype.is_floating_point:
            masks = masks.float()
    img_masks = F.grid_sample(masks, grid.to(masks.dtype), align_corners=False)

    if skip_empty and not torch.jit.is_scripting():
        return img_masks[:, 0], (slice(y0_int, y1_int), slice(x0_int, x1_int))
    else:
        return img_masks[:, 0], ()


def global_fn(x):
    return torch.sin(x)


def cat(tensors, dim=0):
    # from detectron2 wrappers.py
    assert isinstance(tensors, (list, tuple))
    if len(tensors) == 1:
        return tensors[0]
    return torch.cat(tensors, dim)


def shapes_to_tensor(x, device=None):
    # from detectron2 wrappers.py
    if torch.jit.is_scripting():
        return torch.as_tensor(x, device=device)
    if torch.jit.is_tracing():
        assert all(
            isinstance(t, torch.Tensor) for t in x
        ), "Shape should be tensor during tracing!"
        # as_tensor should not be used in tracing because it records a constant
        ret = torch.stack(x)
        if ret.device != device:  # avoid recording a hard-coded device if not necessary
            ret = ret.to(device=device)
        return ret
    return torch.as_tensor(x, device=device)


fw_graph = [None]
bw_graph = [None]


def aot_graph_capture_backend(gm, args):
    from functorch.compile import min_cut_rematerialization_partition
    from torch._functorch.aot_autograd import aot_module_simplified

    def fw_compiler(gm, _):
        fw_graph[0] = gm
        return gm

    def bw_compiler(gm, _):
        bw_graph[0] = gm
        return gm

    return aot_module_simplified(
        gm,
        args,
        fw_compiler,
        bw_compiler,
        partition_fn=min_cut_rematerialization_partition,
        keep_inference_input_mutations=True,
    )


class Boxes:
    # from detectron2 poolers.py
    def __init__(self, tensor: torch.Tensor):
        """
        Args:
            tensor (Tensor[float]): a Nx4 matrix.  Each row is (x1, y1, x2, y2).
        """
        device = (
            tensor.device if isinstance(tensor, torch.Tensor) else torch.device("cpu")
        )
        tensor = torch.as_tensor(tensor, dtype=torch.float32, device=device)
        if tensor.numel() == 0:
            # Use reshape, so we don't end up creating a new tensor that does not depend on
            # the inputs (and consequently confuses jit)
            tensor = tensor.reshape((-1, 4)).to(dtype=torch.float32, device=device)
        assert tensor.dim() == 2 and tensor.size(-1) == 4, tensor.size()
        self.tensor = tensor

    def __len__(self) -> int:
        return self.tensor.shape[0]

    @property
    def device(self):
        return self.tensor.device


def convert_boxes_to_pooler_format(box_lists):
    # from detectron2 structures.py
    boxes = torch.cat([x.tensor for x in box_lists], dim=0)
    # __len__ returns Tensor in tracing.
    sizes = shapes_to_tensor([x.__len__() for x in box_lists], device=boxes.device)
    indices = torch.repeat_interleave(
        torch.arange(len(box_lists), dtype=boxes.dtype, device=boxes.device), sizes
    )
    return cat([indices[:, None], boxes], dim=1)


ReformerBackwardOutput = namedtuple(
    "ReformerBackwardOutput",
    ["attn_output", "hidden_states", "grad_attn_output", "grad_hidden_states"],
)
ReformerEncoderOutput = namedtuple(
    "ReformerEncoderOutput",
    ["hidden_states", "all_hidden_states", "all_attentions", "past_buckets_states"],
)


class _ReversibleFunction(torch.autograd.Function):
    # taken from modeling_reformer.py in huggingface
    @staticmethod
    def forward(
        ctx,
        hidden_states,
        layers,
        attention_mask,
        head_mask,
        num_hashes,
        all_hidden_states,
        all_attentions,
        past_buckets_states,
        use_cache,
        orig_sequence_length,
        output_hidden_states,
        output_attentions,
    ):
        all_buckets = ()

        # split duplicated tensor
        hidden_states, attn_output = torch.chunk(hidden_states, 2, dim=-1)

        for layer_id, (layer, layer_head_mask) in enumerate(zip(layers, head_mask)):
            if output_hidden_states is True:
                all_hidden_states.append(hidden_states)

            attn_output = layer(attn_output)
            all_buckets = all_buckets + (attn_output,)

        # Add last layer
        if output_hidden_states is True:
            all_hidden_states.append(hidden_states)

        # attach params to ctx for backward
        ctx.save_for_backward(attn_output.detach(), hidden_states.detach())
        ctx.layers = layers
        ctx.all_buckets = all_buckets
        ctx.head_mask = head_mask
        ctx.attention_mask = attention_mask

        # Concatenate 2 RevNet outputs
        return torch.cat([attn_output, hidden_states], dim=-1)

    @staticmethod
    def backward(ctx, grad_hidden_states):
        grad_attn_output, grad_hidden_states = torch.chunk(
            grad_hidden_states, 2, dim=-1
        )

        # free memory
        del grad_attn_output

        # num of return vars has to match num of forward() args
        # return gradient for hidden_states arg and None for other args
        return (
            grad_hidden_states,
            None,
            None,
            None,
            None,
            None,
            None,
            None,
            None,
            None,
            None,
            None,
        )


class ReformerEncoder(torch.nn.Module):
    def __init__(self):
        super().__init__()
        self.dropout = 0.5
        self.layer_norm = torch.nn.LayerNorm(512, eps=1.0e-12)
        self.layers = [torch.nn.Linear(256, 256)]

    def forward(
        self,
        hidden_states,
        attention_mask=None,
        head_mask=[None] * 6,
        num_hashes=None,
        use_cache=False,
        orig_sequence_length=64,
        output_hidden_states=False,
        output_attentions=False,
    ):
        # hidden_states and attention lists to be filled if wished
        all_hidden_states = []
        all_attentions = []
        past_buckets_states = [((None), (None)) for i in range(len(self.layers))]

        # concat same tensor for reversible ResNet
        hidden_states = torch.cat([hidden_states, hidden_states], dim=-1)
        hidden_states = _ReversibleFunction.apply(
            hidden_states,
            self.layers,
            attention_mask,
            head_mask,
            num_hashes,
            all_hidden_states,
            all_attentions,
            past_buckets_states,
            use_cache,
            orig_sequence_length,
            output_hidden_states,
            output_attentions,
        )

        # Apply layer norm to concatenated hidden states
        hidden_states = self.layer_norm(hidden_states)

        # Apply dropout
        hidden_states = torch.nn.functional.dropout(
            hidden_states, p=self.dropout, training=self.training
        )

        return ReformerEncoderOutput(
            hidden_states=hidden_states,
            all_hidden_states=all_hidden_states,
            all_attentions=all_attentions,
            past_buckets_states=past_buckets_states,
        )


class ListConfig:
    class ValueNode:
        def __init__(self, value):
            self.value = value

        def _dereference_node(self):
            return self

        def _is_missing(self):
            return False

        def _value(self):
            return self.value

    # Based on an example from omegaconfig.listconfig
    class ListIterator(Iterator[Any]):
        def __init__(self, lst: Any, resolve: bool) -> None:
            self.resolve = resolve
            self.iterator = iter(lst.__dict__["_content"])
            self.index = 0

        def __next__(self) -> Any:
            x = next(self.iterator)
            if self.resolve:
                x = x._dereference_node()
                if x._is_missing():
                    raise AssertionError

            self.index = self.index + 1
            if isinstance(x, ListConfig.ValueNode):
                return x._value()
            raise AssertionError

    def __iter__(self):
        return self._iter_ex(True)

    def _iter_ex(self, resolve: bool) -> Iterator[Any]:
        try:
            return ListConfig.ListIterator(self, resolve)
        except Exception:
            raise AssertionError from None

    def __init__(self):
        self._content = [
            ListConfig.ValueNode(1),
            ListConfig.ValueNode(3),
            ListConfig.ValueNode(torch.tensor([7.0])),
        ]


def longformer_chunk(hidden_states, window_overlap=256):
    """convert into overlapping chunks. Chunk size = 2w, overlap size = w"""

    # non-overlapping chunks of size = 2w
    hidden_states = hidden_states.view(
        hidden_states.size(0),
        hidden_states.size(1) // (window_overlap * 2),
        window_overlap * 2,
        hidden_states.size(2),
    )

    # use `as_strided` to make the chunks overlap with an overlap size = window_overlap
    chunk_size = list(hidden_states.size())
    chunk_size[1] = chunk_size[1] * 2 - 1

    chunk_stride = list(hidden_states.stride())
    chunk_stride[1] = chunk_stride[1] // 2
    return hidden_states.as_strided(size=chunk_size, stride=chunk_stride)


class PartialT5(torch.nn.Module):
    # Highly simplified T5Attention prefix
    def __init__(self):
        super().__init__()
        self.q = torch.nn.Linear(512, 512)
        self.k = torch.nn.Linear(512, 512)
        self.v = torch.nn.Linear(512, 512)

    def forward(
        self,
        hidden_states,
        key_value_states=None,
        past_key_value=None,
        query_length=None,
    ):
        batch_size, seq_length = hidden_states.shape[:2]

        real_seq_length = seq_length

        if past_key_value is not None:
            assert (
                len(past_key_value) == 2
            ), f"past_key_value should have 2 past states: keys and values. Got { len(past_key_value)} past states"
            real_seq_length += (
                past_key_value[0].shape[2] if query_length is None else query_length
            )

        def shape(states):
            """projection"""
            return states.view(batch_size, -1, 8, 64).transpose(1, 2)

        def project(hidden_states, proj_layer, key_value_states, past_key_value):
            """projects hidden states correctly to key/query states"""
            if key_value_states is None:
                # self-attn
                # (batch_size, n_heads, seq_length, dim_per_head)
                hidden_states = shape(proj_layer(hidden_states))
            elif past_key_value is None:
                # cross-attn
                # (batch_size, n_heads, seq_length, dim_per_head)
                hidden_states = shape(proj_layer(key_value_states))

            if past_key_value is not None:
                if key_value_states is None:
                    # self-attn
                    # (batch_size, n_heads, key_length, dim_per_head)
                    hidden_states = torch.cat([past_key_value, hidden_states], dim=2)
                else:
                    # cross-attn
                    hidden_states = past_key_value
            return hidden_states

        # get query states
        query_states = shape(
            self.q(hidden_states)
        )  # (batch_size, n_heads, seq_length, dim_per_head)

        # get key/value states
        key_states = project(
            hidden_states,
            self.k,
            key_value_states,
            past_key_value[0] if past_key_value is not None else None,
        )
        value_states = project(
            hidden_states,
            self.v,
            key_value_states,
            past_key_value[1] if past_key_value is not None else None,
        )

        # compute scores
        scores = torch.matmul(query_states, key_states.transpose(3, 2))

        # (truncated here )
        return scores, value_states


class ChunkReformerFeedForward(torch.nn.Module):
    # simplified from HF modeling_reformer.py
    def __init__(self):
        super().__init__()
        self.layer_norm = torch.nn.LayerNorm(256, eps=1e-12)
        self.dense = torch.nn.Linear(256, 256)
        self.output = torch.nn.Linear(256, 256)

    def forward(self, attention_output):
        return apply_chunking_to_forward(
            self.forward_chunk,
            attention_output + 1,
        )

    def forward_chunk(self, hidden_states):
        hidden_states = self.layer_norm(hidden_states)
        hidden_states = self.dense(hidden_states)
        return self.output(hidden_states)


def apply_chunking_to_forward(forward_fn, *input_tensors):
    # simplified from HF model_utils.py
    assert len(input_tensors) > 0
    tensor_shape = input_tensors[0].shape[1]
    assert all(input_tensor.shape[1] == tensor_shape for input_tensor in input_tensors)
    num_args_in_forward_chunk_fn = len(inspect.signature(forward_fn).parameters)
    if num_args_in_forward_chunk_fn != len(input_tensors):
        raise ValueError

    return forward_fn(*input_tensors)


def _validate_model_kwargs(fn, model_kwargs):
    # simplified from transformers.generation.utils._validate_model_kwargs
    unused_model_args = []
    model_args = set(inspect.signature(fn).parameters)
    for key, value in model_kwargs.items():
        if value is not None and key not in model_args:
            unused_model_args.append(key)
    if unused_model_args:
        raise ValueError(
            f"The following `model_kwargs` are not used by the model: {unused_model_args} (note: typos in the"
            " generate arguments will also show up in this list)"
        )


class FakeMamlInner(torch.nn.Module):
    def __init__(self):
        super().__init__()
        self.linear = torch.nn.Linear(784, 5)

    def forward(self, x, ignored=None, bn_training=False):
        return self.linear(x.view(x.shape[0], -1))


class PartialMaml(torch.nn.Module):
    # Highly simplified version of maml.meta.Meta.finetuning
    def __init__(self):
        super().__init__()
        self.net = FakeMamlInner()
        self.update_step_test = 10
        self.update_lr = 0.4

    def forward(self, x_spt, y_spt, x_qry, y_qry):
        querysz = x_qry.size(0)

        corrects = [0 for _ in range(self.update_step_test + 1)]

        # in order to not ruin the state of running_mean/variance and bn_weight/bias
        # we finetuning on the copied model instead of self.net
        net = deepcopy(self.net)

        # 1. run the i-th task and compute loss for k=0
        logits = net(x_spt)
        loss = F.cross_entropy(logits, y_spt)
        grad = torch.autograd.grad(loss, net.parameters())
        fast_weights = [
            p[1] - self.update_lr * p[0] for p in zip(grad, net.parameters())
        ]

        # this is the loss and accuracy before first update
        with torch.no_grad():
            # [setsz, nway]
            logits_q = net(x_qry, net.parameters(), bn_training=True)
            # [setsz]
            pred_q = F.softmax(logits_q, dim=1).argmax(dim=1)
            # scalar
            correct = torch.eq(pred_q, y_qry).sum().item()
            corrects[0] = corrects[0] + correct

        # this is the loss and accuracy after the first update
        with torch.no_grad():
            # [setsz, nway]
            logits_q = net(x_qry, fast_weights, bn_training=True)
            # [setsz]
            pred_q = F.softmax(logits_q, dim=1).argmax(dim=1)
            # scalar
            correct = torch.eq(pred_q, y_qry).sum().item()
            corrects[1] = corrects[1] + correct

        del net

        accs = torch.tensor(corrects) / querysz

        return accs


def softmax_backward_data(parent, grad_output, output, dim, self):
    from torch import _softmax_backward_data

    return _softmax_backward_data(grad_output, output, parent.dim, self.dtype)


class XSoftmax(torch.autograd.Function):
    # transformers.models.deberta.modeling_deberta.XSoftmax
    @staticmethod
    def forward(self, input, mask, dim):
        self.dim = dim
        rmask = ~(mask.to(torch.bool))
        output = input.masked_fill(rmask, torch.tensor(torch.finfo(input.dtype).min))
        output = torch.softmax(output, self.dim)
        output.masked_fill_(rmask, 0)
        self.save_for_backward(output, rmask)
        return output

    @staticmethod
    def backward(self, grad_output):
        (output, rmask) = self.saved_tensors
        inputGrad = softmax_backward_data(self, grad_output, output, self.dim, output)
        return inputGrad, None, None


class ModelOutput(collections.OrderedDict):
    """based on file_utils.py in HuggingFace"""

    def __getitem__(self, k):
        if isinstance(k, str):
            inner_dict = dict(self.items())
            return inner_dict[k]
        else:
            return self.to_tuple()[k]

    def __setattr__(self, name, value):
        if name in self.keys() and value is not None:
            # Don't call self.__setitem__ to avoid recursion errors
            super().__setitem__(name, value)
        super().__setattr__(name, value)

    def __setitem__(self, key, value):
        # Will raise a KeyException if needed
        super().__setitem__(key, value)
        # Don't call self.__setattr__ to avoid recursion errors
        super().__setattr__(key, value)

    def to_tuple(self):
        return tuple(self[k] for k in self.keys())


def create_rand_mask_from_inputs(
    from_blocked_mask,
    to_blocked_mask,
    rand_attn,
    num_attention_heads,
    num_rand_blocks,
    batch_size,
    from_seq_length,
    from_block_size,
):
    """taken from HF modeling_big_bird.py"""
    num_windows = from_seq_length // from_block_size - 2
    rand_mask = torch.stack(
        [p1[i1.flatten()] for p1, i1 in zip(to_blocked_mask, rand_attn)]
    )
    rand_mask = rand_mask.view(
        batch_size, num_attention_heads, num_windows, num_rand_blocks * from_block_size
    )
    rand_mask = torch.einsum("blq,bhlk->bhlqk", from_blocked_mask[:, 1:-1], rand_mask)
    return rand_mask


class SequentialAppendList(torch.nn.Sequential):
    """from timm/models/vovnet.py"""

    def forward(self, x: torch.Tensor, concat_list: List[torch.Tensor]) -> torch.Tensor:
        for i, module in enumerate(self):
            if i == 0:
                concat_list.append(module(x))
            else:
                concat_list.append(module(concat_list[-1]))
        x = torch.cat(concat_list, dim=1)
        return x, concat_list


class BatchNormAct2d(torch.nn.BatchNorm2d):
    """Taken from timm"""

    def __init__(
        self,
        num_features,
        eps=1e-5,
        momentum=0.1,
        affine=True,
        track_running_stats=True,
        act_layer=torch.nn.ReLU,
        inplace=True,
    ):
        super().__init__(
            num_features,
            eps=eps,
            momentum=momentum,
            affine=affine,
            track_running_stats=track_running_stats,
        )
        self.act = act_layer(inplace=inplace)

    @torch.jit.ignore
    def _forward_python(self, x):
        return super().forward(x)

    def forward(self, x):
        if torch.jit.is_scripting():
            x = self._forward_jit(x)
        else:
            x = self._forward_python(x)
        x = self.act(x)
        return x


def get_parameter_dtype(parameter):
    """from huggingface model_utils.py"""
    try:
        return next(parameter.parameters()).dtype
    except StopIteration:
        # For nn.DataParallel compatibility in PyTorch 1.5

        def find_tensor_attributes(module):
            tuples = [(k, v) for k, v in module.__dict__.items() if torch.is_tensor(v)]
            return tuples

        gen = parameter._named_members(get_members_fn=find_tensor_attributes)
        first_tuple = next(gen)
        return first_tuple[1].dtype


class DummyConfig:
    attn_layers = ["local", "lsh", "local", "lsh", "local", "lsh"]
    lsh_attn_chunk_length = 64
    local_attn_chunk_length = 64


def _get_min_chunk_len(config):
    """from hf_Reformer"""
    attn_types = config.attn_layers
    attn_types_set = set(attn_types)
    if len(attn_types_set) == 1 and attn_types[0] == "lsh":
        return config.lsh_attn_chunk_length
    elif len(attn_types_set) == 1 and attn_types[0] == "local":
        return config.local_attn_chunk_length
    elif len(attn_types_set) == 2 and attn_types_set == set(  # noqa: C405
        ["lsh", "local"]
    ):
        return min(config.lsh_attn_chunk_length, config.local_attn_chunk_length)
    else:
        raise NotImplementedError(
            f"Only attn layer types 'lsh' and 'local' exist, but `config.attn_layers`: {config.attn_layers}. Select "
            "attn layer types from ['lsh', 'local'] only."
        )


def _stable_argsort(vector, dim):
    """from hf_Reformer"""
    # this function scales the vector so that torch.argsort is stable.
    # torch.argsort is not stable on its own
    scale_offset = torch.arange(vector.shape[dim], device=vector.device).view(1, 1, -1)
    scale_offset = scale_offset.expand(vector.shape)
    scaled_vector = vector.shape[dim] * vector + (scale_offset % vector.shape[dim])
    return torch.argsort(scaled_vector, dim=dim)


def _get_sorted_bucket_idx_and_undo_sorted_bucket_idx(buckets):
    """from hf_Reformer"""
    # no gradients are needed
    with torch.no_grad():
        # hash-based sort
        sorted_bucket_idx = _stable_argsort(buckets, dim=-1)

        # create simple indices to scatter to, to have undo sort
        indices = (
            torch.arange(sorted_bucket_idx.shape[-1], device=buckets.device)
            .view(1, 1, -1)
            .expand(sorted_bucket_idx.shape)
        )

        # get undo sort
        undo_sorted_bucket_idx = sorted_bucket_idx.new(*sorted_bucket_idx.size())
        undo_sorted_bucket_idx.scatter_(-1, sorted_bucket_idx, indices)

    return sorted_bucket_idx, undo_sorted_bucket_idx


class CustomList1(list):
    def __call__(self, x):
        for processor in self:
            x = processor(x)
        return x

    def clear(self):
        pass  # this prevents RestrictedListSubclassVariable from kicking in


class CustomList2(list):
    def __call__(self, x):
        for processor in self:
            x = processor(x)
        return x

    def length_times_10(self):
        return len(self) * 10

    def append_twice(self, x):
        self.extend([x, x])


def _merge_criteria_processor_list(default_list, custom_list):
    # simplified transformers/generation/utils.py
    if len(custom_list) == 0:
        return default_list
    for default in default_list:
        for custom in custom_list:
            if type(custom) is type(default):
                raise ValueError
    default_list.extend(custom_list)
    return default_list


class FeedForwardLayer(nn.Module):
    def __init__(self, d_model, dim_feedforward, activation, dropout) -> None:
        super().__init__()
        self.linear1 = nn.Linear(d_model, dim_feedforward)
        self.activation = activation
        self.dropout1 = nn.Dropout(dropout)
        self.linear2 = nn.Linear(dim_feedforward, d_model)
        self.dropout2 = nn.Dropout(dropout)

    def forward(self, x):
        return self.dropout2(
            self.linear2(self.dropout1(self.activation(self.linear1(x))))
        )


class TransformerEncoderLayer(nn.Module):
    def __init__(
        self,
        d_model,
        nhead,
        dim_feedforward=2048,
        dropout=0.1,
        activation=nn.ReLU(),
        layer_norm_eps=1e-5,
    ):
        super().__init__()
        self.self_attn = nn.MultiheadAttention(d_model, nhead, dropout=dropout)
        self.norm1 = nn.LayerNorm(d_model, eps=layer_norm_eps)
        self.norm2 = nn.LayerNorm(d_model, eps=layer_norm_eps)
        self.dropout = nn.Dropout(dropout)
        self.ff_block = FeedForwardLayer(d_model, dim_feedforward, activation, dropout)

    def forward(self, src, src_mask=None, src_key_padding_mask=None):
        x = src
        x = self.norm1(x + self._sa_block(x, src_mask, src_key_padding_mask))
        x = self.norm2(x + self._ff_block(x))
        return x

    # self-attention block
    def _sa_block(self, x, attn_mask, key_padding_mask):
        x = self.self_attn(
            x,
            x,
            x,
            attn_mask=attn_mask,
            key_padding_mask=key_padding_mask,
            need_weights=False,
        )[0]
        return self.dropout(x)

    # feed forward block
    def _ff_block(self, x):
        return self.ff_block(x)


class MockModule(torch.nn.Module):
    def inner_fn(self, left, right):
        return tuple(left) == tuple(right)

    def fn(self, tensor):
        if type(tensor) is int:
            return False

        torch.add(tensor, tensor)
        return self.inner_fn(tensor.shape, (1, 2, 3))


class IncByOne:
    def __init__(self, x):
        self.x = x + 1


class IncByTwo:
    def __init__(self, x):
        self.x = x + 2


class ReproTests(torch._dynamo.test_case.TestCase):
    def test_do_paste_mask(self):
        torch._dynamo.utils.counters.clear()
        cnt = torch._dynamo.testing.CompileCounter()
        opt__do_paste_mask = torch.compile(_do_paste_mask, backend=cnt)
        opt__do_paste_mask(
            torch.randn(1, 1, 28, 28),
            torch.tensor([[0.0, 1, 2, 4]]) * 1,
            427,
            640,
            True,
        )
        opt__do_paste_mask(
            torch.randn(1, 1, 28, 28),
            torch.tensor([[0.0, 1, 2, 4]]) * 2,
            427,
            640,
            True,
        )
        opt__do_paste_mask(
            torch.randn(1, 1, 28, 28),
            torch.tensor([[0.0, 1, 2, 4]]) * 3,
            612,
            612,
            True,
        )
        opt__do_paste_mask(
            torch.randn(1, 1, 28, 28),
            torch.tensor([[0.0, 1, 2, 4]]) * 4,
            612,
            612,
            True,
        )
        opt__do_paste_mask(
            torch.randn(1, 1, 28, 28),
            torch.tensor([[0.0, 1, 2, 4]]) * 2,
            427,
            640,
            False,
        )
        # (dynamic shapes, static shapes)
        self.assertIn(cnt.frame_count, (5, 7))
        self.assertIn(cnt.op_count, (104, 106, 127))

    def test_convert_boxes_to_pooler_format(self):
        boxes1 = [
            Boxes(torch.arange(0, 8).reshape((2, 4))),
            Boxes(torch.arange(8, 16).reshape((2, 4))),
        ]
        boxes2 = [
            Boxes(torch.arange(16, 20).reshape((1, 4))),
            Boxes(torch.arange(20, 24).reshape((1, 4))),
        ]
        correct1 = convert_boxes_to_pooler_format(boxes1)
        correct2 = convert_boxes_to_pooler_format(boxes2)
        fn = convert_boxes_to_pooler_format
        cnt = torch._dynamo.testing.CompileCounter()
        opt_fn = torch._dynamo.optimize(cnt)(fn)
        self.assertTrue(same(opt_fn(boxes1), correct1))
        self.assertTrue(same(opt_fn(boxes2), correct2))

        # repeat_interleave is a dynamic shape operator we do not execute/
        # In the future, we could reduce the frame_count down to 1
        # by guarding on the exact values of `Tensor repeats` arg
        if torch._dynamo.config.assume_static_by_default:
            self.assertExpectedInline(cnt.frame_count, """4""")
            self.assertExpectedInline(cnt.op_count, """10""")
        else:
            self.assertExpectedInline(cnt.frame_count, """4""")
            self.assertExpectedInline(cnt.op_count, """14""")

    def test_boxes_len(self):
        def fn(boxes):
            return len(boxes) + boxes.__len__() + boxes.tensor

        boxes1 = Boxes(torch.arange(0, 8).reshape((2, 4)))
        cnt = torch._dynamo.testing.CompileCounter()
        opt_fn = torch._dynamo.optimize_assert(cnt)(fn)
        self.assertTrue(same(opt_fn(boxes1), boxes1.tensor + 4.0))

        if torch._dynamo.config.assume_static_by_default:
            self.assertExpectedInline(cnt.frame_count, """1""")
            self.assertExpectedInline(cnt.op_count, """1""")
        else:
            self.assertExpectedInline(cnt.frame_count, """1""")
            self.assertExpectedInline(cnt.op_count, """6""")

    def _reformer(self, nopython):
        input = torch.randn([1, 64, 256])
        model = ReformerEncoder()
        torch.manual_seed(1337)
        correct = copy.deepcopy(model)(input)
        cnt = torch._dynamo.testing.CompileCounter()
        torch.manual_seed(1337)
        opt_model = torch._dynamo.optimize(cnt, nopython=nopython)(model)
        self.assertTrue(same(opt_model(input), correct))
        return cnt

    @requires_cuda
    def test_sub_alpha_scalar_repro(self):
        @torch.compile(backend="aot_eager")
        def f(x):
            return x.sub(1, alpha=2)

        f(torch.ones(2, device="cuda", dtype=torch.float64))

    # https://github.com/pytorch/pytorch/issues/113010
    def test_out_overload_non_contiguous(self):
        def f(x, y):
            return torch.abs(x, out=y.T)

        f_compiled = torch.compile(f, backend="aot_eager")

        x_ref = torch.arange(4, dtype=torch.float32).reshape(2, 2)
        y_ref = torch.arange(4, dtype=torch.float32).reshape(2, 2)
        x_test = torch.arange(4, dtype=torch.float32).reshape(2, 2)
        y_test = torch.arange(4, dtype=torch.float32).reshape(2, 2)

        out_ref = f(x_ref, y_ref)
        out_test = f_compiled(x_test, y_test)
        self.assertEqual(out_ref, out_test)
        self.assertEqual(y_ref, y_test)

    # https://github.com/pytorch/pytorch/issues/109053
    def test_view_dtype_overload(self):
        def f(x):
            return x.view(torch.int32)

        f_compiled = torch.compile(f, backend="aot_eager")

        x1 = torch.ones(4, requires_grad=True)
        out_ref = f(x1)
        out_test = f_compiled(x1)
        self.assertEqual(out_ref, out_test)

        x2 = torch.ones(4, requires_grad=False)
        out_ref = f(x2)
        out_test = f_compiled(x2)
        self.assertEqual(out_ref, out_test)

    # https://github.com/pytorch/pytorch/issues/90552
    def test_intermediate_leaf_requires_grad(self):
        def f(x):
            leaf = torch.ones(2, requires_grad=True)
            return leaf, leaf * 2

        f_compiled = torch.compile(f, backend="aot_eager")
        x = torch.arange(4, dtype=torch.float32).reshape(2, 2)

        leaf, out = f(x)
        leaf_test, out_test = f_compiled(x)
        out.sum().backward()
        out_test.sum().backward()
        self.assertEqual(leaf.grad, leaf_test.grad)

    # https://github.com/pytorch/pytorch/issues/113263
    def test_unpack_hooks_dont_run_during_tracing(self):
        def f(x, y):
            return x * y

        f_compiled = torch.compile(f, backend="aot_eager")

        pack_count = 0
        unpack_count = 0

        def pack_hook(x):
            nonlocal pack_count
            pack_count += 1
            return x

        # unpack hook shouldn't run during compilation, while we trace the forward
        def unpack_hook(x):
            nonlocal unpack_count
            unpack_count += 1
            return x

        x = torch.ones(4, requires_grad=True)
        y = torch.ones(4, requires_grad=False)
        with torch.autograd.graph.saved_tensors_hooks(pack_hook, unpack_hook):
            out_test = f_compiled(x, y)
            self.assertEqual(pack_count, 1)
            self.assertEqual(unpack_count, 0)
            out_test.sum().backward()
            self.assertEqual(pack_count, 1)
            self.assertEqual(unpack_count, 1)

    # https://github.com/pytorch/pytorch/issues/113263
    def test_unpack_hooks_can_be_disabled(self):
        def f(x, y):
            return x * y

        f_compiled = torch.compile(f, backend="aot_eager")

        x = torch.ones(4, requires_grad=True)
        y = torch.ones(4, requires_grad=False)
        with torch.autograd.graph.disable_saved_tensors_hooks("hooks are disabled"):
            out_test = f_compiled(x, y)
            out_test.sum().backward()

    # https://github.com/pytorch/pytorch/issues/113263
    def test_disabling_unpack_hooks_within_compiled_region(self):
        def g(z):
            with torch.autograd.graph.disable_saved_tensors_hooks("hooks are disabled"):
                return z + 5

        def f(x, y):
            z = x * y
            return g(z)

        f_compiled = torch.compile(f, backend="aot_eager")

        x = torch.ones(4, requires_grad=True)
        y = torch.ones(4, requires_grad=False)
        out_test = f_compiled(x, y)
        out_test.sum().backward()

    # See https://github.com/pytorch/pytorch/issues/97745
    def test_gan_repro_trying_to_backward_through_the_graph_a_second_time(self):
        def f(a, b):
            c = torch.ones(2, 2)
            d = torch.ones(2, 2)
            e = torch.matmul(a, c)
            g_loss = torch.abs(e - d).mean()
            g_loss.backward()
            fake_d_pred = torch.matmul(b, e.detach())
            d_loss = fake_d_pred.mean()
            d_loss.backward()

        a_ref = torch.randn(2, 2, requires_grad=True)
        b_ref = torch.randn(2, 2, requires_grad=True)
        out_ref = f(a_ref, b_ref)

        a_test = a_ref.clone().detach().requires_grad_(True)
        b_test = b_ref.clone().detach().requires_grad_(True)
        out_test = torch.compile(f, backend="aot_eager")(a_test, b_test)

        self.assertEqual(out_ref, out_test)
        self.assertEqual(a_ref.grad, a_test.grad)
        self.assertEqual(b_ref.grad, b_test.grad)

    # https://github.com/pytorch/pytorch/issues/111603
    def test_tuple_enum_as_key_dict(self):
        class MyEnum(Enum):
            A = "a"

        class SomeModel(torch.nn.Module):
            def __init__(self) -> None:
                super().__init__()
                self.linear = torch.nn.Linear(1, 1)

            def forward(self, x) -> torch.Tensor:
                return self.linear(x[MyEnum.A])

        x = {MyEnum.A: torch.rand(8, 1)}
        model_pytorch = SomeModel()
        model = torch.compile(model_pytorch)
        # Executing twice works
        model(x)
        y = model(x)
        self.assertEqual(y, model_pytorch(x))

    def test_embedding_backward_broadcasting_decomp(self):
        def f(grad_output, indices):
            num_weights = 10
            padding_idx = 1
            scale_grad_by_freq = True
            return torch.ops.aten.embedding_dense_backward(
                grad_output, indices, num_weights, padding_idx, scale_grad_by_freq
            )

        f_compiled = torch.compile(f, backend="aot_eager")

        grad_output = torch.ones(2, 4, 3, dtype=torch.float16)
        indices = torch.ones(2, 4, dtype=torch.int64)

        out_ref = f(grad_output, indices)
        out_test = f_compiled(grad_output, indices)

        self.assertEqual(out_ref, out_test)

    def test_reformer_eval(self):
        with torch.no_grad():
            cnt = self._reformer(nopython=True)
        self.assertEqual(cnt.frame_count, 1)
        self.assertEqual(cnt.op_count, 11)

    def test_reformer_train(self):
        with torch.enable_grad():
            cnt = self._reformer(nopython=False)
        expected_op_count = (
            """11""" if torch._dynamo.config.inline_inbuilt_nn_modules else """5"""
        )

        self.assertExpectedInline(cnt.frame_count, """1""")
        self.assertExpectedInline(cnt.op_count, expected_op_count)

    @disable_translation_validation_if_dynamic_shapes
    def test_longformer_chunk(self):
        input1 = torch.randn([1, 4096, 1])
        input2 = torch.randn([12, 4096, 64])
        correct1 = longformer_chunk(input1)
        correct2 = longformer_chunk(input2)
        fn = longformer_chunk
        cnt = torch._dynamo.testing.CompileCounter()
        opt_fn = torch._dynamo.optimize_assert(cnt)(fn)
        self.assertTrue(same(opt_fn(input1), correct1))
        self.assertTrue(same(opt_fn(input2), correct2))
        self.assertTrue(same(opt_fn(input1), correct1))
        self.assertTrue(same(opt_fn(input2), correct2))

        if torch._dynamo.config.assume_static_by_default:
            if torch._dynamo.config.automatic_dynamic_shapes:
                self.assertExpectedInline(cnt.frame_count, """2""")
                self.assertExpectedInline(cnt.op_count, """14""")
            else:
                self.assertExpectedInline(cnt.frame_count, """2""")
                self.assertExpectedInline(cnt.op_count, """4""")
        else:
            self.assertExpectedInline(cnt.frame_count, """2""")
            self.assertExpectedInline(cnt.op_count, """35""")

    def test_hf_t5_forward(self):
        input = torch.randn([1, 2048, 512])
        model = PartialT5()
        correct = model(input)
        cnt = torch._dynamo.testing.CompileCounter()
        opt_model = torch._dynamo.optimize_assert(cnt)(model)
        self.assertTrue(same(opt_model(input), correct))

        if torch._dynamo.config.assume_static_by_default:
            self.assertExpectedInline(cnt.frame_count, """1""")
            self.assertExpectedInline(cnt.op_count, """11""")
        else:
            self.assertExpectedInline(cnt.frame_count, """1""")
            self.assertExpectedInline(cnt.op_count, """11""")

    def test_module_in_skipfiles(self):
        model = nn.Linear(10, 10)
        cnt = torch._dynamo.testing.CompileCounter()
        torch.compile(model, backend=cnt, fullgraph=True)(torch.randn([5, 10]))
        self.assertEqual(cnt.frame_count, 1)
        self.assertEqual(cnt.op_count, 1)

    def test_function_in_skipfiles(self):
        cnt = torch._dynamo.testing.CompileCounter()
        torch.compile(torch.sin, backend=cnt, fullgraph=True)(torch.randn([5, 10]))
        self.assertEqual(cnt.frame_count, 1)
        self.assertEqual(cnt.op_count, 1)

    def test_slicing_dynamic_shape(self):
        def fn(y):
            x = torch.ones(8)
            idx = y[0]
            out = x[idx:]
            return (out + 3) * 5

        counter = torch._dynamo.testing.CompileCounter()
        opt_fn = torch._dynamo.optimize(counter)(fn)
        out = opt_fn(torch.ones(10, dtype=torch.long))
        # idx should be 1 -> slicing off [1:] of 8 elem tensor
        self.assertEqual(list(out.shape), [7])

        self.assertEqual(counter.op_count, 2)
        self.assertEqual(counter.frame_count, 1)

        self.assertEqual(list(opt_fn(torch.tensor([4])).shape), [4])

    def test_slicing_dynamic_shape_setitem(self):
        def fn(input_lengths: torch.Tensor, new_ones_1):
            getitem_13 = input_lengths[3]
            new_ones_1[(3, slice(getitem_13, None, None))] = 0
            setitem_13 = new_ones_1
            return (setitem_13,)

        x = torch.randn(10).to(dtype=torch.int64)
        y = torch.randn(10, 204)
        ref = fn(x, y)
        opt_fn = torch._dynamo.optimize("aot_eager")(fn)
        res = opt_fn(x, y)
        self.assertTrue(same(ref, res))

    def test_chunk_reformer_ff(self):
        input = torch.randn([1, 4096, 256])
        model = ChunkReformerFeedForward()
        correct = model(input)
        cnt = torch._dynamo.testing.CompileCounter()
        opt_model = torch._dynamo.optimize_assert(cnt)(model)
        self.assertTrue(same(opt_model(input), correct))

        self.assertEqual(cnt.frame_count, 1)
        self.assertLessEqual(cnt.op_count, 10)

    # see: https://github.com/pytorch/pytorch/issues/80067
    # NB: When you remove the expectedFailure, don't forget to
    # uncomment/adjust the assertEqual below
    @unittest.expectedFailure
    @torch._dynamo.config.patch(
        fake_tensor_propagation=True, capture_scalar_outputs=True
    )
    def test_maml_item_capture(self):
        a = torch.randn(5, 1, 28, 28)
        b = torch.zeros(5, dtype=torch.int64)
        c = torch.randn(75, 1, 28, 28)
        d = torch.zeros(75, dtype=torch.int64)
        model = PartialMaml()
        correct = model(a, b, c, d)
        cnt = torch._dynamo.testing.CompileCounter()
        opt_model = torch._dynamo.optimize(cnt)(model)
        for _ in range(10):
            self.assertTrue(same(opt_model(a, b, c, d), correct))

        # if torch._dynamo.config.assume_static_by_default:
        #     self.assertExpectedInline(cnt.frame_count, """2""")
        # else:
        #     self.assertExpectedInline(cnt.frame_count, """3""")
        # TODO(jansel): figure out why op count depends on imports
        self.assertIn(cnt.op_count, (36, 35, 34, 29, 28, 27))

    # see: https://github.com/pytorch/pytorch/issues/80067
    @torch._dynamo.config.patch(capture_scalar_outputs=False)
    def test_maml_no_item_capture(self):
        a = torch.randn(5, 1, 28, 28)
        b = torch.zeros(5, dtype=torch.int64)
        c = torch.randn(75, 1, 28, 28)
        d = torch.zeros(75, dtype=torch.int64)
        model = PartialMaml()
        correct = model(a, b, c, d)
        cnt = torch._dynamo.testing.CompileCounter()
        opt_model = torch._dynamo.optimize(cnt)(model)
        for _ in range(10):
            self.assertTrue(same(opt_model(a, b, c, d), correct))

        if torch._dynamo.config.assume_static_by_default:
            self.assertExpectedInline(cnt.frame_count, """4""")
        else:
            self.assertExpectedInline(cnt.frame_count, """5""")

    def test_hf_model_output(self):
        ex = ModelOutput(a=torch.randn(10), b=torch.randn(10), c=torch.randn(10))

        def fn1(x):
            return x["a"] + 1

        def fn2(x):
            return x.a + 1

        def fn3(x):
            return x.to_tuple()[0] + 1

        def fn4(x):
            return x[0] + 1

        cnt = torch._dynamo.testing.CompileCounter()
        for fn in (fn1, fn2, fn3, fn4):
            cnt.clear()
            opt_fn = torch._dynamo.optimize_assert(cnt)(fn)
            self.assertTrue(same(opt_fn(ex), ex.a + 1))
            self.assertEqual(cnt.frame_count, 1)
            self.assertEqual(cnt.op_count, 1)

    @disable_translation_validation_if_dynamic_shapes
    def test_create_rand_mask_from_inputs(self):
        args = [
            torch.randn([1, 64, 64]),
            torch.randn([1, 64, 64]),
            torch.zeros([1, 12, 62, 3], dtype=torch.int64),
            12,
            3,
            1,
            4096,
            64,
        ]
        correct = create_rand_mask_from_inputs(*args)
        fn = create_rand_mask_from_inputs

        cnt = torch._dynamo.testing.CompileCounter()
        opt_fn = torch._dynamo.optimize_assert(cnt)(fn)
        self.assertTrue(same(opt_fn(*args), correct))
        if torch._dynamo.config.assume_static_by_default:
            self.assertExpectedInline(cnt.frame_count, """1""")
            self.assertExpectedInline(cnt.op_count, """8""")
        else:
            self.assertExpectedInline(cnt.frame_count, """1""")
            self.assertExpectedInline(cnt.op_count, """11""")

    def test_rng_state(self):
        def fn():
            state = torch.get_rng_state()
            before = torch.rand(1000)
            torch.set_rng_state(state)
            after = torch.rand(1000)
            return before, after

        cnt = torch._dynamo.testing.CompileCounter()
        opt_fn = torch._dynamo.optimize(cnt)(fn)

        before, after = opt_fn()
        self.assertTrue(same(before, after))
        self.assertEqual(cnt.frame_count, 2)
        self.assertEqual(cnt.op_count, 2)  # rand, rand
        try:
            graph, _ = torch._dynamo.export(fn)()
            # See https://github.com/pytorch/pytorch/pull/87490
            self.fail("unexpected export success")
        except torch._dynamo.exc.Unsupported:
            pass

    def test_threading_local(self):
        import threading

        foo = threading.local()
        foo.x = torch.rand(1)

        def f(x):
            return torch.cat([x, foo.x])

        cnt = torch._dynamo.testing.CompileCounter()
        opt_f = torch._dynamo.optimize(cnt, nopython=True)(f)

        inp = torch.ones(1)
        out = f(inp)
        opt_out = opt_f(inp)
        self.assertEqual(opt_out, out)
        self.assertEqual(cnt.frame_count, 1)

    def test_seq_append_list(self):
        x = torch.randn(4, 10)
        model = SequentialAppendList(
            torch.nn.Linear(10, 10),
            torch.nn.ReLU(),
            torch.nn.Linear(10, 10),
            torch.nn.ReLU(),
        )
        # this one is tricky because it mutates the list provided as an input
        l1 = [x]
        l2 = [x]
        correct, _ = model(x, l1)
        cnt = torch._dynamo.testing.CompileCounter()
        opt_model = torch._dynamo.optimize_assert(cnt)(model)
        result, l3 = opt_model(x, l2)
        self.assertTrue(same(result, correct))
        self.assertTrue(same(l1, l2))
        self.assertIs(l2, l3)
        self.assertEqual(cnt.frame_count, 1)
        self.assertEqual(cnt.op_count, 5)

    def test_batch_norm_act(self):
        a = torch.randn(5, 1, 28, 28)
        model = BatchNormAct2d(1).eval()
        correct = model(a)
        cnt = torch._dynamo.testing.CompileCounter()
        if not torch._dynamo.config.specialize_int:
            # _local_scalar_dense causes graph break w 0-dim tensor
            opt_model = torch._dynamo.optimize(cnt)(model)
            self.assertTrue(same(opt_model(a), correct))
            return

        opt_model = torch._dynamo.optimize_assert(cnt)(model)
        self.assertTrue(same(opt_model(a), correct))
        self.assertEqual(cnt.frame_count, 1)
        self.assertEqual(cnt.op_count, 2)

    def test_get_parameter_dtype(self):
        model = SequentialAppendList(
            torch.nn.Linear(10, 10),
            torch.nn.ReLU(),
        )

        def fn(model, x):
            return x + torch.randn(10, dtype=get_parameter_dtype(model))

        cnt = torch._dynamo.testing.CompileCounter()
        opt_fn = torch._dynamo.optimize_assert(cnt)(fn)
        self.assertEqual(opt_fn(model, torch.randn(10)).dtype, torch.float32)
        self.assertEqual(cnt.frame_count, 1)
        self.assertEqual(cnt.op_count, 2)

    def test_nn_parameter(self):
        def test_fn():
            a = torch.nn.Parameter(torch.randn(5, 5))
            # Checks that TensorVariable stores the type information correctly
            self.assertTrue(isinstance(a, torch.nn.Parameter))
            return a

        cnt = torch._dynamo.testing.CompileCounter()
        opt_test_fn = torch._dynamo.optimize(cnt)(test_fn)
        out = opt_test_fn()
        self.assertTrue(isinstance(out, torch.nn.Parameter))

    def test_Size(self):
        def test_fn():
            a = torch.randn(4)
            x = torch.Size([1, 2, 3])
            # Checks that SizeVariable return torch.Size object
            assert isinstance(x, torch.Size)
            # Causes graph breaks and checks reconstruction of SizeVariable
            # object
            self.assertIsInstance(x, torch.Size)
            return a

        cnt = torch._dynamo.testing.CompileCounter()
        opt_test_fn = torch._dynamo.optimize(cnt)(test_fn)
        opt_test_fn()

    # See https://github.com/pytorch/pytorch/issues/100067
    def test_copy_weird_strides(self):
        # This test requires inductor's copy() decomp to preserve strides properly.
        def test_fn(a):
            b = torch.zeros(48, 4, 256, 513)
            b[:, 0, 1:256, 1:256] = a
            c = b.view(4, 12, 1024, 513)
            d = c.transpose(2, 1)
            d.add_(1)
            return d

        sh, st, dt, dev, rg = (
            (48, 255, 255),
            (787968, 513, 1),
            torch.float16,
            "cpu",
            True,
        )
        a = rand_strided(sh, st, dt, dev).requires_grad_(rg)
        compiled_f = torch.compile(test_fn, backend="aot_eager_decomp_partition")
        out1 = test_fn(a)
        out2 = compiled_f(a)
        self.assertEqual(out1, out2)

    def test_indexing_with_list(self):
        def test_fn():
            def run_test(tensor, *idx):
                npt = tensor.numpy()
                assert npt[idx].shape == tensor[idx].shape

            x = torch.arange(0, 10)
            cases = [
                [None, None],
                [1, None],
            ]

            for case in cases:
                run_test(x, *case)

            return torch.randn(4)

        cnt = torch._dynamo.testing.CompileCounter()
        opt_test_fn = torch._dynamo.optimize(cnt)(test_fn)
        opt_test_fn()

    def test_reformer_min_chunk_len(self):
        def fn(cfg):
            t = torch.empty(10)
            t.fill_(_get_min_chunk_len(cfg))
            return t[0]

        cfg = DummyConfig()
        cnt = torch._dynamo.testing.CompileCounter()
        opt_fn = torch._dynamo.optimize_assert(cnt)(fn)
        self.assertEqual(opt_fn(cfg), 64)
        # With unspec int, maximum computation is preserved
        if torch._dynamo.config.assume_static_by_default:
            self.assertExpectedInline(cnt.frame_count, """1""")
            self.assertExpectedInline(cnt.op_count, """3""")
        else:
            self.assertExpectedInline(cnt.frame_count, """1""")
            self.assertExpectedInline(cnt.op_count, """4""")

    def test_reformer_sorting(self):
        x = torch.zeros([1, 12, 4096], dtype=torch.int64)
        correct = _get_sorted_bucket_idx_and_undo_sorted_bucket_idx(x)
        fn = _get_sorted_bucket_idx_and_undo_sorted_bucket_idx

        cnt = torch._dynamo.testing.CompileCounter()
        opt_fn = torch._dynamo.optimize_assert(cnt)(fn)
        self.assertTrue(same(opt_fn(x), correct))
        if torch._dynamo.config.assume_static_by_default:
            self.assertExpectedInline(cnt.frame_count, """1""")
            self.assertExpectedInline(cnt.op_count, """14""")
        else:
            self.assertExpectedInline(cnt.frame_count, """1""")
            self.assertExpectedInline(cnt.op_count, """27""")

    def test_recursive_map(self):
        # https://github.com/pytorch/torchdynamo/issues/132
        def _recursive_map(struct, batch_dim=0):
            for k, v in struct.items():
                if v is not None:
                    if isinstance(v, dict):
                        _recursive_map(v)
                    else:
                        struct[k] = v

        def toy_example(a, b, v):
            x = a / (torch.abs(a) + 1)
            if v is not None:
                _recursive_map(v)
            return x * b

        cnt = torch._dynamo.testing.CompileCounter()
        opt_toy_example = torch._dynamo.optimize(cnt)(toy_example)
        opt_toy_example(
            torch.randn(10),
            torch.randn(10),
            {"layer0": {"memory_keys": torch.randn(10)}},
        )
        self.assertEqual(cnt.frame_count, 1)
        self.assertEqual(cnt.op_count, 4)

    def test_issue114171(self):
        device = torch.device("cpu")

        def fcnn(in_dim, out_dim, hidden_dim, activation=torch.nn.GELU):
            layers = [
                torch.nn.Linear(in_dim, hidden_dim, device=device),
                activation(),
                torch.nn.Linear(hidden_dim, out_dim, device=device),
            ]
            return torch.nn.Sequential(*layers)

        class testmodel(torch.nn.Module):
            def __init__(self):
                super().__init__()
                self.interaction_networks = torch.nn.ModuleList(
                    [fcnn(262, 1174, 400) for _ in range(4)]
                )

            def interact(self, x, cycle):
                return self.interaction_networks[cycle](x)

        model = testmodel()
        forward_aot = torch.compile(
            model.interact, fullgraph=True, dynamic=True, backend="eager"
        )

        x = torch.rand([111, 262], device=device)
        y2 = forward_aot(x, 2)  # previously failed

    def test_issue175(self):
        n_heads = 2
        d_model = 64
        model = TransformerEncoderLayer(d_model, n_heads)
        inp = torch.randn(1, d_model)
        cnt = torch._dynamo.testing.CompileCounter()
        opt_model = torch._dynamo.optimize(cnt, nopython=True)(model)
        opt_model(inp)
        opt_model(inp)
        self.assertEqual(cnt.frame_count, 1)

        self.assertEqual(
            15 if torch._dynamo.config.inline_inbuilt_nn_modules else 12, cnt.op_count
        )

    def test_exec_import(self):
        def fn1():
            exec("import math")

        def fn2():
            try:
                math.sqrt(4)
                return False
            except NameError:
                return True

        def fn3():
            fn1()
            return fn2()

        self.assertTrue(fn3())
        opt_fn3 = torch._dynamo.optimize("eager")(fn3)
        self.assertTrue(opt_fn3())

    def test_exec_wildcard_import(self):
        # Test that globals are not carried over from frame to frame
        def fn1():
            exec("from torch import *")

        def fn2():
            x = torch.zeros(4)
            for i in range(5):
                x = x + i
            return x

        def fn3():
            fn1()
            return fn2()

        ref = fn3()
        opt_fn3 = torch._dynamo.optimize("eager")(fn3)
        res = opt_fn3()
        self.assertTrue(same(ref, res))

    def test_with_on_graph_break_inst(self):
        def reversible(x):
            print("Hello world")  # Cause graph break so inline fails
            return torch.sin(torch.cos(x))

        def fn(x):
            with torch.enable_grad():
                a = torch.sin(x)
                b = reversible(a)
                c = torch.sigmoid(b)
                c.sum().backward()
                return x.grad

        x = torch.randn(3, requires_grad=True)
        x.grad = None
        with torch.no_grad():
            ref = fn(x)

        x.grad = None
        opt_fn = torch._dynamo.optimize("eager")(fn)
        with torch.no_grad():
            res = opt_fn(x)
        self.assertTrue(same(ref, res))

    def test_with_on_graph_break_nested(self):
        def reversible(x):
            torch._dynamo.graph_break()  # Cause graph break so inline fails
            return torch.sin(torch.cos(x))

        def fn(x):
            # nested context manager failed previously
            with torch.no_grad():
                with torch.enable_grad():
                    a = torch.sin(x)
                    b = reversible(a)
                    c = torch.sigmoid(b)
                    c.sum().backward()
                    return x.grad

        x = torch.randn(3, requires_grad=True)
        x.grad = None
        with torch.no_grad():
            ref = fn(x)

        x.grad = None
        opt_fn = torch._dynamo.optimize("eager")(fn)
        with torch.no_grad():
            res = opt_fn(x)
        self.assertTrue(same(ref, res))

    # https://github.com/pytorch/torchdynamo/issues/1446
    def test_grad_mode_carrying_correct_state_after_graph_break(self):
        def fn(x):
            with torch.no_grad():
                y = x * 3
                print("Break")
                z = x + 2
            return y, z

        x = torch.randn(3, requires_grad=True)
        opt_fn = torch._dynamo.optimize("eager")(fn)
        y, z = opt_fn(x)
        self.assertFalse(y.requires_grad)
        self.assertFalse(z.requires_grad)

    def test_abc_setattr(self):
        # tests that we correctly bail out of __setattr__ calls

        # TODO: does not ensure ABC classes are correctly inferred as ClassVariables
        # (doesn't test the fix for 'super()')

        class BaseModule(torch.nn.Module, ABC):
            def blah(self, x):
                return x + 1

        class Derived(BaseModule):
            def __setattr__(self, name, value) -> None:
                super().__setattr__(name, value)

            def forward(self, x):
                # expect a graph break on __setattr__
                self.foo = 0
                return self.blah(x)

            def blah(self, x):
                return super().blah(x)

        x = torch.randn(3, requires_grad=True)
        mod = Derived()
        opt_mod = torch._dynamo.optimize("eager")(mod)
        opt_mod(x)

        # Not sure what this test is testing. It was earlier graph breaking on
        # __dict__, so the counter >= 2. With __dict__ support, there is no
        # graph break.
        self.assertGreaterEqual(torch._dynamo.utils.counters["frames"]["ok"], 1)
        self.assertGreaterEqual(torch._dynamo.utils.counters["frames"]["total"], 1)

    @torch._dynamo.config.patch("suppress_errors", True)
    def test_guard_fail_tensor_bool(self):
        @torch._dynamo.disable(recursive=False)
        def fn():
            condition_shape = (5, 5)
            dtypes = (torch.bool,)
            shapes = (
                (),
                (5,),
                (1, 5),
            )

            tensors = [
                torch.empty(shape, dtype=dtype).fill_(17)
                for shape, dtype in itertools.product(shapes, dtypes)
            ]

            x_vals = (5.0, *tensors)
            y_vals = (6.0, *tensors)

            @torch._dynamo.disable
            def get_expected(condition, x, y):
                x_np = x.cpu().numpy() if isinstance(x, torch.Tensor) else x
                y_np = y.cpu().numpy() if isinstance(y, torch.Tensor) else y
                return torch.from_numpy(
                    np.where(condition.cpu().numpy(), x_np, y_np)
                ).to(common_dtype)

            for x, y in zip(x_vals, y_vals):
                condition = torch.empty(*condition_shape, dtype=torch.bool).bernoulli_()
                common_dtype = torch.result_type(x, y)

                def check_equal(condition, x, y):
                    # NumPy aggressively promotes to double, hence cast to output to correct dtype
                    expected = get_expected(condition, x, y)
                    result = torch.where(condition, x, y)
                    assert torch.allclose(expected, result)

                check_equal(condition, x, y)
                check_equal(condition, y, x)

        fn()
        opt_fn = torch._dynamo.optimize("eager")(fn)
        opt_fn()

    def test_guard_fail_nested_tuple(self):
        def fn(args):
            return torch.ones(()), args[0] * 2

        # This adds a tensor check on args[1][0] and args[1][1]
        args1 = (torch.ones(1), (torch.ones(1), torch.ones(1)))
        args2 = (torch.ones(1), torch.ones(1))
        opt_fn = torch._dynamo.optimize("eager")(fn)
        ref = opt_fn(args1)
        res = opt_fn(args2)

        self.assertTrue(same(ref, res))

    def test_nullcontext1(self):
        @torch.compile(fullgraph=True, backend="eager")
        def fn(x, ctx):
            x = x.sin()
            with ctx:
                x = x.cos()
            x = x.sin()
            return x

        y = torch.randn(10)
        self.assertTrue(same(fn(y, contextlib.nullcontext()), y.sin().cos().sin()))

    def test_nullcontext2(self):
        @torch.compile(fullgraph=True, backend="eager")
        def fn(x, ctx):
            x = x.sin()
            with ctx():
                x = x.cos()
            x = x.sin()
            return x

        y = torch.randn(10)
        self.assertTrue(same(fn(y, contextlib.nullcontext), y.sin().cos().sin()))

    def test_no_grad_inline(self):
        @torch.no_grad()
        def a(x):
            return x.sin()

        @torch.compile(backend="eager", fullgraph=True)
        def b(x):
            return a(x).cos()

        y = torch.randn(10)
        self.assertTrue(same(b(y), y.sin().cos()))

    def test_longtensor_list(self):
        for partition in [0, 5, 10]:

            @torch._dynamo.disable
            def rand_gen():
                rand_vals = [random.randint(5, 10) for _ in range(10)]
                # List of tensors mixed with np.arrays
                return list(np.array(rand_vals[:partition])) + [
                    torch.tensor(val) for val in rand_vals[partition:]
                ]

            def fn(x):
                random_list = rand_gen()
                z = torch.LongTensor(random_list)
                return x * z

            x = torch.ones(10) * 2

            random.seed(0)
            ref0 = fn(x)
            ref1 = fn(x)

            random.seed(0)
            opt_fn = torch._dynamo.optimize("eager")(fn)
            res0 = opt_fn(x)
            res1 = opt_fn(x)

            self.assertTrue(same(ref0, res0))
            self.assertTrue(same(ref1, res1))

    def test_primtorch(self):
        @torch._dynamo.optimize("eager")
        def fn(x):
            torch._refs.abs(x)

        fn(torch.randn(3))

    @unittest.expectedFailure
    # inline_call [('inline in skipfiles: bind ...python3.10/inspect.py', 1)]
    def test_primtorch_no_graph_break(self):
        @torch._dynamo.optimize("eager", nopython=True)
        def fn(x):
            torch._refs.abs(x)

        fn(torch.randn(3))

    def test_torch_tensor_ops_no_graph_break(self):
        @torch._dynamo.optimize("eager", nopython=True)
        def fn(x):
            torch.Tensor.abs_(x)

        fn(torch.randn(3))

    @unittest.skipIf(
        not isinstance(torch.ops.aten.abs, torch._ops.OpOverloadPacket),
        "old pt doesn't work",
    )
    def test_torch_ops_aten(self):
        # Picked an op that doesn't show up in the default list
        @torch._dynamo.optimize("eager", nopython=True)
        def fn(x):
            return torch.ops.aten.absolute(x)

        fn(torch.randn(3))

    def test_hf_gelu_inline(self):
        class GELUActivation(nn.Module):
            def __init__(self):
                super().__init__()
                self.act = nn.functional.gelu

            def forward(self, input):
                return self.act(input)

        @torch._dynamo.optimize("eager", nopython=True)
        def fn(x):
            return GELUActivation()(x)

        y = torch.randn(10)
        self.assertTrue(same(fn(y), nn.functional.gelu(y)))

        @torch._dynamo.optimize("eager", nopython=True)
        def fn_returns(x):
            return GELUActivation(), x + 1

        act, _ = fn_returns(y)
        self.assertIsInstance(act, GELUActivation)
        self.assertIs(act.act, nn.functional.gelu)
        self.assertTrue(hasattr(act, "_buffers"))  # check that __init__ got called

    def test_dropout_inline(self):
        @torch._dynamo.optimize("eager")
        def fn(x):
            return torch.nn.Dropout(0.1)(x)

        y = torch.randn(10)
        torch.manual_seed(1337)
        ref = nn.functional.dropout(y, 0.1)
        torch.manual_seed(1337)
        res = fn(y)
        self.assertTrue(same(ref, res))

    def test_setitem_boolean_mask_diff(self):
        def fn(x, b, y):
            x = x.clone()
            x[b] = y
            return x

        opt_fn = torch._dynamo.optimize("aot_eager")(fn)
        x = torch.randn(4, requires_grad=True)
        b = torch.tensor([True, False, True, False])
        y = torch.randn(2, requires_grad=True)
        opt_fn(x, b, y)

    def test_setitem_tuple_boolean_mask_diff(self):
        def fn(x, b, y):
            x = x.clone()
            x[:, b] = y
            return x

        opt_fn = torch._dynamo.optimize("aot_eager")(fn)
        x = torch.randn(8, 4, requires_grad=True)
        b = torch.tensor([True, False, True, False])
        y = torch.randn(2, requires_grad=True)
        opt_fn(x, b, y)

    def test_torch_tensor_ops(self):
        def fn(x):
            return torch.Tensor.abs_(x)

        x = torch.randn(3)
        opt_fn = torch._dynamo.optimize("eager", nopython=True)(fn)
        y = fn(x)
        y_ = opt_fn(x)
        self.assertTrue(same(y, y_))

    def test_guard_ordering_shape_fail(self):
        # If a function which takes a tensor has an inner function which
        # is compiled and generates a guard on its shape,
        # they are evaluated in the wrong order. So if on a subsequent call
        # an int is passed instead of a tensor, guard evaluation will crash
        # with a "no attribute: shape" error
        m = MockModule()
        opt_m = torch._dynamo.optimize("eager")(m)
        opt_m.fn(torch.ones((5, 5)))
        opt_m.fn(-3)

    def test_tensor_isinstance_tuple(self):
        @torch._dynamo.optimize("eager")
        def fn():
            t = torch.ones(5, 5)
            if not isinstance(t, (int, torch.Tensor)):
                msg = str.format(
                    "{0} is not an instance of {1}",
                    type(t),
                    (int, torch.Tensor),
                )
                raise ValueError(msg)
            return True

        fn()

    def test_isinstance_dtype(self):
        @torch._dynamo.optimize("eager", nopython=True)
        def fn(x):
            isinstance(torch.bfloat16, torch.dtype)
            return x

        fn(torch.randn(3))

    def test_isinstance_storage(self):
        @torch._dynamo.optimize("eager")
        def fn(x):
            f = bytearray([0x00, 0x01, 0x02, 0x03, 0x04, 0x05, 0x10, 0x40])
            bools = torch.BoolStorage.from_buffer(f, "big")
            assert isinstance(bools, torch.BoolStorage)
            return x

        fn(torch.randn(3))

    def test_issue111522(self):
        @torch.compile(backend="eager", fullgraph=True)
        def f(x, y):
            return x + y.a

        class A:
            a = 2

        self.assertEqual(f(torch.zeros(2), A()), torch.full([2], 2.0))

        del A.a

        # graph break on missing attr
        with self.assertRaises(torch._dynamo.exc.Unsupported):
            f(torch.zeros(2), A())

    def test_dict_list_values(self):
        def inner_fn(args):
            return [x[1].shape for x in args]

        @torch._dynamo.optimize("eager")
        def fn(tensors):
            return inner_fn(zip(itertools.count(), tensors["args"]))

        fn({"args": [torch.ones(5, 5), torch.ones(5, 6), torch.ones(5, 7)]})
        fn({"args": [torch.ones(5, 5)]})

    def test_dict_iter(self):
        class MyMod(torch.nn.Module):
            def forward(self, x):
                z = {"my": 1, "const": 2, "dict": 3, "variable": 4}
                tot = 0
                for key in z:
                    tot += z[key]

                return tot

        x = torch.tensor([0])
        model = MyMod()
        opt_model = torch._dynamo.optimize("eager", nopython=True)(model)
        y = opt_model(x)

        self.assertEqual(y, 10)

    def test_sort_out(self):
        dtype = torch.float32
        device = "cpu"

        def fn():
            tensor = torch.randn((3, 5), dtype=dtype, device=device)[:, 0]
            values1 = torch.tensor(0, dtype=dtype, device=device)
            indices1 = torch.tensor(0, dtype=torch.long, device=device)
            torch.sort(tensor, out=(values1, indices1))
            self.assertEqual(values1.stride(), (1,))
            self.assertEqual(indices1.stride(), (1,))

        fn()
        opt_fn = torch._dynamo.optimize("eager")(fn)
        opt_fn()

    def test_sort_out2(self):
        class MyModule(torch.nn.Module):
            def __init__(self):
                super().__init__()
                self.register_buffer("sorted", torch.ones(4, 4))
                self.register_buffer("indices", torch.ones(4, 4, dtype=torch.long))

            def forward(self, x):
                torch.sort(x, out=(self.sorted, self.indices))
                return (x + 1, self.sorted, self.indices)

        x = torch.randn(4, 4)
        m = MyModule()
        ref = m(x)
        opt_m = torch._dynamo.optimize("eager")(m)
        res = opt_m(x)
        self.assertTrue(same(ref, res))

    def test_sigmoid_out(self):
        dtype = torch.float32
        device = "cpu"

        def fn():
            inp = torch.randn((3, 5), dtype=dtype, device=device)
            out1 = torch.tensor(0, dtype=dtype, device=device)
            torch.sigmoid(inp, out=out1)
            self.assertEqual(out1.numel(), 15)

        fn()
        opt_fn = torch._dynamo.optimize("eager")(fn)
        opt_fn()

    def test_sigmoid_out2(self):
        class MyModule(torch.nn.Module):
            def __init__(self):
                super().__init__()
                self.register_buffer("base", torch.ones(4, 4))

            def forward(self, x):
                torch.sigmoid(x, out=self.base)
                return x + self.base

        x = torch.randn(4, 4)
        m = MyModule()
        ref = m(x)
        opt_m = torch._dynamo.optimize("eager")(m)
        res = opt_m(x)
        self.assertTrue(same(ref, res))

    def test_slice_into_list_mutable(self):
        class Mod(torch.nn.Module):
            def forward(self, listy):
                x = listy[3:5]
                for i in range(10):
                    z = torch.abs(torch.randn(10)) + 1
                    x[0] = z
                return x

        m = Mod()
        listy = [torch.randn(10)] * 10

        cnt = torch._dynamo.testing.CompileCounter()
        opt_m = torch._dynamo.optimize(cnt, nopython=True)(m)
        opt_m.forward(listy)

        self.assertEqual(cnt.frame_count, 1)

    @torch._dynamo.config.patch(capture_scalar_outputs=True)
    def test_issue111918(self):
        cnt = CompileCounter()

        @torch.compile(backend=cnt, dynamic=True)
        def fn(x):
            x = x + 1
            y = x.item()
            if y > 2:
                return x * 2
            else:
                return x * 3

        x = torch.tensor([3.0])
        fn(x)
        self.assertEqual(cnt.frame_count, 2)
        self.assertEqual(cnt.op_count, 4)

        torch._dynamo.reset()
        fn = torch.compile(fn, fullgraph=True, backend="eager")
        with self.assertRaises(torch._dynamo.exc.UserError):
            fn(x)

    def test_vdd_duplicate_error(self):
        def fn(a, dt):
            keys = list(dt._jt_dict.keys())
            p = torch.cos(dt._jt_dict[keys[0]]._value)
            q = torch.sin(a)
            r = torch.sigmoid(dt._jt_dict[keys[0]]._value)
            return p + q + r

        class Value:
            def __init__(self):
                self._value = torch.randn(4)

        class Sample:
            def __init__(self):
                self._jt_dict = {}
                self._jt_dict["POSITION_ID"] = Value()

        a = torch.randn(4)
        sample = Sample()

        ref = fn(a, sample)

        optimized_fn = torch._dynamo.optimize("eager", nopython=True)(fn)
        res = optimized_fn(a, sample)

        self.assertTrue(same(ref, res))

    def test_specialized_stride(self):
        def f():
            e = torch.empty(4)
            x = e[::2]
            return x.stride()

        self.assertEqual(f(), torch._dynamo.optimize("eager")(f)())

    def test_out_none(self):
        # https://github.com/pytorch/pytorch/issues/92814
        def fn(input):
            return torch.nn.functional.normalize(input, dim=0, out=None)

        x = torch.rand([1])
        self.assertEqual(fn(x), torch._dynamo.optimize("eager")(fn)(x))

    def test_multi_import(self):
        if not has_detectron2():
            raise unittest.SkipTest("requires detectron2")

        @torch._dynamo.optimize("eager", nopython=True)
        def to_bitmasks(boxes):
            from detectron2.layers.mask_ops import (
                _paste_masks_tensor_shape,
                paste_masks_in_image,
            )

            if (
                paste_masks_in_image is not None
                and _paste_masks_tensor_shape is not None
            ):
                return boxes + 1

        self.assertTrue((to_bitmasks(torch.zeros(10)) == torch.ones(10)).all())

    def test_multi_dot_import(self):
        def fn1(x):
            return torch.sin(x)

        def fn(x):
            import torch.fx

            _ = torch.fx.symbolic_trace(fn1)
            return x * 2

        x = torch.randn(10)
        fn(x)
        cnt = torch._dynamo.testing.CompileCounter()
        opt_fn = torch._dynamo.optimize(cnt)(fn)
        opt_fn(x)
        self.assertEqual(cnt.frame_count, 1)

    def test_relative_import(self):
        try:
            from . import utils as _  # noqa: F401

            def fn(x):
                from .utils import tensor_for_import_testing

                return x * 2 * tensor_for_import_testing

        except ImportError:

            def fn(x):
                from utils import tensor_for_import_testing

                return x * 2 * tensor_for_import_testing

        x = torch.randn(10)
        fn(x)
        cnt = torch._dynamo.testing.CompileCounter()
        opt_fn = torch._dynamo.optimize(cnt, nopython=True)(fn)
        opt_fn(x)
        self.assertEqual(cnt.frame_count, 1)

    def test_relative_import_no_modulename(self):
        try:
            from . import utils as _  # noqa: F401

            def fn(x):
                from . import utils

                return x * 2 * utils.tensor_for_import_testing

        except ImportError:

            def fn(x):
                import utils

                return x * 2 * utils.tensor_for_import_testing

        x = torch.randn(10)
        fn(x)
        cnt = torch._dynamo.testing.CompileCounter()
        opt_fn = torch._dynamo.optimize(cnt, nopython=True)(fn)
        opt_fn(x)
        self.assertEqual(cnt.frame_count, 1)

    def test_bigbird_unsqueeze_inplace(self):
        def fn(reshape_2):
            view_2 = reshape_2.clone()
            view_2.unsqueeze_(2)
            cat_11 = torch.cat([view_2], dim=2)
            view_13 = cat_11.view((2, 12, 64, -1))
            return (view_13,)

        x = torch.randn(2, 12, 64, 64, requires_grad=True)
        ref = fn(x)
        opt_fn = torch._dynamo.optimize("aot_eager")(fn)
        res = opt_fn(x)
        self.assertTrue(same(ref, res))

    def test_issue1466_size_aot_autograd(self):
        def fn(x):
            # do a tensor op and a size compute
            y = x * 2
            x_size = x.size()
            # trigger a graph break
            print("arf")
            # use the tensor op and size compute
            z = y.view(x_size) + 1
            return z

        x = torch.randn(2, 3, requires_grad=True)
        ref = fn(x)
        opt_fn = torch._dynamo.optimize("aot_eager")(fn)
        res = opt_fn(x)
        self.assertTrue(same(ref, res))

    def test_ellipsis(self):
        class Repro(torch.nn.Module):
            def __init__(self):
                super().__init__()
                self.lnorm = torch.nn.LayerNorm(
                    (256,), eps=1e-06, elementwise_affine=True
                )
                self.linear = torch.nn.Linear(
                    in_features=256, out_features=256, bias=True
                )

            def forward(self, cat_10):
                lnorm = self.lnorm(cat_10)
                getitem_64 = lnorm[
                    (slice(None, None, None), slice(0, 1, None), Ellipsis)
                ]
                linear = self.linear(getitem_64)
                return (linear,)

        args = [torch.randn(2, 197, 256)]

        mod = Repro()
        opt_mod = torch._dynamo.optimize("eager", nopython=True)(mod)

        self.assertTrue(same(mod(*args), opt_mod(*args)))

    def test_reinplacing(self):
        class MockModule(torch.nn.Module):
            def __init__(self):
                super().__init__()
                self.self_layoutlm_embeddings_x_position_embeddings = (
                    torch.nn.Embedding(1024, 768)
                )
                self.self_layoutlm_embeddings_y_position_embeddings = (
                    torch.nn.Embedding(1024, 768)
                )

            def forward(self, getitem_1, getitem_2, add):
                self_layoutlm_embeddings_x_position_embeddings = (
                    self.self_layoutlm_embeddings_x_position_embeddings(getitem_1)
                )
                self_layoutlm_embeddings_y_position_embeddings = (
                    self.self_layoutlm_embeddings_y_position_embeddings(getitem_2)
                )
                add_1 = add + self_layoutlm_embeddings_x_position_embeddings
                add_2 = add_1 + self_layoutlm_embeddings_y_position_embeddings
                return (add_2,)

        mod = MockModule()
        opt_mod = torch._dynamo.optimize("aot_eager_decomp_partition")(mod)

        args = [
            ((2, 512), (2048, 4), torch.int64, "cpu", False),
            ((2, 512), (2048, 4), torch.int64, "cpu", False),
            ((2, 512, 768), (393216, 768, 1), torch.float32, "cpu", True),
        ]
        args = [
            rand_strided(sh, st, dt, dev).requires_grad_(rg)
            for (sh, st, dt, dev, rg) in args
        ]
        self.assertTrue(same_two_models(mod, opt_mod, args))

    def test_optimized_deepcopy(self):
        # See https://github.com/pytorch/pytorch/pull/88629
        class Foo(torch.nn.Module):
            def __init__(self):
                super().__init__()
                self.fc = torch.nn.Linear(in_features=2, out_features=3, bias=True)

            def forward(self, x):
                return self.fc(x)

        mod = Foo()
        opt_mod = torch._dynamo.optimize("eager")(mod)
        args = [torch.randn(1, 2)]
        self.assertTrue(same_two_models(mod, opt_mod, args))

    def test_class_member(self):
        class Foo(torch.nn.Module):
            a = 4
            b = torch.ones(3, 4)

            def __init__(self):
                super().__init__()
                self.c = 4

            def forward(self, x):
                return x.cos() + self.a + self.b + self.c

        mod = Foo()
        opt_mod = torch._dynamo.optimize("eager", nopython=True)(mod)
        args = (torch.randn(3, 4),)
        self.assertTrue(same(mod(*args), opt_mod(*args)))

    def test_named_buffers(self):
        class Foo(torch.nn.Module):
            def __init__(self):
                super().__init__()
                self.register_buffer("x", torch.ones(3))
                self.register_buffer("y", torch.ones(3))

            def forward(self, inp):
                res = 0
                for name, buffer in self.named_buffers():
                    res += buffer.sum()

                return inp.cos() + res

        mod = Foo()
        opt_mod = torch._dynamo.optimize("eager", nopython=True)(mod)
        args = (torch.randn(3, 4),)
        self.assertTrue(same(mod(*args), opt_mod(*args)))

    def test_requires_grad_guards_with_grad_mode1(self):
        def f(x):
            if x.requires_grad:
                return x + 1
            else:
                return x + 2

        x = torch.ones(2, requires_grad=True)

        f_compiled = torch.compile(f)
        with torch.no_grad():
            # compile an inference graph
            f_compiled(x)

        # Test: we should fail guards and recompile (even though it's still an inference graph)
        out_ref = f(x.detach())
        out = f_compiled(x.detach())

        self.assertEqual(out_ref, out)
        self.assertEqual(out_ref.requires_grad, out.requires_grad)

    def test_requires_grad_guards_with_grad_mode2(self):
        x = torch.ones(2, requires_grad=True)
        x_ref = x.clone().detach().requires_grad_(True)

        m = torch.nn.Linear(2, 2)
        m_compiled = torch.compile(m)

        with torch.no_grad():
            # compile an inference graph
            m_compiled(x)

        # Test: we should fail guards and recompile a training graph
        out_ref = m(x_ref)
        out = m_compiled(x)
        self.assertEqual(out_ref, out)
        self.assertEqual(out_ref.requires_grad, out.requires_grad)

    def test_is_symbolic_tracing(self):
        # Ensure no graph break here
        def fn(x):
            if is_fx_tracing_test():
                return x * 2
            return x * 4

        a = torch.randn(4)
        ref = fn(a)
        opt_fn = torch._dynamo.optimize("eager", nopython=True)(fn)
        res = opt_fn(a)
        self.assertTrue(same(ref, res))

    def test_tokenization(self):
        from collections import UserDict

        class BatchEncoding(UserDict):
            """
            Copied from tokenization
            """

            def __init__(
                self,
                data,
            ):
                super().__init__(data)

            def __getattr__(self, item: str):
                try:
                    return self.data[item]
                except KeyError as e:
                    raise AttributeError from e

        def tokenization(x):
            encoding = BatchEncoding({"key": x})
            return encoding["key"]

        opt_fn = torch._dynamo.optimize("eager")(tokenization)
        x = torch.rand((1, 4))
        ref = tokenization(x)
        res = opt_fn(x)
        self.assertTrue(same(ref, res))

    def test_modules(self):
        class Foo(torch.nn.Module):
            def __init__(self):
                super().__init__()
                self.fc = torch.nn.Linear(4, 3)

            def forward(self, inp):
                res = torch.zeros(3, 3)
                for mod in self.modules():
                    res += self.fc(inp)
                return res

        mod = Foo()
        args = (torch.ones(3, 4),)
        cnt = torch._dynamo.testing.CompileCounter()
        opt_mod = torch._dynamo.optimize(cnt, nopython=True)(mod)
        self.assertTrue(same(mod(*args), opt_mod(*args)))
        self.assertEqual(cnt.op_count, 5)
        self.assertEqual(cnt.frame_count, 1)

    def test_omegaconf_listconfig_iter(self):
        obj = ListConfig()
        x = torch.zeros(2)

        def fn():
            y = x
            for i in obj:
                y += i
            return y

        expected = fn()
        actual = torch.compile(fn, fullgraph=True, backend="eager")()
        self.assertEqual(actual, expected)

    def test_user_defined_iter(self):
        class MyIter:
            def __init__(self):
                self.i = 0

            def __iter__(self):
                return self

            def __next__(self):
                if self.i < 3:
                    self.i += 1
                    return self.i
                raise StopIteration

        @torch.compile(backend="eager", fullgraph=True)
        def fn(x):
            for i in MyIter():
                x += i
            return x

        self.assertEqual(fn(torch.zeros(1)), torch.full([1], 6.0))

    def test_stop_iteration_reconstruct(self):
        @torch.compile(backend="eager", fullgraph=True)
        def fn(x):
            return x.sin(), StopIteration(1, 2, 3)

        _, res = fn(torch.ones(1))
        self.assertEqual(str(res), str(StopIteration(1, 2, 3)))

    def test_tensor_data_kwarg(self):
        # https://github.com/pytorch/pytorch/issues/96278
        def f():
            return torch.tensor(data=[[1.0, -1.0]])

        cnt = torch._dynamo.testing.CompileCounter()
        opt_fn = torch._dynamo.optimize(cnt, nopython=True)(f)
        self.assertTrue(same(f(), opt_fn()))
        self.assertEqual(cnt.frame_count, 1)

    @requires_cuda
    def test_norm_dtype(self):
        def foo(_stack0):
            getitem = _stack0[(slice(None, None, None), -1)]
            _stack0 = None
            normalize = torch.nn.functional.normalize(getitem, p=2, dim=1)
            getitem = None
            return (normalize,)

        args = [((2, 50, 256), (1, 256, 1), torch.float16, "cuda", False)]
        args = [
            rand_strided(sh, st, dt, dev).requires_grad_(rg)
            for (sh, st, dt, dev, rg) in args
        ]

        opt_foo = torch._dynamo.optimize("aot_eager_decomp_partition")(foo)
        with torch.cuda.amp.autocast(enabled=True):
            ref = foo(*args)[0]
            res = foo(*args)[0]
            self.assertEqual(ref.dtype, res.dtype)

            self.assertTrue(same(res, ref))

    def test_for_loop_graph_break(self):
        def inner(x):
            return torch.sin(x)

        def fn(x):
            for _ in range(100):
                inner(x)
                torch._dynamo.graph_break()
            return x

        cnt = torch._dynamo.testing.CompileCounter()
        opt_fn = torch._dynamo.optimize(cnt)(fn)
        x = torch.randn(4)
        opt_fn(x)
        self.assertEqual(cnt.frame_count, 1)
        self.assertEqual(cnt.op_count, 1)

    def test_for_loop_graph_break_before(self):
        # Checks that the backedge is calculated correctly
        def inner(x):
            return torch.sin(x)

        def fn(x):
            torch._dynamo.graph_break()
            for _ in range(100):
                inner(x)
            return x

        cnt = torch._dynamo.testing.CompileCounter()
        opt_fn = torch._dynamo.optimize(cnt)(fn)
        x = torch.randn(4)
        opt_fn(x)
        self.assertEqual(cnt.frame_count, 1)
        self.assertEqual(cnt.op_count, 100)

    def test_avoid_dupe_specialization(self):
        def f(x, y):
            return (x + y) * 1

        opt_f = torch._dynamo.optimize("aot_eager")(f)

        for b in [True, False]:
            x = torch.randn(4, requires_grad=b)
            y = torch.randn(4, requires_grad=b)
            self.assertEqual(f(x, x), opt_f(x, x))
            self.assertEqual(f(x, y), opt_f(x, y))

    def test_validate_model_kwargs(self):
        cnt = CompileCounter()

        def f1(a, b):
            return torch.sin(a) + torch.cos(b)

        @torch.compile(backend=cnt, fullgraph=True)
        def f2(**kwargs):
            _validate_model_kwargs(f1, kwargs)
            return f1(**kwargs)

        x = torch.randn(10)
        y = torch.randn(10)

        self.assertEqual(f2(a=x, b=y), f1(x, y))
        self.assertEqual(cnt.frame_count, 1)
        self.assertEqual(cnt.op_count, 3)

    def test_swin_base_tensor_attr(self):
        class Foo(torch.nn.Module):
            def __init__(self):
                super().__init__()
                # NB: not a parameter or buffer
                self.t = torch.randn(3)

            def forward(self, x):
                return x + torch.cat((self.t, self.t))

        mod = Foo()
        opt_mod = torch._dynamo.optimize("eager")(mod)
        args = [torch.randn(6)]
        self.assertTrue(same_two_models(mod, opt_mod, args))
        opt_mod(*args)

    def test_pointless_graph_removal(self):
        cnt = torch._dynamo.testing.CompileCounter()

        @torch.compile(backend=cnt)
        def fn(x):
            with torch.no_grad():
                torch._dynamo.graph_break()
                return x + 1

        fn(torch.randn(4))
        self.assertEqual(cnt.frame_count, 1)
        self.assertEqual(cnt.op_count, 3)

    def test_output_aliases_intermediate(self):
        def f(x):
            intermediate = x.mul(2)
            return intermediate.view(-1), intermediate

        opt_f = torch._dynamo.optimize("aot_eager")(f)

        for b in [True, False]:
            x = torch.randn(4, requires_grad=b)
            out = f(x)
            out_test = opt_f(x)
            self.assertEqual(out[0], out_test[0])
            self.assertEqual(out[1], out_test[1])
            self.assertEqual(out[0].requires_grad, out_test[0].requires_grad)
            self.assertEqual(out[1].requires_grad, out_test[1].requires_grad)
            # test that the aliasing relationship of outputs is preserved
            out[0].mul_(2)
            out_test[0].mul_(2)
            self.assertEqual(out[0], out_test[0])
            self.assertEqual(out[1], out_test[1])

    def test_while_loop_graph_break(self):
        # Repro of tacotron2 cache_size_recompilation
        def inner(x):
            return torch.sin(x)

        def fn(x):
            i = 20
            while i > 10:
                x = inner(x)
                i -= 1
                torch._dynamo.graph_break()
            return x

        cnt = torch._dynamo.testing.CompileCounter()
        opt_fn = torch._dynamo.optimize(cnt)(fn)
        x = torch.randn(4)
        opt_fn(x)
        self.assertEqual(cnt.frame_count, 1)
        self.assertEqual(cnt.op_count, 1)

    def test_nested_while_loop_graph_break(self):
        def inner_loop(x):
            i = 3
            while i > 0:
                i -= 1
                x += 1
                torch._dynamo.graph_break()
            return x

        def inner(x):
            inner_loop(x)
            return torch.sin(x)

        def fn(x):
            i = 20
            while i > 10:
                x = inner(x)
                i -= 1
                torch._dynamo.graph_break()
            return x

        cnt = torch._dynamo.testing.CompileCounter()
        opt_fn = torch._dynamo.optimize(cnt)(fn)
        x = torch.randn(4)
        opt_fn(x)
        self.assertEqual(cnt.frame_count, 1)
        self.assertEqual(cnt.op_count, 1)

    def test_while_loop_graph_break_inside_call_function(self):
        # Repro of huggingface graph break inside loop in `get_parameter_dtype`.
        # Skip only the inner frame that has loop that contains graph break.
        def inner(x):
            for i in range(3):
                x += 1
                torch._dynamo.graph_break()
            return x

        def fn(x):
            x += 2
            inner(x)
            x += 3
            return x

        cnt = torch._dynamo.testing.CompileCounter()
        opt_fn = torch._dynamo.optimize(cnt)(fn)
        x = torch.randn(4)
        opt_fn(x)
        self.assertEqual(cnt.frame_count, 2)
        self.assertEqual(cnt.op_count, 2)

    def test_exception_in_dynamo_handling(self):
        hit_handler = False

        # See https://github.com/pytorch/pytorch/pull/96488
        @contextlib.contextmanager
        def ctx():
            try:
                yield
            except RuntimeError:
                nonlocal hit_handler
                hit_handler = True

        @torch._dynamo.optimize("eager")
        def f():
            with ctx():
                h()

        def h():
            raise RuntimeError("boof")

        # Should not error
        f()
        self.assertTrue(hit_handler)

    def test_generator_dealloc(self):
        # See https://github.com/pytorch/pytorch/pull/96488
        #
        # NB: yes, [(...)] is intentional, this is a list containing a
        # generator
        generator_box = [(x for x in [1, 2, 3])]

        counter = torch._dynamo.testing.CompileCounter()

        def g(x):
            return x + 2

        # TODO: This test is pretty delicate.  To test if it's actually doing
        # anything, rebuild eval_frame.c with '#define TORCHDYNAMO_DEBUG 1'
        # and then look at the logs for:
        #
        # TRACE[_custom_eval_frame:650] begin <genexpr> test_repros.py 2276 -1 0 0
        # TRACE[_custom_eval_frame:664] throw <genexpr>
        #
        # This means we're actually hitting the relevant codepath

        # NB: Make sure we don't actually Dynamo this frame; if we do Dynamo
        # this frame, Dynamo actually DOES understand list.clear and will
        # arrange for the generator deallocation to happen when the eval frame
        # handler is disabled, which will prevent the bug from happening (we
        # specifically want to trigger the generator deallocation WHILE the
        # dynamo eval frame handler is active), as that will cause the
        # generator to become exhausted and trigger the throw_flag == TRUE
        # case.
        @torch._dynamo.disable(recursive=False)
        def f(x):
            generator_box.clear()
            return g(x)

        self.assertNoUnraisable(
            lambda: torch._dynamo.optimize(counter)(f)(torch.randn(3))
        )

        # Make sure the x + 2 is captured (a previous incorrect implementation
        # of this fix would have disabled the eval frame callback, which means
        # g wouldn't get traced
        self.assertEqual(counter.op_count, 1)

    def test_error_return_without_exception_set(self):
        # https://github.com/pytorch/pytorch/issues/93781
        @torch.compile
        def f():
            _generator_type = type(_ for _ in ())

        self.assertNoUnraisable(f)

    def common_merge_criteria_processor_list(self, list_cls, fullgraph):
        cnt = CompileCounter()

        @torch.compile(backend=cnt, fullgraph=fullgraph)
        def f(x, left, right):
            combined = _merge_criteria_processor_list(left, right)
            return combined(x)

        l1 = list_cls([torch.nn.ReLU(), torch.nn.Sigmoid()])
        l2 = list_cls([])
        input = torch.randn(16)
        result = f(input, l1, l2)
        self.assertEqual(result, l1(input))
        self.assertEqual(cnt.frame_count, 1)
        self.assertEqual(cnt.op_count, 2)

        cnt.clear()
        l3 = list_cls([torch.nn.SiLU()])
        expected = l3(l1(input))
        result = f(input, l1, l3)
        self.assertEqual(len(l1), 3)
        self.assertEqual(result, expected)
        self.assertEqual(cnt.frame_count, 1)
        self.assertEqual(cnt.op_count, 3)

    def test_merge_criteria_processor_list1(self):
        self.common_merge_criteria_processor_list(CustomList1, False)

    def test_merge_criteria_processor_list2(self):
        self.common_merge_criteria_processor_list(CustomList2, True)

    def test_restricted_list_subclass1(self):
        cnt = CompileCounter()

        @torch.compile(backend=cnt, fullgraph=True)
        def fn(a, b):
            l = CustomList2()
            l.extend([True])
            l.append(a)
            l.extend([b])
            l.pop(0)
            l.append(l.length_times_10())
            return sum(l)

        x = torch.randn(10)
        y = torch.randn(10)
        self.assertEqual(fn(x, y), x + y + 20)
        self.assertEqual(cnt.op_count, 3)

    def test_restricted_list_subclass2(self):
        cnt = CompileCounter()

        @torch.compile(backend=cnt, fullgraph=True)
        def fn(a, b):
            l1 = CustomList2([a + 1])
            l2 = CustomList2([b + 2])
            l1.extend(l2)
            return l1

        x = torch.randn(10)
        y = torch.randn(10)
        z = fn(x, y)
        self.assertEqual(type(z), CustomList2)
        self.assertEqual(len(z), 2)
        self.assertEqual(z.length_times_10(), 20)
        self.assertEqual(list(z), [x + 1, y + 2])

    def test_restricted_list_subclass3(self):
        cnt = CompileCounter()

        @torch.compile(backend=cnt, fullgraph=True)
        def fn(a: CustomList2, b: CustomList2):
            a.extend(b)
            a.append_twice(b[2] + 1)
            a.append(b[3] + 2)
            return b

        x = torch.randn(10)
        y = torch.randn(10)
        l = CustomList2([x, y])
        self.assertIs(fn(l, l), l)
        self.assertEqual(len(l), 7)
        self.assertIs(l[0], x)
        self.assertIs(l[1], y)
        self.assertIs(l[2], x)
        self.assertIs(l[3], y)
        self.assertEqual(l[4], x + 1)
        self.assertIs(l[5], l[4])
        self.assertEqual(l[6], y + 2)

    def test_rewrite_assert_with_msg(self):
        def f(x):
            b = x.sin()
            assert x[0] == 3, "First dim need to be 3"
            return x.cos() + b

        args = (torch.Tensor([3, 4, 5]),)
        cnt = torch._dynamo.testing.CompileCounter()

        opt_f = torch._dynamo.optimize(cnt, nopython=True)(f)
        self.assertTrue(same(f(*args), opt_f(*args)))
        self.assertEqual(cnt.op_count, 6)
        self.assertEqual(cnt.frame_count, 1)

        exported, _ = torch._dynamo.export(f)(torch.Tensor([3, 4, 5]))
        self.assertTrue(same(exported(*args), f(*args)))

    def test_list_aliasing(self):
        cnt = CompileCounter()

        @torch.compile(backend=cnt, fullgraph=True)
        def fn(a):
            a.append(torch.sin(a[0]))
            return a

        x = torch.randn(10)
        l = [x]
        self.assertIs(fn(l), l)
        self.assertEqual(len(l), 2)
        self.assertIs(l[0], x)
        self.assertEqual(l[1], torch.sin(x))
        self.assertEqual(cnt.frame_count, 1)
        self.assertEqual(cnt.op_count, 1)

    def test_not_rewrite_assert_for_other_errors(self):
        def f(x):
            b = x.sin()
            if not x.sum() <= 3:
                raise ValueError("input sum needs to be 3")
            return x.cos() + b

        args = (torch.Tensor([3, 4, 5]),)
        opt_fn = torch._dynamo.optimize("eager")(f)
        with self.assertRaisesRegex(ValueError, "input sum needs to be 3"):
            opt_fn(*args)

    def test_rewrite_assert_dont_change_bytecode(self):
        def fn(x):
            with torch.no_grad():
                assert x.max() < 5, f"invalid max {x.max()}"
                x = torch.sin(x)
            return x

        x = torch.ones(4)
        opt_fn = torch._dynamo.optimize("eager")(fn)
        self.assertTrue(same(fn(x), opt_fn(x)))

    def test_rewrite_assert_without_msg(self):
        def f(x):
            b = x.sin()
            assert x[0] == 3
            return x.cos() + b

        args = (torch.Tensor([3, 4, 5]),)
        exported, _ = torch._dynamo.export(f)(torch.Tensor([3, 4, 5]))
        self.assertTrue(same(exported(*args), f(*args)))

        with self.assertRaisesRegex(RuntimeError, "assertion error"):
            exported(torch.Tensor([5, 6, 7]))

    def test_rewrite_assert_with_non_string_msg(self):
        def f(x):
            b = x.sin()
            assert x[0] == 2, x.size()
            return x.cos() + b

        torch._dynamo.utils.counters.clear()
        args = torch.Tensor([3, 4, 5])
        opt_f = torch._dynamo.optimize("eager")(f)
        with self.assertRaisesRegex(AssertionError, "torch.Size"):
            opt_f(args)
        self.assertEqual(
            torch._dynamo.utils.counters["graph_break"][
                "assert with non-string message"
            ],
            1,
        )

    def test_rewrite_assert_noop(self):
        def f(x):
            b = x.sin()
            assert True
            assert x.dtype == torch.float32
            return x.cos() + b

        args = (torch.Tensor([3, 4, 5]),)
        exported, _ = torch._dynamo.export(f)(torch.Tensor([3, 4, 5]))
        self.assertTrue(same(exported(*args), f(*args)))

        cnt = torch._dynamo.testing.CompileCounter()
        opt_f = torch._dynamo.optimize(cnt, nopython=True)(f)
        self.assertTrue(same(f(*args), opt_f(*args)))
        # torch._assert shouldn't be in the graph
        self.assertEqual(cnt.op_count, 3)
        self.assertEqual(cnt.frame_count, 1)

        exported, _ = torch._dynamo.export(f)(torch.Tensor([4, 4, 5]))
        self.assertTrue(same(exported(*args), f(*args)))

    def test_size_typematch(self):
        def f(x, y):
            if isinstance(x, torch.Size):
                return y + 1
            else:
                return y + 2

        y = torch.zeros(1)
        x1 = torch.Size((3,))
        x2 = (3,)

        cnt = torch._dynamo.testing.CompileCounter()
        opt_f = torch._dynamo.optimize(cnt, nopython=True)(f)
        self.assertTrue(same(f(x1, y), opt_f(x1, y)))
        self.assertTrue(same(f(x2, y), opt_f(x2, y)))
        self.assertEqual(cnt.frame_count, 2)

    def test_dict_subclass_contains(self):
        # pattern from huggingface
        class ClassInstantier(collections.OrderedDict):
            pass

        @torch.compile(fullgraph=True, backend="eager")
        def f(x, d):
            if "key1" in d:
                x = x + 2
            if "key2" in d:
                x = x + 4
            x = x + 8
            return x

        result = f(torch.ones(8), ClassInstantier({"key1": torch.ones(8)}))
        self.assertTrue(same(result, torch.full([8], 11.0)))

        result = f(torch.ones(8), ClassInstantier({"key2": torch.ones(8)}))
        self.assertTrue(same(result, torch.full([8], 13.0)))

    def test_hf_classinstantier(self):
        # hf activations.py
        class ClassInstantier(collections.OrderedDict):
            def __getitem__(self, key):
                content = super().__getitem__(key)
                cls, kwargs = content if isinstance(content, tuple) else (content, {})
                return cls(**kwargs)

        ACT2CLS = ClassInstantier(
            {
                "relu": (nn.ReLU, {"inplace": False}),
                "tanh": nn.Tanh,
            }
        )

        @torch.compile(fullgraph=True, backend="eager")
        def f(x, act):
            return ACT2CLS[act](x)

        y = torch.randn(10)
        self.assertTrue(same(f(y, "tanh"), torch.tanh(y)))
        self.assertTrue(same(f(y, "relu"), torch.relu(y)))

    def test_ephemeral_module(self):
        # hf activations.py
        class ReLUSquaredActivation(nn.Module):
            def forward(self, input):
                relu_applied = torch.nn.functional.relu(input)
                squared = torch.square(relu_applied)
                return squared

        @torch.compile(fullgraph=True, backend="eager")
        def f(x):
            x = x + 0.2
            x = ReLUSquaredActivation()(x)
            x = x + 1
            return x

        y = torch.randn(10)
        self.assertTrue(same(f(y), ReLUSquaredActivation()(y + 0.2) + 1))

    def test_inplace_unsqueeze_input(self):
        def backend(gm, example_inputs):
            self.assertEqual(example_inputs[-1].size(), torch.Size([1, 3, 4]))
            return gm

        @torch.compile(backend=backend)
        def fn(x):
            x.unsqueeze_(0)
            return x + 1

        inputs = [torch.randn(3, 4)]
        self.assertEqual(fn(*inputs).size(), torch.Size([1, 3, 4]))
        self.assertEqual(inputs[0].size(), torch.Size([1, 3, 4]))

    def test_batchnorm_e2e(self):
        class Repro(torch.nn.Module):
            def __init__(self):
                super().__init__()
                self.bn = torch.nn.BatchNorm2d(
                    64, eps=1e-05, momentum=0.1, affine=True, track_running_stats=True
                )
                self.conv1 = torch.nn.Conv2d(
                    64,
                    64,
                    kernel_size=(3, 3),
                    stride=(1, 1),
                    padding=(1, 1),
                    bias=False,
                )

            def forward(self, x):
                x1 = self.bn(x)
                x2 = self.conv1(x1)
                out = torch.nn.functional.relu(x2)
                return (out,)

        torch.manual_seed(1337)

        m_ref = Repro()
        m_test = deepcopy(m_ref)

        @torch._dynamo.optimize("aot_eager_decomp_partition")
        def compiled_fn(x):
            return m_test(x)

        x_ref = torch.randn(2, 64, 32, 32, requires_grad=True)
        x_test = x_ref.clone()

        # Loop multiple times: each iteration the running_mean/var on batchnorm will update,
        # which changes the output of the next iteration
        for _ in range(3):
            ref = m_ref(x_ref)
            res = compiled_fn(x_test)

            self.assertTrue(same(ref, res))

            for r in ref:
                if r.requires_grad:
                    r.sum().backward()
            for r in res:
                if r.requires_grad:
                    r.sum().backward()

            for param_ref, param_test in zip(m_ref.parameters(), m_test.parameters()):
                self.assertTrue(same(param_ref, param_test))
            # Assert running_mean/var
            for buffer_ref, buffer_test in zip(m_ref.buffers(), m_test.buffers()):
                self.assertTrue(same(buffer_ref, buffer_test))

    @torch._dynamo.config.patch("assume_static_by_default", False)
    def test_dynamic_shapes_right_side(self):
        def f(x):
            return torch.ones(5 * x.shape[0])

        inp = torch.randn(6, 5)

        gm, _ = torch._dynamo.export(f, aten_graph=True)(torch.randn(4, 5))
        self.assertEqual(gm(inp).shape, f(inp).shape)

    @torch._dynamo.config.patch("specialize_int", False)
    def test_maybe_multiply_symint(self):
        # https://github.com/pytorch/pytorch/issues/97346
        from torch._functorch.aot_autograd import aot_module_simplified

        def my_aot_compiler(gm, example_inputs):
            def my_compiler(gm, example_inputs):
                return gm.forward

            # Invoke AOTAutograd
            return aot_module_simplified(gm, example_inputs, fw_compiler=my_compiler)

        def my_example(t1, t2, d):
            out = torch.add(t1, t2, alpha=d)
            return out

        compiled_fn = torch.compile(backend=my_aot_compiler, dynamic=True)(my_example)

        t1 = torch.arange(3, dtype=torch.float32).requires_grad_(True)
        t2 = torch.arange(3, dtype=torch.float32).requires_grad_(True)

        ra = compiled_fn(t1, t2, 5)
        self.assertEqual(ra, torch.tensor([0.0, 6.0, 12.0]))

        ra = compiled_fn(t1, t2, 6)
        self.assertEqual(ra, torch.tensor([0.0, 7.0, 14.0]))

    def test_build_map_unpack_with_call(self):
        def forward_with_cond_scale(x, t, cond_scale, self_cond, other1, other2):
            return x.sin() + t + cond_scale + self_cond + other1 + other2

        @torch.compile(backend="eager", fullgraph=True)
        def fn(x):
            d1 = dict(other1=5)
            d2 = dict(other2=4)
            text_cond = {**d1, **d2}
            return forward_with_cond_scale(x, 1, cond_scale=2, self_cond=3, **text_cond)

        self.assertTrue(same(fn(torch.ones(4)), torch.ones(4).sin() + 15))

    @torch._dynamo.config.patch(verbose=True)
    def test_graph_break_unsupported_fake(self):
        counter = torch._dynamo.testing.CompileCounter()

        @torch._dynamo.optimize(counter)
        def f(x):
            return torch.ops.test_sample.foo(x + 1) + 1

        f(torch.randn(3))

        self.assertEqual(counter.op_count, 2)
        self.assertEqual(counter.frame_count, 2)

    def test_delattr(self):
        class MyObj:
            def __init__(self, a, b):
                self.a = a
                self.b = b

        @torch.compile(backend="eager", fullgraph=True)
        def fn(x, obj):
            del obj.a
            obj.c = x + 1
            del obj.c
            tmp = MyObj(x + 2, x + 3)
            del tmp.b
            if hasattr(obj, "a"):
                return x + 1
            return tmp

        x = torch.zeros([])
        obj1 = MyObj(x, x)
        obj2 = fn(x, obj1)
        self.assertFalse(hasattr(obj1, "a"))
        self.assertFalse(hasattr(obj1, "c"))
        self.assertFalse(hasattr(obj2, "b"))
        self.assertEqual(obj1.b.item(), 0)
        self.assertEqual(obj2.a.item(), 2)

    def test_delattr_raises(self):
        class MyObj:
            def __init__(self, a, b):
                self.a = a
                self.b = b

        @torch.compile(backend="eager")
        def fn(x, obj):
            del obj.a
            x = x + 1
            obj.a  # will raise
            return x

        x = torch.zeros([])
        obj1 = MyObj(x, x)
        self.assertRaises(AttributeError, lambda: fn(x, obj1))

    def test_delsubscr(self):
        @torch.compile(backend="eager")
        def fn(x):
            del x["a"]
            y = x["b"] + 1
            return y

        x = {"a": torch.tensor([1]), "b": torch.tensor([1])}
        result = fn(x)
        self.assertFalse(hasattr(x, "a"))
        self.assertEqual(result.item(), 2)

    def test_delsubscr_raises(self):
        @torch.compile(backend="eager")
        def fn(x):
            del x["a"]
            y = x["a"] + 1  # should raise KeyError
            return y

        x = {"a": torch.tensor([1]), "b": torch.tensor([1])}
        self.assertRaises(KeyError, lambda: fn(x))

    def test_attached_attribute_in_dir(self):
        class MyModule(torch.nn.Module):
            def __init__(self):
                super().__init__()
                self.linear = torch.nn.Linear(16, 16)
                self.relu = torch.nn.ReLU()

            def forward(self, x):
                return self.relu(self.linear(x))

        mod = torch.compile(MyModule(), backend="eager")
        mod.is_compiled = True
        self.assertTrue("is_compiled" in dir(mod))

    @torch._dynamo.config.patch("automatic_dynamic_shapes", False)
    def test_dynamic_shapes_implicit_guard(self):
        def f(x):
            y = x * x.size(x.shape[0])
            torch.sum(y, [y.shape[0]])
            return y

        cnt = torch._dynamo.testing.CompileCounter()
        opt_fn = torch._dynamo.optimize(cnt, nopython=True)(f)
        opt_fn(torch.randn(3, 1, 1, 1, 1))
        self.assertEqual(cnt.frame_count, 1)

    def test_dalle2_maybe(self):
        def normalize(x):
            return x.cos()

        @torch.compile(backend="eager", fullgraph=True)
        def fn(x, normalize_img):
            lowres_cond_img = x.sin()
            lowres_cond_img = maybe(normalize_img)(lowres_cond_img)
            return lowres_cond_img

        self.assertEqual(fn(torch.ones([]), normalize), torch.ones([]).sin().cos())

    def test_functools_wraps(self):
        def cool_name(x):
            return x.sin()

        @torch.compile(backend="eager", fullgraph=True)
        def fn(x):
            y = x.cos()

            @functools.wraps(cool_name)
            def uncool_name():
                return cool_name(y)

            return uncool_name

        result = fn(torch.ones([]))
        self.assertEqual(result.__name__, "cool_name")
        self.assertEqual(result(), torch.ones([]).cos().sin())

    def test_dynamic_shapes_float_guard(self):
        def f(x):
            return torch.nn.functional.dropout(x, x.shape[0] / 6)

        cnt = torch._dynamo.testing.CompileCounter()
        opt_fn = torch._dynamo.optimize(cnt, nopython=True)(f)
        opt_fn(torch.randn(3))
        self.assertEqual(cnt.frame_count, 1)

    @torch._dynamo.config.patch(capture_scalar_outputs=True)
    def test_tensor_item(self):
        def f(x, y):
            val = y.item()
            return x.sum() + val

        gm, _ = torch._dynamo.export(
            f,
            aten_graph=True,
        )(
            torch.zeros(6, 4),
            torch.tensor(1),
        )
        self.assertEqual(
            f(torch.zeros(6, 4), torch.tensor(1)),
            gm(torch.zeros(6, 4), torch.tensor(1)),
        )
        self.assertEqual(
            f(torch.zeros(6, 4), torch.tensor(2)),
            gm(torch.zeros(6, 4), torch.tensor(2)),
        )

    def test_list_index(self):
        for i, list_type in enumerate(
            (
                list,
                tuple,
                torch.Size,
                collections.deque,
                namedtuple("FourElems", "one two three four", defaults=[0, 0, 0, 0]),
            )
        ):
            torch._dynamo.reset()
            for index in ([], [2], [0, 3]):

                def f(t):
                    if i == 4:  # namedtuple
                        xs = list_type(1, 2, 3, 4)
                    else:
                        xs = list_type([1, 2, 3, 4])
                    res = xs.index(3, *index)
                    return t + res

                res = torch._dynamo.optimize(backend="eager", nopython=True)(f)(
                    torch.zeros(1)
                )

                self.assertEqual(res, torch.tensor([2.0]))

    def test_list_index_not_found(self):
        def f(t):
            xs = ["bar", "foo", "baz", "buzz"]
            res = xs.index("non-existent")
            return t + res

        # Raising ValueError from item not found is unsupported
        with self.assertRaises(
            torch._dynamo.exc.Unsupported,
        ):
            torch._dynamo.optimize(backend="eager", nopython=True)(f)(torch.zeros(1))

    def test_list_index_tensor_unsupported(self):
        for index in ([], [2], [0, 3]):

            def f(t):
                xs = [torch.tensor([i]) for i in range(4)]
                res = xs.index(torch.tensor([2]), *index)
                return t + res

            with self.assertRaisesRegex(
                torch._dynamo.exc.UserError, "Dynamic control flow is not supported"
            ):
                torch._dynamo.optimize(backend="eager", nopython=True)(f)(
                    torch.zeros(1)
                )

    def test_hf_xsoftmax_inference(self):
        def fn(input, mask):
            return XSoftmax.apply(input + 1, mask, 1) + 2

        fn_opt = torch.compile(fn, backend="eager", fullgraph=True)

        inputs = [
            torch.randn(4, 10),
            torch.randn(4, 10) < 0,
        ]
        expected = fn(*inputs)
        actual = fn_opt(*inputs)
        self.assertTrue(same(actual, expected))

    @mock.patch("torch._dynamo.config.guard_nn_modules", True)
    def test_hf_xsoftmax_training(self):
        from torch._dynamo.utils import counters

        counters.clear()

        def fn(input, mask):
            return XSoftmax.apply(input, mask, 1)

        cnt = torch._dynamo.testing.CompileCounter()
        fn_opt = torch.compile(fn, backend=cnt, fullgraph=False)

        torch.manual_seed(1234)
        inputs1 = [
            torch.randn(4, 10, requires_grad=True),
            torch.randn(4, 10) < 0,
        ]
        torch.manual_seed(1234)
        inputs2 = [
            torch.randn(4, 10, requires_grad=True),
            torch.randn(4, 10) < 0,
        ]

        expected = fn(*inputs1)
        actual = fn_opt(*inputs2)
        self.assertTrue(same(actual, expected))
        self.assertEqual(dict(counters["frames"]), {"total": 1, "ok": 1})
        self.assertEqual(cnt.op_count, 2)
        self.assertEqual(cnt.frame_count, 1)
        cnt.clear()
        counters.clear()

        expected.sum().backward()
        actual.sum().backward()
        self.assertTrue(same(inputs1[0].grad, inputs2[0].grad))

        # currently we don't capture the backwards frame
        self.assertEqual(cnt.frame_count, 0)
        self.assertEqual(cnt.op_count, 0)
        self.assertEqual(dict(counters["frames"]), {})
        self.assertEqual(dict(counters["graph_break"]), {})

    def test_autograd_function_graph_break(self):
        class MySin(torch.autograd.Function):
            @staticmethod
            def forward(ctx, x):
                torch._dynamo.graph_break()
                ctx.save_for_backward(x)
                return x.sin()

            @staticmethod
            def backward(ctx, gx):
                (x,) = ctx.saved_tensors
                return gx * x.cos()

        x = torch.randn([], requires_grad=True)

        @torch.compile(backend="eager")
        def fn(x):
            return MySin.apply(x)

        y = fn(x)
        self.assertEqual(y, x.sin())

        (gx,) = torch.autograd.grad(y, x)
        self.assertEqual(gx, x.cos())

    def test_jit_trace_errors(self):
        @torch.compile(backend="eager", dynamic=True)
        def f(x):
            return x + 1

        with self.assertRaises(RuntimeError):
            torch.jit.trace(f, torch.randn(3))

        with torch._dynamo.config.patch(error_on_nested_jit_trace=False):
            torch.jit.trace(f, torch.randn(3))

    @torch._dynamo.config.patch("assume_static_by_default", False)
    def test_tensor_split(self):
        def f(x):
            return torch.split(x, x.shape[0] // 2, dim=0)[0]

        gm, _ = torch._dynamo.export(
            f,
            aten_graph=True,
        )(
            torch.zeros(6, 4),
        )

        self.assertEqual(f(torch.ones(8, 4)), gm(torch.ones(8, 4)))

    def test_optim_state_references_cleared(self):
        model = torch.nn.Linear(2048, 2048, bias=False)
        x = torch.ones(2048)
        state_ref = 0

        optimizer = torch.optim.Adadelta(model.parameters(), lr=0.01)

        def opt_step():
            optimizer.step()

        compiled_opt_step = torch._dynamo.optimize("eager")(opt_step)

        def compiled_model_step(x):
            optimizer.zero_grad()
            y = model(x)
            torch.sum(y).backward()
            compiled_opt_step()

        compiled_model_step(x)

        # Picked "square_avg" arbitrarily to check that
        # optimizer state tensors are deallocated
        state_ref = weakref.ref(
            optimizer.state[optimizer.param_groups[0]["params"][0]]["square_avg"]
        )
        optimizer = None

        self.assertIsNone(state_ref())

    def test_grad_references_cleared(self):
        model = torch.nn.Linear(2048, 2048, bias=False)
        x = torch.ones(2048)
        optimizer = torch.optim.Adadelta(model.parameters(), lr=0.01)

        def opt_step():
            optimizer.step()

        compiled_opt_step = torch._dynamo.optimize("eager")(opt_step)

        def compiled_model_step(x):
            optimizer.zero_grad(True)
            y = model(x)
            torch.sum(y).backward()
            compiled_opt_step()

        compiled_model_step(x)
        param_grad_ref = weakref.ref(next(iter(model.parameters())).grad)
        optimizer.zero_grad(True)
        self.assertIsNone(param_grad_ref())

    def test_batch_encoding_clone_inputs(self):
        class BatchEncoding(dict):
            """
            Copied from test_tokenization
            """

            def __init__(
                self,
                data,
            ):
                super().__init__(data)

            def __getattr__(self, item: str):
                try:
                    return self.data[item]
                except KeyError as e:
                    raise AttributeError from e

        encoding = BatchEncoding({"key": torch.rand((1, 4))})
        cloned_encoding = torch._dynamo.utils.clone_inputs(encoding)
        self.assertTrue(type(cloned_encoding) is not dict)

    def test_iadd_graph_break(self):
        def fn(x):
            a = ()
            x = torch.sin(x)
            a += (x,)
            return a

        x = torch.randn(4)
        ref = fn(x)

        opt_fn = torch._dynamo.optimize("eager", nopython=True)(fn)
        res = opt_fn(x)
        self.assertTrue(same(ref, res))

    def test_odict_get_item_index_name(self):
        d = {float: torch.float32, np.float16: torch.float16}

        @torch.compile(backend="eager")
        def f(x, y1, y2):
            return torch.zeros(5, dtype=d[y1]), torch.zeros(5, dtype=d[y2])

        f(torch.zeros(4), float, np.float16)

    def test_dedup_global(self):
        @torch.compile()
        def f():
            return _GLOBAL_CPU_TENSOR + _GLOBAL_CPU_TENSOR

        self.assertEqual(f(), _GLOBAL_CPU_TENSOR + _GLOBAL_CPU_TENSOR)

    def test_randint_out_dynamic(self):
        def randint_fn(high, size, out):
            return torch.randint(high, size, out=out)

        opt_model = torch.compile(randint_fn)

        out1 = torch.empty(10, dtype=torch.int32)
        opt_model(17, (10,), out1)

        out2 = torch.empty(12, dtype=torch.int32)
        opt_model(17, (12,), out2)

    @requires_cuda
    def test_guard_default_device(self):
        try:
            torch.set_default_device("cuda")

            counter = torch._dynamo.testing.CompileCounter()

            @torch._dynamo.optimize(counter)
            def f():
                x = torch.randn(3)
                return x * 2

            self.assertEqual(f().device.type, "cuda")
            self.assertEqual(counter.frame_count, 1)

            torch.set_default_device("cpu")

            self.assertEqual(f().device.type, "cpu")
            self.assertEqual(counter.frame_count, 2)

        finally:
            torch.set_default_device(None)

    def test_list_self_reference(self):
        # Issue - https://github.com/pytorch/pytorch/issues/100150
        root = []
        root[:] = [root, root, None, None]

        @torch._dynamo.optimize("eager")
        def test_bug():
            return root

        test_bug()

    def test_hf_bigbird_unsqueeze(self):
        def torch_bmm_nd(inp_1, inp_2, ndim=None):
            torch._dynamo.graph_break()
            return torch.bmm(inp1, inp2)

        def fn(inp1, inp2, inp3, inp4, c):
            a = torch_bmm_nd(inp1, inp2, 4)
            a.unsqueeze_(2)
            a = a * 2

            b = torch_bmm_nd(inp3, inp4, 4)
            b.unsqueeze_(2)
            l = a + b

            out = torch.cat([a, b, c], dim=2)
            return out, l

        inp1 = torch.rand(1, 64, 448)
        inp2 = torch.rand(1, 448, 64)
        inp3 = torch.rand(1, 64, 448)
        inp4 = torch.rand(1, 448, 64)
        c = torch.rand(1, 64, 1, 64)

        cnt = torch._dynamo.testing.CompileCounter()
        opt_fn = torch._dynamo.optimize(cnt)(fn)
        opt_fn(inp1, inp2, inp3, inp4, c)
        self.assertEqual(cnt.frame_count, 3)

    def test_torch_variable_type(self):
        # from torchvision
        def check_type(obj, types_or_checks):
            for type_or_check in types_or_checks:
                if (
                    isinstance(obj, type_or_check)
                    if isinstance(type_or_check, type)
                    else type_or_check(obj)
                ):
                    return True
            return False

        opt_check_type = torch._dynamo.optimize("eager")(check_type)
        ref = check_type(torch.randn(4), [torch.Tensor])
        res = opt_check_type(torch.randn(4), [torch.Tensor])
        self.assertEqual(ref, res)

    # Test for https://github.com/pytorch/pytorch/issues/103132
    @torch._dynamo.config.patch("assume_static_by_default", False)
    def test_inference_mode_dynamic_shapes(self):
        class Repro(torch.nn.Module):
            def __init__(self):
                super().__init__()

            def forward(self, param):
                z = torch.matmul(param, param)
                return z

        model = Repro()
        # Need a 3d tensor to actually cause the error:
        # we go down a path of the C++ matmul decomp that calls sizes().
        inp = torch.randn(4, 4, 4, requires_grad=True)
        model = torch.compile(model, backend="aot_eager", dynamic=True)
        with torch.inference_mode():
            model(inp)

    def test_kwargs_out_list_variable(self):
        class Repro(torch.nn.Module):
            def __init__(self):
                super().__init__()

            def forward(self, param):
                z = torch.frexp(**param)
                return z

        model = Repro()
        params = {"input": torch.tensor([[0.0, 1, 2, 4]])}
        params["out"] = [
            torch.empty(0, dtype=torch.float32),  # mantissa
            torch.empty(0, dtype=torch.int32),  # exponent
        ]

        model = torch.compile(model, backend="eager")
        mantissa, exponent = model(params)
        ref_mantissa = torch.tensor([[0.0000, 0.5000, 0.5000, 0.5000]])
        ref_exponent = torch.tensor([[0, 1, 2, 3]], dtype=torch.int32)
        self.assertEqual(ref_mantissa, mantissa)
        self.assertEqual(ref_exponent, exponent)

    @torch._dynamo.config.patch(capture_scalar_outputs=True)
    def test_split_with_sizes_aot_autograd(self):
        def fn(result, split_sizes):
            rs = torch.ops.aten.split_with_sizes(result, split_sizes.tolist())
            return rs

        example_inputs = (
            torch.randn(32, requires_grad=True),
            torch.tensor((7, 16, 9)),
        )
        actual = torch.compile(fn, fullgraph=True, backend="aot_eager")(*example_inputs)
        expected = fn(*example_inputs)
        self.assertEqual(actual, expected)

    def test_unspecialized_nn_module_with_torch_variable_attribute(self):
        """
        In this case self.fn = something that should be a TorchVariable.
        When it's not a TorchVariable, dynamo tries to trace through and fails.
        This makes sure that the self.fn is handled as a TorchVariable.
        """

        class UserModule(torch.nn.Module):
            torchdynamo_force_dynamic = True  # forced to be a UnspecializedNNModule

            def __init__(self, fn):
                super().__init__()
                self.fn = fn

            def forward(self, **inp):
                return self.fn(**inp)

        inputs = {
            "input": torch.randn([2, 9]).uniform_(0, 1),
            "target": torch.randn([2, 9]).uniform_(0, 1),
            "reduction": "mean",
        }

        mod = UserModule(torch.nn.functional.binary_cross_entropy)
        ref = mod(**inputs)
        res = torch._dynamo.optimize("eager", nopython=True)(mod)(**inputs)
        self.assertEqual(ref, res)

    def test_call_finally_python_3_8(self):
        # Issue - https://github.com/pytorch/pytorch/issues/97811
        def make_fn(g):
            def fn():
                while True:
                    try:
                        print(g)
                        break
                    except Exception as _:
                        break

            return torch.compile(fn, backend="eager")

        make_fn(None)()

    def test_call_finally_python_3_8_2(self):
        def f(x):
            while x:
                try:
                    pass
                except Exception as _:
                    continue

        torch.compile(f, backend="eager")(0)

    def test_call_finally_opcode_python_3_8(self):
        def fn():
            try:
                return torch.zeros(4)
            finally:
                return torch.ones(4)  # noqa: SIM107, B012

        result = torch.compile(fn, backend="aot_eager")()
        self.assertEqual(result, torch.ones(4))

    def test_string_format(self):
        s = "temp{i}"

        @torch.compile(backend="eager", fullgraph=True)
        def fn(x):
            if s.format(i=4) == "temp4":
                return torch.sin(x)
            return torch.cos(x)

        x = torch.randn(4)
        self.assertEqual(fn(x), torch.sin(x))

    # Repro of torch._dynamo.exc.InternalTorchDynamoError: 'NoneType' object has no attribute 'guards'
    # due to bad empty list handling
    def test_empty_list_contains_with_jump(self):
        def fn(x, l):
            if x in l:
                return x.cos()
            return x.sin()

        counter = CompileCounter()
        compiled_fn = torch._dynamo.optimize(counter)(fn)(torch.randn([2, 2]), [])
        self.assertEqual(counter.frame_count, 1)

    def test_graph_break_on_jit_isinstance(self):
        @torch.compile(backend="eager")
        def fn(x):
            if torch.jit.isinstance(x, List[str]):
                return x * 2
            return x

        opt_fn = torch.compile(fn, backend="eager")
        x = torch.rand(4)
        self.assertTrue(same(fn(x), opt_fn(x)))

    def test_add_sub_alpha_out(self):
        inp = torch.randn(2, 3, 4)
        other = 1
        alpha = 2
        for op in [torch.add, torch.sub]:
            out = torch.zeros(2, 3, 4)
            compile_out = torch.zeros(2, 3, 4)
            op(inp, other, alpha=alpha, out=out)
            compiled_fn = torch.compile(op, dynamic=True)
            compiled_fn(inp, other, alpha=alpha, out=compile_out)
            self.assertTrue(same(out, compile_out))

    def test_negative_shape_guard(self):
        def fn(x):
            if x.size() != (5, 1, 2, 3):
                return x.cos()
            return x.sin()

        counter = torch._dynamo.testing.CompileCounter()
        opt_fn = torch.compile(fn, backend=counter, dynamic=True)

        x = torch.ones(5, 1, 3, 4)
        x2 = torch.ones(5, 1, 2, 3)
        self.assertEqual(fn(x), opt_fn(x))
        self.assertEqual(fn(x2), opt_fn(x2))
        self.assertEqual(counter.frame_count, 2)

    @torch._dynamo.config.patch(capture_scalar_outputs=True)
    def test_deferred_runtime_asserts(self):
        @torch.compile(fullgraph=True)
        def f(x):
            y = x.item()
            torch._check_is_size(y)
            if y >= 0:
                return x * 2
            else:
                return x * 3

        f(torch.tensor([3]))
        self.assertRaises(RuntimeError, lambda: f(torch.tensor([-2])))

    def test_addr_alpha_beta_out(self):
        inp = torch.randn(2, 3)
        vec1 = torch.randn(2)
        vec2 = torch.randn(3)
        alpha = 2
        beta = 5

        out = torch.zeros(2, 3)
        compile_out = torch.zeros(2, 3)

        torch.addr(inp, vec1, vec2, alpha=alpha, beta=beta, out=out)
        compiled_fn = torch.compile(torch.addr, dynamic=True)
        compiled_fn(inp, vec1, vec2, alpha=alpha, beta=beta, out=compile_out)
        self.assertTrue(same(out, compile_out))

    def test_setattr_requires_grad_graph_breaks(self):
        def fn(x):
            z = x + 4
            x.requires_grad = True
            y = x * z
            return y

        for backend in ["count", "eager", "aot_eager"]:
            if backend == "count":
                backend = CompileCounter()
            opt_fn = torch.compile(fn, backend=backend)

            eager = torch.zeros(5)
            compiled = eager.clone()

            out_eager = fn(eager)
            out_opt = opt_fn(compiled)

            self.assertEqual(out_eager, out_opt)

            out_eager.sum().backward()
            out_opt.sum().backward()

            self.assertEqual(eager, compiled)
            if isinstance(backend, CompileCounter):
                self.assertEqual(backend.frame_count, 2)  # graph breaks

    def test_dynamic_shapes_double_not_equal(self):
        # https://github.com/pytorch/pytorch/issues/113393
        def fn(x):
            if x.size() != (5, 1, 2, 3):
                return x.cos()
            return x.sin()

        opt_fn = torch.compile(fn, backend="eager")

        x = torch.ones(5, 1, 2, 3)
        x2 = torch.ones(5, 1, 3, 4)
        self.assertEqual(fn(x), opt_fn(x))
        self.assertEqual(fn(x2), opt_fn(x2))

    def test_inductor_no_recursionerror_on_for_loops(self):
        def forward(x):
            for _ in range(1000):
                x = 1.0 * x
            return x

        self.assertTrue(
            same(torch.compile(forward)(torch.tensor([1.0])), torch.tensor([1.0]))
        )

    def test_user_defined_object_callable(self):
        # https://github.com/pytorch/pytorch/issues/114019
        class MyCallable:
            def __call__(self, x):
                return x + 1

        def fn(x):
            # Create in graph - will not have source
            return MyCallable()(x)

        fn_opt = torch.compile(fn, backend="eager", fullgraph=True)
        self.assertEqual(fn_opt(torch.zeros(1)), fn(torch.zeros(1)))

    @torch._dynamo.config.patch(log_compilation_metrics=True)
    def test_many_views_with_mutation(self):
        # When symbolic storage offsets were added in #113734, tensors_definitely_do_not_overlap
        # began adding shape guards - a quadratic amount relative to the number of inputs.
        # Test this configuration, and test that a reasonable number of guards are added.
        # Note, when dynamic shapes are turned on, this test fails and we still get quadratic guards.
        def fn(x):
            x[0].relu_()
            return torch.cat(x).sum()

        AMT = 32
        src = torch.rand(16 * (AMT + 1))

        x = [src.as_strided((4, 4), (4, 1), 3 + 16 * i) for i in range(AMT)]

        torch._dynamo.reset()
        torch._dynamo.utils.clear_compilation_metrics()

        res = torch.compile(fn, backend="aot_eager")(x)

        all_metrics = torch._dynamo.utils.get_compilation_metrics()

        total_guards = sum(metric.guard_count for metric in all_metrics)
        self.assertLess(total_guards, AMT * 8)

        total_shape_env_guards = sum(
            metric.shape_env_guard_count for metric in all_metrics
        )
        self.assertLess(total_shape_env_guards, AMT * 8)

    # https://github.com/pytorch/pytorch/issues/118799
    def test_subclass_graph_output_repro(self):
        @torch._dynamo.allow_in_graph
        def to_subclass(x):
            return TwoTensor(x.clone(), x.clone())

        def f(x):
            tmp_subclass = to_subclass(x)
            return tmp_subclass.view(-1)

        x = torch.ones(2)
        out_ref = f(x)
        out_test = torch.compile(f, backend="aot_eager")(x)
        self.assertEqual(out_ref, out_test)

    def test_numpy_tobytes_no_error(self):
        def fn(x):
            x += 1
            z = x.tobytes()
            x += 1
            return z

        cnt = torch._dynamo.testing.CompileCounter()
        opt_fn = torch._dynamo.optimize(cnt)(fn)
        opt_arg, arg = np.array([1, 2]), np.array([1, 2])
        self.assertEqual(opt_fn(opt_arg), fn(arg))
        self.assertEqual(cnt.frame_count, 2)

    def test_numpy_not_ndarray_recompiles(self):
        import torch

        def fn(x=None):
            if x is None:
                x = np.ones(3)
            elif isinstance(x, int):
                x = np.ones(6)
            elif isinstance(x, str):
                x = np.ones(9)
            return x**2

        cnt = torch._dynamo.testing.CompileCounter()
        opt_fn = torch._dynamo.optimize(cnt)(fn)

        x = np.zeros((2, 2))

        self.assertEqual(opt_fn(x), fn(x))
        self.assertEqual(cnt.frame_count, 1)
        self.assertEqual(opt_fn(), fn())
        self.assertEqual(cnt.frame_count, 2)
        self.assertEqual(opt_fn(10), fn(10))
        self.assertEqual(cnt.frame_count, 3)
        self.assertEqual(opt_fn("10"), fn("10"))
        self.assertEqual(cnt.frame_count, 4)

    @parametrize(
        "backend",
        ["eager", "aot_eager", "inductor"],
    )
    @parametrize(
        "func_name",
        ["func1", "func2", "func3"],
    )
    def test_tensor_set_data(self, backend, func_name):
        # https://github.com/pytorch/pytorch/issues/113030
        def func1(x, y):
            x.data = y
            x.add_(1)
            return x

        def func2(x, y):
            x.data = y
            y.data = torch.zeros([0])
            return x

        def func3(x, y):
            z = x
            x.data = y
            y.data = torch.zeros([0])
            return torch.tensor(x is z)

        funcs = {"func1": func1, "func2": func2, "func3": func3}
        func = funcs[func_name]

        if backend != "eager" and func is func1:
            # add_ not working w/ aot_autograd?
            return

        torch._dynamo.reset()
        cnt = torch._dynamo.testing.CompileCounterWithBackend(backend)

        compiled_fn = torch.compile(func, backend=cnt, fullgraph=True)
        requires_grad = func is not func1
        for i in range(0, 5):
            # Inputs
            eager_a = torch.ones([6], requires_grad=requires_grad)
            compiled_a = torch.ones([6], requires_grad=requires_grad)

            eager_b = torch.ones([6], requires_grad=requires_grad)
            compiled_b = torch.ones([6], requires_grad=requires_grad)

            # Eager
            out_eager = func(eager_a, eager_b)
            # Compiled
            out_compiled = compiled_fn(compiled_a, compiled_b)
            self.assertEqual(eager_a, compiled_a)
            self.assertEqual(eager_b, compiled_b)
            self.assertTrue(torch.equal(out_eager, out_compiled))

            # func1 hits a leaf Variable that requires grad is being used in an in-place operation
            if requires_grad:
                bwd_inp_eager = torch.randn([6])
                bwd_inp_compiled = torch.clone(bwd_inp_eager)
                eager_a.backward(bwd_inp_eager)
                compiled_a.backward(bwd_inp_compiled)
                self.assertEqual(eager_a.grad, compiled_a.grad)

        # Prove guarding works - we run the compiled_fn 5 times
        # frame_count should stay at 1.
        self.assertEqual(cnt.frame_count, 1)

    @unittest.skipIf(
        TEST_WITH_ROCM or not PLATFORM_SUPPORTS_FLASH_ATTENTION,
        "flash attention not supported",
    )
    def test_flash_attn_backward_mixed_strides(self):
        # in this repro, "grad_out" and "value" are transposed tensors,
        # but "key" and "value" are contiguous
        def gen_inputs(device):
            return (
                torch.randn(
                    2, 513, 16, 64, dtype=torch.float16, device=device
                ).transpose(1, 2),
                torch.randn(2, 16, 513, 64, dtype=torch.float16, device=device),
                torch.randn(2, 16, 513, 64, dtype=torch.float16, device=device),
                torch.randn(
                    2, 513, 16, 64, dtype=torch.float16, device=device
                ).transpose(1, 2),
                torch.randn(2, 16, 513, 64, dtype=torch.float16, device=device),
                torch.randn(2, 16, 513, device=device),
                None,
                None,
                513,
                513,
                0.0,
                False,
                torch.tensor(1, dtype=torch.int64),
                torch.tensor(1, dtype=torch.int64),
            )

        inps_cuda = gen_inputs("cuda")
        inps_meta = gen_inputs("meta")
        (
            out1_ref,
            out2_ref,
            out3_ref,
        ) = torch.ops.aten._scaled_dot_product_flash_attention_backward(
            *inps_cuda, scale=0.125
        )
        from torch._meta_registrations import meta__scaled_dot_product_flash_backward

        out1_test, out2_test, out3_test = meta__scaled_dot_product_flash_backward(
            *inps_meta, scale=0.125
        )

        self.assertEqual(out1_ref.shape, out1_test.shape)
        self.assertEqual(out1_ref.stride(), out1_test.stride())
        self.assertEqual(out2_ref.shape, out2_test.shape)
        self.assertEqual(out2_ref.stride(), out2_test.stride())
        self.assertEqual(out3_ref.shape, out3_test.shape)
        self.assertEqual(out3_ref.stride(), out3_test.stride())

    def test_user_ctor_ctx_manager(self):
        class UserCtxManager:
            def __enter__(self):
                return 1

            def __exit__(self, exc_type, exc_val, exc_tb):
                pass

        def fn(x, y):
            ucm = UserCtxManager()
            return x * x

        cnt = torch._dynamo.testing.CompileCounter()
        opt_fn = torch._dynamo.optimize(cnt, nopython=True)(fn)
        x = torch.rand([2, 2])
        opt_fn(x, x)
        self.assertEqual(cnt.frame_count, 1)

    @torch._dynamo.config.patch(capture_scalar_outputs=True)
    def test_unbacked_arange_in_bounds(self):
        # see https://github.com/pytorch/pytorch/issues/113002
        class PaddingNet(nn.Module):
            def __init__(self):
                super().__init__()

            def forward(self, lengths):
                max_seq_len = lengths.max().item()
                row_vector = torch.arange(0, max_seq_len, 1)
                matrix = torch.unsqueeze(lengths, dim=-1)
                mask = row_vector < matrix
                mask = mask.type(torch.float32)
                mask_3d_btd = mask[:, :, None]
                return mask_3d_btd

        model = PaddingNet()
        lengths = torch.tensor([5, 4, 4, 4], dtype=torch.int32)

        cnt = torch._dynamo.testing.CompileCounter()
        opt_fn = torch._dynamo.optimize(cnt, nopython=True)(model)
        opt_fn(lengths)
        self.assertEqual(cnt.frame_count, 1)

    def test_overlapping_inputs_with_dynamic_shapes_error(self):
        @torch.compile(backend="aot_eager")
        def fn(a, b, c, d, e, f):
            a.mul_(2)
            b.mul_(2)
            c.mul_(2)
            d.mul_(2)
            e.mul_(2)
            f.mul_(2)

            base = torch.ones(2, 20)
            a = base[:, 0:2]
            b = base[:, 2:4]
            c = base[:, 4:6]
            d = base[:, 6:8]
            e = base[:, 8:10]
            f = base[:, 10:12]
            f2 = base[:, 10:14]
            out = fn(a, b, c, d, e, f)
            with self.assertRaisesRegex(
                AssertionError, "is being compiled with dynamic shapes"
            ):
                out2 = fn(a, b, c, d, e, f2)

    def test_user_ctor_ctx_manager_custom_init(self):
        class UserCtxManager:
            def __init__(self, x):
                x[0] = 10

            def __enter__(self):
                return 1

            def __exit__(self, exc_type, exc_val, exc_tb):
                pass

        def fn(x, y):
            ucm = UserCtxManager(y)
            return x * y[0]

        cnt = torch._dynamo.testing.CompileCounter()
        opt_fn = torch._dynamo.optimize(cnt, nopython=True)(fn)
        x = torch.rand([2, 2])
        self.assertEqual(opt_fn(x, [5]), fn(x, [5]))
        self.assertEqual(cnt.frame_count, 1)

    def test_user_ctor_ctx_manager_custom_init_graph_break(self):
        counter = [0]

        class UserCtxManager:
            def __init__(self, k):
                k[0] += 1

            def __enter__(self):
                return 1

            def __exit__(self, exc_type, exc_val, exc_tb):
                pass

        def fn(x, counter):
            x = x * x
            ucm = UserCtxManager(counter)
            return x * x

        cnt = torch._dynamo.testing.CompileCounter()
        opt_fn = torch._dynamo.optimize(cnt)(fn)
        x = torch.rand([2, 2])
        self.assertEqual(opt_fn(x, counter), fn(x, counter))
        self.assertEqual(counter[0], 2)
        for i in range(0, 10):
            opt_fn(x, counter)
        self.assertEqual(counter[0], 12)
        self.assertEqual(cnt.frame_count, torch._dynamo.utils.ifdynstaticdefault(3, 2))

    @unittest.expectedFailure
    def test_many_overlapping_inputs_does_not_explode_guards(self):
        from torch._dynamo.backends.common import aot_autograd

        # Before, this was (9702, 0)
        num_shape_guards = None
        num_aot_guards = None
        num_compiles = 0

        def guard_count_backend(gm, *args):
            nonlocal num_shape_guards
            nonlocal num_aot_guards
            nonlocal num_compiles
            num_shape_guards = len(
                torch._guards.TracingContext.try_get().fake_mode.shape_env.guards
            )
            num_aot_guards = len(
                torch._guards.TracingContext.try_get().guards_context.aotautograd_guards
            )
            num_compiles += 1
            return gm

        aot_guard_counter = aot_autograd(fw_compiler=guard_count_backend)

        @torch.compile(backend=aot_guard_counter, dynamic=True)
        def f(*args):
            for a in args:
                a.add_(1)

        x = torch.ones(1000, requires_grad=True)
        args = x.split(10)

        with torch.no_grad():
            f(*args)
        # In this example, there were 4950 guards (roughly (# tensors) ^ 2 // 2),
        # because every pair of aliased inputs needs a guard.
        self.assertTrue(num_aot_guards < 5000)
        # But there are no dynamic shape guards.
        self.assertEqual(num_shape_guards, 0)
        # don't recompile
        with torch.no_grad():
            f(*args)
        self.assertEqual(num_compiles, 1)

    def test_invalid_seq_unpack(self):
        def myfn(arg):
            (a, b) = arg

        def fn():
            return myfn((1, 2, 3))

        try:
            torch.compile(fn)()
        except ValueError:
            pass
        else:
            self.fail("expected exception")

    def test_megablocks_moe(self):
        try:
            from megablocks.layers import moe
            from megablocks.layers.arguments import Arguments
        except ImportError as e:
            raise unittest.SkipTest("requires megablocks") from e
        bs, sl, hs, num_experts, top_k = (16, 1024, 512, 1, 1)
        args = Arguments(
            hidden_size=hs,
            ffn_hidden_size=hs * 2,
            moe_num_experts=num_experts,
            moe_capacity_factor=1,
            moe_top_k=top_k,
        )
        moe_mlp = moe.MoE(args)
        moe_mlp.cuda(torch.cuda.current_device()).half()
        x = torch.randn(sl, bs, hs).cuda().half()
        out1, _ = moe_mlp(x)
        out2, _ = torch.compile(moe_mlp, backend="eager")(x)
        self.assertEqual(out1, out2)

    def test_udf_classes_reconstruction(self):
        def fn(x):
            o = T(5)
            return o.x + x

        opt_fn = torch.compile(fn, backend="eager")
        T = IncByOne

        x = torch.randn(4)
        self.assertEqual(fn(x), opt_fn(x))

        # This should recompile
        T = IncByTwo
        self.assertEqual(fn(x), opt_fn(x))

    def test_contains_range_constprop(self):
        def fn(x):
            # dynamo should const prop to False
            if 3 in range(0, 10):
                return x + 1
            else:
                return x + 2

        opt_fn = torch.compile(fn, backend="eager")
        x = torch.zeros(4)
        self.assertEqual(fn(x), opt_fn(x))

    # https://github.com/pytorch/pytorch/issues/104505
    def test_as_strided_on_base_with_mutation_works(self):
        def foo(a):
            f = a.as_strided((2,), (1,), 0)
            f.add_(1.0)
            return a

        a = torch.randn(2, 4)
        a_ref = a.clone()
        out_ref = foo(a_ref)
        f_compiled = torch.compile(foo, backend="aot_eager")
        out = f_compiled(a)
        self.assertEqual(out_ref, out)
        self.assertEqual(a_ref, a)

    # https://github.com/pytorch/pytorch/issues/104505
    def test_as_strided_on_existing_view_banned(self):
        def foo(a):
            e = a.diagonal()
            f = e.as_strided((2,), (1,), 0)
            f.add_(1.0)
            return a

        a = torch.randn(2, 4)
        a_ref = a.clone()
        out_ref = foo(a_ref)
        f_compiled = torch.compile(foo, backend="aot_eager")
        with self.assertRaisesRegex(
            RuntimeError,
            "encountered a mutation on a view chain of length 2, where view 1 was an as_strided",
        ):
            out = f_compiled(a)

    def test_dont_aggressively_write_assert(self):
        record_graph = torch._dynamo.testing.EagerAndRecordGraphs()

        @torch.compile(dynamic=True, backend=record_graph)
        def f(x):
            assert x.shape[0] > 3
            assert x[0].sum() > 0
            assert 1 % (x.shape[0] // 2) != 0
            assert 32 * (x.shape[0] // 2) ** 2 - 16 * (x.shape[0] // 2) != 0
            return x.cos()

        f(torch.ones(6, 4))
        graph = record_graph.graphs[0]
        # It is bit annoying that we generate useless statements for
        # shape guards, but DCE should be able to remove them since t
        # there is no backed assert on them. The reason this is ok is
        # because dynamo will only skip the assert statement, but not
        # the instructions before it.
        self.assertExpectedInline(
            str(graph.code).strip(),
            """\
def forward(self, s0 : torch.SymInt, s1 : torch.SymInt, L_x_ : torch.Tensor):
    l_x_ = L_x_
    getitem_2 = l_x_[0]
    sum_1 = getitem_2.sum();  getitem_2 = None
    gt_1 = sum_1 > 0;  sum_1 = None
    _assert_async = torch._assert_async(gt_1, 'assertion error');  gt_1 = None
    cos = l_x_.cos();  l_x_ = None
    return (cos,)""",
        )
        for node in graph.graph.nodes:
            if "example_value" in node.meta and isinstance(
                node.meta["example_value"], torch._subclasses.fake_tensor.FakeTensor
            ):
                shape_env = node.meta["example_value"].fake_mode.shape_env
                lower_ranges = [val.lower for val in shape_env.var_to_range.values()]
                self.assertTrue(lower_ranges == [4, 2])

        @torch.compile(dynamic=True, backend=record_graph)
        def f_fail(x):
            assert x.shape[0] < 3

        # We graph-break here, so the failure should be eager
        with self.assertRaisesRegex(AssertionError, ""):
            f_fail(torch.ones(6, 4))

    def test_detectron2_instances_cat(self):
        class Instances:
            def __init__(self, image_size: Tuple[int, int], **kwargs: Any):
                self._image_size = image_size
                self._fields: Dict[str, Any] = {}
                for k, v in kwargs.items():
                    self.set(k, v)

            @property
            def image_size(self) -> Tuple[int, int]:
                return self._image_size

            def __setattr__(self, name: str, val: Any) -> None:
                if name.startswith("_"):
                    super().__setattr__(name, val)
                else:
                    self.set(name, val)

            def __getattr__(self, name: str) -> Any:
                if name == "_fields" or name not in self._fields:
                    raise AttributeError(
                        f"Cannot find field '{name}' in the given Instances!"
                    )
                return self._fields[name]

            def __len__(self) -> int:
                for v in self._fields.values():
                    # use __len__ because len() has to be int and is not friendly to tracing
                    return v.__len__()
                raise NotImplementedError("Empty Instances does not support __len__!")

            def set(self, name: str, value: Any) -> None:
                with warnings.catch_warnings(record=True):
                    data_len = len(value)
                if len(self._fields):
                    assert (
                        len(self) == data_len
                    ), f"Adding a field of length {data_len} to a Instances of length {len(self)}"
                self._fields[name] = value

            def get(self, name: str) -> Any:
                return self._fields[name]

            @staticmethod
            def cat(instance_lists: List["Instances"]) -> "Instances":
                assert all(isinstance(i, Instances) for i in instance_lists)
                assert len(instance_lists) > 0
                if len(instance_lists) == 1:
                    return instance_lists[0]

                image_size = instance_lists[0].image_size
                if not isinstance(
                    image_size, torch.Tensor
                ):  # could be a tensor in tracing
                    for i in instance_lists[1:]:
                        assert i.image_size == image_size
                ret = Instances(image_size)
                for k in instance_lists[0]._fields.keys():
                    values = [i.get(k) for i in instance_lists]
                    v0 = values[0]
                    if isinstance(v0, torch.Tensor):
                        values = torch.cat(values, dim=0)
                    elif isinstance(v0, list):
                        values = list(itertools.chain(*values))
                    elif hasattr(type(v0), "cat"):
                        values = type(v0).cat(values)
                    else:
                        raise ValueError(
                            f"Unsupported type {type(v0)} for concatenation"
                        )
                    ret.set(k, values)
                return ret

        instances = [
            Instances((16, 16), a=torch.randn(16, 16), b=torch.randn(16, 16))
            for _ in range(3)
        ]

        @torch.compile(backend="eager", fullgraph=True)
        def fn(instances):
            return instances[0].cat(instances)

        actual = fn(instances)
        expected = instances[0].cat(instances)
        self.assertEqual(type(actual), type(expected))
        self.assertEqual(actual.__dict__, expected.__dict__)

<<<<<<< HEAD
    def test_storage_resize_forward_full_graph(self):
        class TestModule(torch.nn.Module):
            def __init__(self):
                super().__init__()
                self.param = torch.nn.Parameter(torch.randn(4, 4))

            def forward(self, x):
                self.param.untyped_storage().resize_(
                    self.param.numel() * self.param.itemsize
                )
                with torch.no_grad():
                    torch._foreach_copy_([self.param], [x])
                out = torch.matmul(self.param, self.param)
                self.param.untyped_storage().resize_(0)
                return out

        def post_accumulate_grad_hook(param):
            param.untyped_storage().resize_(0)

        # Beginning of backward, resize and put data into the param
        def pre_backward_hook(module, grad) -> None:
            module.param.untyped_storage().resize_(
                self.param.numel() * self.param.itemsize
            )
            with torch.no_grad():
                # simulates loading data into param from allgather
                module.param.fill_(2)

        def post_forward_hook(module, args, output):
            output.register_hook(functools.partial(pre_backward_hook, module))

        x = torch.randn(4, 4)

        mod_ref = TestModule()
        mod_test = deepcopy(mod_ref)

        # Start the param off with zero storage size to mimic fsdp
        mod_ref.param.untyped_storage().resize_(0)
        mod_test.param.untyped_storage().resize_(0)

        # Resize storage at beginning of backward
        # Free storage at end of backward
        mod_ref.register_forward_hook(post_forward_hook, prepend=False)
        mod_ref.param.register_post_accumulate_grad_hook(post_accumulate_grad_hook)
        mod_test.register_forward_hook(post_forward_hook, prepend=False)
        mod_test.param.register_post_accumulate_grad_hook(post_accumulate_grad_hook)

        mod_test = torch.compile(mod_test, backend=aot_graph_capture_backend)

        out_ref = mod_ref(x)
        out_test = mod_test(x)
        self.assertExpectedInline(
            str(fw_graph[0].code.strip()),
            """\
def forward(self, primals_1, primals_2):
    _foreach_copy = torch.ops.aten._foreach_copy.default([primals_1], [primals_2]);  primals_1 = primals_2 = None
    getitem = _foreach_copy[0];  _foreach_copy = None
    mm = torch.ops.aten.mm.default(getitem, getitem)
    t_1 = torch.ops.aten.t.default(getitem);  getitem = None
    return [mm, t_1]""",
        )
        self.assertEqual(out_ref, out_test)
=======
    def test_weakref(self):
        def fn(x_weak, weight, y):
            if x_weak is not None and x_weak() is not weight:
                return torch.sin(y)
            return torch.cos(y)

        weight = torch.randn(4)
        y = torch.randn(4)
        x_weak = weakref.ref(weight)

        ref = fn(x_weak, weight, y)

        opt_fn = torch.compile(fn, backend="eager", fullgraph=True)
        res = opt_fn(x_weak, weight, y)
        self.assertEqual(ref, res)

    def test_weakref_reconstruct(self):
        def fn(x_weak, weight, y):
            y = torch.sin(y)
            referent = x_weak()
            torch._dynamo.graph_break()
            if referent is not weight:
                return torch.sin(y)
            return torch.cos(y)

        weight = torch.randn(4)
        y = torch.randn(4)
        x_weak = weakref.ref(weight)

        ref = fn(x_weak, weight, y)

        cnt = torch._dynamo.testing.CompileCounter()
        opt_fn = torch.compile(fn, backend=cnt)
        res = opt_fn(x_weak, weight, y)
        self.assertEqual(ref, res)
        self.assertEqual(cnt.frame_count, 2)

    def test_weakref_del(self):
        def fn(x_weak, y):
            x = x_weak()
            if x is not None:
                return torch.sin(y)
            return torch.cos(y)

        weight = torch.randn(4)
        x_weak = weakref.ref(weight)
        y = torch.randn(4)

        opt_fn = torch.compile(fn, backend="eager", fullgraph=True)

        ref = fn(x_weak, y)
        res = opt_fn(x_weak, y)
        self.assertEqual(ref, res)

        del weight
        gc.collect()
        ref = fn(x_weak, y)
        res = opt_fn(x_weak, y)
        self.assertEqual(ref, res)

    #     @torch._functorch.config.patch(
    #         recompute_views=True,
    #     )
    #     def test_storage_resize_forward_full_graph(self):
    #         class TestModule(torch.nn.Module):
    #             def __init__(self):
    #                 super().__init__()
    #                 self.param = torch.nn.Parameter(torch.randn(4, 4))

    #             def forward(self, x):
    #                 self.param.untyped_storage().resize_(
    #                     self.param.numel() * self.param.itemsize
    #                 )
    #                 with torch.no_grad():
    #                     torch._foreach_copy_([self.param], [x])
    #                 out = torch.matmul(self.param, self.param)
    #                 self.param.untyped_storage().resize_(0)
    #                 return out

    #         def post_accumulate_grad_hook(param):
    #             param.untyped_storage().resize_(0)

    #         # Beginning of backward, resize and put data into the param
    #         def pre_backward_hook(module, grad) -> None:
    #             module.param.untyped_storage().resize_(
    #                 self.param.numel() * self.param.itemsize
    #             )
    #             with torch.no_grad():
    #                 # simulates loading data into param from allgather
    #                 module.param.fill_(2)

    #         def post_forward_hook(module, args, output):
    #             output.register_hook(functools.partial(pre_backward_hook, module))

    #         x = torch.randn(4, 4)

    #         mod_ref = TestModule()
    #         mod_test = deepcopy(mod_ref)

    #         # Start the param off with zero storage size to mimic fsdp
    #         mod_ref.param.untyped_storage().resize_(0)
    #         mod_test.param.untyped_storage().resize_(0)

    #         # Resize storage at beginning of backward
    #         # Free storage at end of backward
    #         mod_ref.register_forward_hook(post_forward_hook, prepend=False)
    #         mod_ref.param.register_post_accumulate_grad_hook(post_accumulate_grad_hook)
    #         mod_test.register_forward_hook(post_forward_hook, prepend=False)
    #         mod_test.param.register_post_accumulate_grad_hook(post_accumulate_grad_hook)

    #         mod_test = torch.compile(mod_test, backend=aot_graph_capture_backend)

    #         out_ref = mod_ref(x)
    #         out_test = mod_test(x)
    #         self.assertExpectedInline(
    #             str(fw_graph[0].code.strip()),
    #             """\
    # def forward(self, primals_1, primals_2):
    #     _foreach_copy = torch.ops.aten._foreach_copy.default([primals_1], [primals_2]);  primals_1 = primals_2 = None
    #     getitem = _foreach_copy[0];  _foreach_copy = None
    #     mm = torch.ops.aten.mm.default(getitem, getitem)
    #     return [mm, getitem]""",
    #         )
    #         self.assertEqual(out_ref, out_test)
>>>>>>> e53d9590

    def test_super_in_staticmethod(self):
        class A:
            @staticmethod
            def foo():
                return super().__init__()

        def fn(obj):
            return obj.foo()

        obj = A()

        try:
            fn(obj)
        except Exception as e:
            orig_str = str(e)
        self.assertIn("no arguments", orig_str)

        try:
            torch.compile(backend="eager")(fn)(obj)
        except Exception as e:
            compiled_str = str(e)
        self.assertEqual(orig_str, compiled_str)

    def test_nn_module_callable(self):
        class M(nn.Module):
            def forward(self, x):
                return x.sin()

        def f(m):
            return callable(m)

        res = torch.compile(f, fullgraph=True)(M())
        self.assertTrue(res)

    def test_stk_sdd_is_transposed(self):
        trigger_graph_break = False

        def _is_transposed(x):
            return (
                not x.is_contiguous()
                and x.stride()[0] == 1
                and x.stride()[1] == x.size()[0]
            )

        class SDD(torch.autograd.Function):
            @staticmethod
            def forward(ctx, lhs, rhs):
                ctx.save_for_backward(lhs, rhs)
                out = torch.full_like(lhs, 1.0, dtype=lhs.dtype, device=lhs.device)
                return out

            @staticmethod
            def backward(ctx, dy):
                saved_tensors = ctx.saved_tensors
                lhs, rhs = saved_tensors[:2]
                trans_a = _is_transposed(lhs)
                trans_b = _is_transposed(rhs)
                dlhs = None
                if ctx.needs_input_grad[0]:
                    dlhs = torch.full_like(lhs, 1.0 if trans_a else 2.0)
                drhs = None
                if ctx.needs_input_grad[1]:
                    drhs = torch.full_like(rhs, 1.0 if trans_b else 2.0)
                if trigger_graph_break:
                    if _is_transposed(dy):
                        return dlhs + 1, drhs + 1, None, None
                return dlhs, drhs, None, None

        x1 = torch.randn((8, 8), requires_grad=True)
        y1 = torch.randn((8, 8)).transpose(0, 1).requires_grad_(True)
        x2 = torch.randn((8, 8), requires_grad=True)
        y2 = torch.randn((8, 8)).transpose(0, 1).requires_grad_(True)

        SDD.apply(x1, y1).sum().backward()

        @torch.compile(backend="eager", fullgraph=True)
        def fn():
            return SDD.apply(x2, y2)

        fn().sum().backward()

        self.assertEqual(x1.grad, x2.grad)
        self.assertEqual(y1.grad, y2.grad)

        trigger_graph_break = True
        with self.assertRaises(torch._dynamo.exc.Unsupported):
            fn().sum().backward()

    def test_partially_initialized_module_property(self):
        class Matrix(torch.nn.Module):
            def __init__(self, data):
                super().__init__()
                self._data = data
                self.foo = 10 * self.blocking

            @property
            def data(self):
                return self._data

            @property
            def blocking(self):
                return self.data.shape[1]

        @torch.compile(backend="eager", fullgraph=True)
        def fn():
            return Matrix(torch.randn(10, 20))

        v = fn()
        self.assertEqual(v.foo, 200)
        self.assertEqual(v.data.shape, (10, 20))
        self.assertEqual(type(v), Matrix)

    def test_nn_parametrize(self):
        class Module(nn.Module):
            def __init__(self) -> None:
                super().__init__()
                self.param = torch.nn.Parameter(torch.randn(10, 10))

            def forward(self, x):
                return self.param @ x

        class Parametrization(torch.nn.Module):
            def forward(self, x):
                return torch.sin(x)

        m = Module()
        torch.nn.utils.parametrize.register_parametrization(
            m, "param", Parametrization()
        )

        sin_found = False

        def backend(gm, _):
            nonlocal sin_found
            for node in gm.graph.nodes:
                if node.target is torch.sin:
                    sin_found = True
            return gm

        opt_m = torch.compile(m, backend=backend, fullgraph=True)
        inp = torch.randn(10, 10)
        self.assertEqual(m(inp), opt_m(inp))
        self.assertTrue(sin_found)

        torch.nn.utils.parametrize.remove_parametrizations(m, "param")
        sin_found = False
        self.assertEqual(m(inp), opt_m(inp))
        self.assertFalse(sin_found)

    def test_nn_module_property_closure(self):
        x = torch.randn(10, 10)

        class Mod(torch.nn.Module):
            @property
            def y(self):
                return torch.ones(10, 10) + x

            def forward(self, x):
                return x @ self.y

        mod = Mod()

        def fn(x):
            return mod(x)

        opt_fn = torch.compile(fn, backend="eager", fullgraph=True)

        inp = torch.randn(10, 10)
        self.assertEqual(fn(inp), opt_fn(inp))

    def test_global_fn_mutation(self):
        def foo(x, y):
            return global_fn(x) + y

        x = torch.ones(1)
        y = torch.ones(1)

        opt = torch.compile(foo, fullgraph=True, backend="eager")
        self.assertEqual(opt(x, y), foo(x, y))

        # Change global_fn
        global global_fn

        def new_fn(x):
            return torch.cos(x)

        global_fn = new_fn
        self.assertEqual(opt(x, y), foo(x, y))

    # ref https://github.com/pytorch/pytorch/issues/123974
    def test_list_reverse(self):
        def ladder(x):
            trail = x.size(-1)
            assert trail > 2
            weights = []
            for s in [trail, trail - 1, trail - 2]:
                weights.append(torch.ones(s, s - 1))

            for w in weights:
                x = x @ w

            weights.reverse()

            for w in weights:
                x = x @ w.t()

            return x

        data = torch.randn(3, 4)
        opt_ladder = torch.compile(ladder, fullgraph=True, backend="eager")
        self.assertEqual(opt_ladder(data), ladder(data))

    @unittest.expectedFailure
    def test_trace_functional_tensor_with_error(self):
        from torch._subclasses.fake_tensor import FakeTensorMode
        from torch._subclasses.functional_tensor import (
            FunctionalTensor,
            FunctionalTensorMode,
        )

        def f(a, tmp):
            a_view = a.view(-1)
            with torch.no_grad():
                a.set_(tmp)
                a_view.mul_(2)
            return a + tmp

        fake_mode = FakeTensorMode()
        with FunctionalTensorMode():
            inp = torch.ones(3, 3, requires_grad=True)
            inp = fake_mode.from_tensor(inp, static_shapes=True)
            inp = FunctionalTensor.to_functional(inp)

            tmp = torch.ones(3, 3, requires_grad=True)
            tmp = fake_mode.from_tensor(tmp, static_shapes=True)
            tmp = FunctionalTensor.to_functional(tmp)

            opt_f = torch.compile(f, backend="eager")
            with self.assertRaisesRegex(
                RuntimeError, "cannot mutate tensors with frozen storage"
            ):
                opt_f(inp, tmp)

        # grad state may not be properly reset after the error
        self.assertTrue(torch.is_grad_enabled())

    def test_const_dict_keyerror(self):
        d = {}

        def fn(x):
            try:
                y = d[0]
            except KeyError:
                y = 1
            return x + y

        opt_fn = torch.compile(fn, backend="eager")
        inp = torch.randn(3, 3)
        self.assertEqual(fn(inp), opt_fn(inp))

    def test_nonconst_issubclass(self):
        def fn(x):
            if issubclass(x.__class__, np.ndarray):
                return 1
            return 0

        opt_fn = torch.compile(fn, backend="eager")
        opt_fn(np.ones([3, 3]))

    def test_issue126128(self):
        def fn():
            x = torch.randn(1, 10)
            y = torch.randn(10, 1)
            return torch.mm(x, y).sum()

        def fn2():
            x = torch.randn(10, 100)
            y = torch.randn(100, 10)
            return torch.mm(x, y).sum()

        with fresh_inductor_cache():
            torch.compile(fn)()

        torch.compile(fn2)()

    def test_jit_script_defaults(self):
        @torch.jit.script
        def fast_cos(x, c: float = 2.0):
            return torch.cos(x) * c

        class Mod(torch.nn.Module):
            def __init__(self):
                super().__init__()
                self.fast_cos = fast_cos

            def forward(self, x):
                return self.fast_cos(x)

        mod = Mod()
        opt_mod = torch.compile(mod, backend="eager", fullgraph=True)
        x = torch.randn(4)
        self.assertEqual(mod(x), opt_mod(x))

    def test_enum(self):
        class ExplicitEnum(str, Enum):
            @classmethod
            def _missing_(cls, value):
                raise ValueError(
                    f"{value} is not a valid {cls.__name__}, please select one of {list(cls._value2member_map_.keys())}"
                )

        class PaddingStrategy(ExplicitEnum):
            LONGEST = "longest"
            MAX_LENGTH = "max_length"
            DO_NOT_PAD = "do_not_pad"

        def fn(x):
            a = PaddingStrategy("longest")
            if a == PaddingStrategy.LONGEST:
                return torch.sin(x)
            return torch.cos(x)

        x = torch.randn(3, 3)
        opt_fn = torch.compile(fn, backend="eager", fullgraph=True)
        self.assertEqual(fn(x), opt_fn(x))

    def test_hasattr_builtin(self):
        class MyClass:
            foo: int = 1

        def func(x, m):
            if getattr(type(m), "foo", 0):
                return x + MyClass.foo
            return x

        opt_func = torch.compile(func, backend="eager", fullgraph=True)
        m = MyClass()
        x = torch.zeros(())
        self.assertEqual(func(x, m), opt_func(x, m))
        self.assertEqual(func(x, 0), opt_func(x, 0))

    def test_grad(self):
        def fn(x, y):
            x._grad = y
            return x.grad.data

        x = torch.randn(4, requires_grad=True)
        y = torch.randn(4)
        opt_fn = torch.compile(fn, backend="eager")
        self.assertEqual(fn(x, y), opt_fn(x, y))

    def test_nn_module_stack_bc(self):
        from torch._dynamo.mutation_guard import GenerationTracker

        def compiler(gm, *args):
            module_stacks = [
                node.meta.get("nn_module_stack", None) for node in gm.graph.nodes
            ]
            module_stacks, _ = pytree.tree_flatten(module_stacks)
            module_stacks = [x for x in module_stacks if isinstance(x, str)]
            for stack in module_stacks:
                self.assertTrue("_module" not in stack)
            return gm.forward

        class SubMod(torch.nn.Module):
            def __init__(self):
                super().__init__()
                self.linear = torch.nn.Linear(2, 2)

            def forward(self, x):
                return self.linear(x)

        class Mod(torch.nn.Module):
            def __init__(self):
                super().__init__()
                self.submod1 = SubMod()
                self.submod2 = SubMod()

            def forward(self, x):
                return self.submod1(x) + self.submod2(x)

        mod = Mod()
        opt_mod = torch.compile(mod, backend=compiler)
        opt_mod(torch.randn(2, 2))

        with torch._dynamo.config.patch(inline_inbuilt_nn_modules=True):
            mod = Mod()
            opt_mod = torch.compile(mod, backend=compiler)
            opt_mod(torch.randn(2, 2))

        # an example similar to Pippy usecase
        mod = Mod()
        GenerationTracker.tag(mod.submod1)
        GenerationTracker.mark_class_dynamic(type(mod.submod1))
        mod = Mod()
        opt_mod = torch.compile(mod, backend=compiler)
        opt_mod(torch.randn(2, 2))


instantiate_parametrized_tests(ReproTests)


if __name__ == "__main__":
    from torch._dynamo.test_case import run_tests

    run_tests()<|MERGE_RESOLUTION|>--- conflicted
+++ resolved
@@ -8,6 +8,7 @@
 import contextlib
 import copy
 import functools
+import gc
 import inspect
 import itertools
 import random
@@ -4720,70 +4721,6 @@
         self.assertEqual(type(actual), type(expected))
         self.assertEqual(actual.__dict__, expected.__dict__)
 
-<<<<<<< HEAD
-    def test_storage_resize_forward_full_graph(self):
-        class TestModule(torch.nn.Module):
-            def __init__(self):
-                super().__init__()
-                self.param = torch.nn.Parameter(torch.randn(4, 4))
-
-            def forward(self, x):
-                self.param.untyped_storage().resize_(
-                    self.param.numel() * self.param.itemsize
-                )
-                with torch.no_grad():
-                    torch._foreach_copy_([self.param], [x])
-                out = torch.matmul(self.param, self.param)
-                self.param.untyped_storage().resize_(0)
-                return out
-
-        def post_accumulate_grad_hook(param):
-            param.untyped_storage().resize_(0)
-
-        # Beginning of backward, resize and put data into the param
-        def pre_backward_hook(module, grad) -> None:
-            module.param.untyped_storage().resize_(
-                self.param.numel() * self.param.itemsize
-            )
-            with torch.no_grad():
-                # simulates loading data into param from allgather
-                module.param.fill_(2)
-
-        def post_forward_hook(module, args, output):
-            output.register_hook(functools.partial(pre_backward_hook, module))
-
-        x = torch.randn(4, 4)
-
-        mod_ref = TestModule()
-        mod_test = deepcopy(mod_ref)
-
-        # Start the param off with zero storage size to mimic fsdp
-        mod_ref.param.untyped_storage().resize_(0)
-        mod_test.param.untyped_storage().resize_(0)
-
-        # Resize storage at beginning of backward
-        # Free storage at end of backward
-        mod_ref.register_forward_hook(post_forward_hook, prepend=False)
-        mod_ref.param.register_post_accumulate_grad_hook(post_accumulate_grad_hook)
-        mod_test.register_forward_hook(post_forward_hook, prepend=False)
-        mod_test.param.register_post_accumulate_grad_hook(post_accumulate_grad_hook)
-
-        mod_test = torch.compile(mod_test, backend=aot_graph_capture_backend)
-
-        out_ref = mod_ref(x)
-        out_test = mod_test(x)
-        self.assertExpectedInline(
-            str(fw_graph[0].code.strip()),
-            """\
-def forward(self, primals_1, primals_2):
-    _foreach_copy = torch.ops.aten._foreach_copy.default([primals_1], [primals_2]);  primals_1 = primals_2 = None
-    getitem = _foreach_copy[0];  _foreach_copy = None
-    mm = torch.ops.aten.mm.default(getitem, getitem)
-    t_1 = torch.ops.aten.t.default(getitem);  getitem = None
-    return [mm, t_1]""",
-        )
-        self.assertEqual(out_ref, out_test)
-=======
     def test_weakref(self):
         def fn(x_weak, weight, y):
             if x_weak is not None and x_weak() is not weight:
@@ -4908,7 +4845,6 @@
     #     return [mm, getitem]""",
     #         )
     #         self.assertEqual(out_ref, out_test)
->>>>>>> e53d9590
 
     def test_super_in_staticmethod(self):
         class A:
@@ -5308,6 +5244,14 @@
         opt_mod = torch.compile(mod, backend=compiler)
         opt_mod(torch.randn(2, 2))
 
+    def test_is_make_fx_tracing(self):
+        @torch.compile(backend="eager", fullgraph=True)
+        def fn(x):
+            torch.nn.modules.activation._is_make_fx_tracing()
+            return torch.sin(x)
+
+        fn(torch.rand(4))
+
 
 instantiate_parametrized_tests(ReproTests)
 

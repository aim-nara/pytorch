--- conflicted
+++ resolved
@@ -5610,7 +5610,6 @@
         for dynamic in [False, True, None]:
             self.assertFalse(_recompiles_for_inputs(f, (nt,), (nt2,), dynamic=dynamic))
 
-<<<<<<< HEAD
     @dtypes(torch.float32, torch.double, torch.half)
     def test_unbind_backward(self, device, dtype):
         nt = torch.nested.nested_tensor(
@@ -5650,8 +5649,6 @@
             output.backward()
             self.assertEqual(nt.grad, torch.ones_like(nt))
 
-=======
->>>>>>> b50e24b5
 
 instantiate_parametrized_tests(TestNestedTensor)
 instantiate_device_type_tests(TestNestedTensorDeviceType, globals())

# Owner(s): ["module: nestedtensor"]

import io
import itertools
import sys
from typing import Optional, Tuple
import unittest
from functools import partial
import math

import numpy as np
import torch
import torch._dynamo
import torch._dynamo.testing
import torch.nn
import torch.nn.functional as F
from torch.testing._internal.common_cuda import (
    SM70OrLater, SM80OrLater, PLATFORM_SUPPORTS_FUSED_ATTENTION,
)
from torch.testing._internal.common_device_type import (
    dtypes,
    dtypesIfCUDA,
    instantiate_device_type_tests,
    onlyCPU,
    onlyCUDA,
    skipCUDAIf,
    skipCUDAIfRocm,
    skipMeta,
    PYTORCH_CUDA_MEMCHECK,
)
from torch.testing._internal.common_dtype import floating_types_and_half
from torch.testing._internal.common_utils import (
    decorateIf,
    freeze_rng_state,
    gradcheck,
    instantiate_parametrized_tests,
    IS_FBCODE,
    IS_WINDOWS,
    parametrize,
    run_tests,
    skipIfSlowGradcheckEnv,
    skipIfTorchDynamo,
    markDynamoStrictTest,
    xfailIfTorchDynamo,
    subtest,
    TEST_WITH_ROCM,
    TestCase,
)

from torch.nested._internal.nested_tensor import (
    buffer_from_jagged,
    jagged_from_list,
    NestedTensor,
    nested_view_from_values_offsets,
    ViewNestedFromBuffer,
)

# Tests are ported from pytorch/nestedtensor.
# This makes porting as_nested_tensor easier in the future.


def _iter_constructors():
    # yield as_nested_tensor
    yield torch.nested.nested_tensor

# Helper function to generate a pair of random nested tensors
# one is contiguous, the other is not, but they appear to have same entries
# an output nested tensor consists of
# * `len(ragged_sizes)` matrices
# * matrices[i].shape == (20, ragged_sizes[i])


def random_nt_noncontiguous_pair(ragged_sizes, device="cpu", dtype=torch.float16):
    xs = []
    for size in ragged_sizes:
        xs.append(torch.randn((size, 20), device=device, dtype=dtype))
    # contiguous nested tensor
    ys = []
    for x in xs:
        ys.append(x.transpose(-1, -2))
    nt_contiguous = torch.nested.nested_tensor(ys)
    # noncontiguous nested tensor
    n = len(ragged_sizes)
    nt_noncontiguous = torch.nested.nested_tensor(xs).transpose(-1, -2)
    return nt_contiguous, nt_noncontiguous

# Helper functions to pad a noncontiguous nested tensor
# can be replaced once to_padded_tensor supports noncontiguous memory


def noncontiguous_to_padded_tensor(input, shape=None):
    tensors = input.unbind()
    ntensors = len(tensors)
    assert ntensors > 0
    if shape is None:
        shape = []
        for size in tensors[0].shape:
            shape.append(size)
        for i in range(1, ntensors):
            new_shape = tensors[i].shape
            for j in range(len(shape)):
                shape[j] = max(shape[j], new_shape[j])
        shape = [ntensors] + shape
    result = tensors[0].new_zeros(shape)
    for itensor in range(ntensors):
        tensor = tensors[itensor]
        view = result[itensor]
        for idim in range(tensor.dim()):
            view = view.narrow(idim, 0, tensor.size(idim))
        view.copy_(tensor)
    return result

# Helper function to generate a random nested tensor


def random_nt(device, dtype, num_tensors, max_dims, min_dims=None, layout=torch.strided, require_non_empty=True):
    if min_dims is None:
        min_dims = tuple([0] * len(max_dims))

    assert len(max_dims) == len(min_dims)
    for min_dim, max_dim in zip(min_dims, max_dims):
        assert max_dim > min_dim, "random_nt: max_dim must be greater than min_dim"
        assert min_dim >= 0, "random_nt: min_dim must be non-negative"
        if require_non_empty:
            assert not (min_dim == 0 and max_dim == 1), (
                "random_nt: zero cannot be the only possible value if require_non_empty is True"
            )

    if require_non_empty:
        # Select a random idx that will be required to be non-empty
        non_zero_idx = torch.randint(low=0, high=num_tensors, size=(1,)).item()

    ts1 = []
    for i, _ in enumerate(range(num_tensors)):
        tensor_dims = []
        for min_dim, max_dim in zip(min_dims, max_dims):
            new_min_dim = min_dim
            if require_non_empty and i == non_zero_idx and min_dim == 0:
                new_min_dim = 1
            tensor_dims.append(torch.randint(low=new_min_dim, high=max_dim, size=(1,)).item())
        t1 = torch.randn(tensor_dims, device=device, dtype=dtype)
        ts1.append(t1)

    return torch.nested.nested_tensor(ts1, device=device, dtype=dtype, layout=layout)


# Alternate approach to generating a random NT.
# dims should be something like [5, None, 10], with None indicating that a
# random ragged structure should be used
def random_nt_from_dims(dims, device=None, dtype=None, layout=torch.strided, requires_grad=False):
    sizes = [
        [d if d is not None else torch.randint(2, 10, size=(1,)).item() for d in dims[1:]]
        for d in range(dims[0])
    ]
    return torch.nested.nested_tensor([
        torch.randn(*size) for size in sizes
    ], device=device, dtype=dtype, layout=layout, requires_grad=requires_grad)


# Creates an NT matching another NT's number of components and
# shape / ragged structure for all dims specified to be -1.
def random_nt_from_similar(other, dims=None):
    if dims is None:
        return torch.randn_like(other)
    assert len(dims) == other.dim()
    assert dims[0] == -1 or dims[0] == other.size(0)

    ret_sizes = []
    for t in other.unbind():
        other_size = t.shape
        ret_size = []
        for i, d in enumerate(dims[1:]):
            if d == -1:
                ret_size.append(other_size[i])
            else:
                ret_size.append(d)
        ret_sizes.append(ret_size)

    return torch.nested.nested_tensor([
        torch.randn(*size) for size in ret_sizes
    ], device=other.device)


# makes naming nice for tests that parametrize over layout.
def layout_name(layout):
    # e.g. "torch.jagged" -> "jagged"
    return layout.__repr__().split(".")[-1]


# Helper function for test_dummy_mha_with_nt
@torch.fx.wrap
def convert_dense_to_nested_tensor(values):
    offsets = torch.arange(
        0, values.shape[0] * values.shape[1] + 1, values.shape[1], device=values.device
    )
    metadata_cache = {"max_seqlen": values.shape[1], "min_seqlen": 1}
    nt = ViewNestedFromBuffer.apply(
        values.view(-1, values.shape[-1]), offsets, metadata_cache
    )
    return nt


# Helper function for test_dummy_mha_with_nt
@torch.fx.wrap
def convert_jagged_to_nested_tensor(
    values: torch.Tensor, offsets: torch.Tensor, max_length: int
) -> torch.Tensor:
    metadata_cache = {"max_seqlen": max_length, "min_seqlen": 1}
    nt = ViewNestedFromBuffer.apply(values, offsets, metadata_cache)
    return nt


# Helper function for test_dummy_mha_with_nt
@torch.fx.wrap
def convert_nt_to_jagged(nt):
    return buffer_from_jagged(nt)


@markDynamoStrictTest
class TestNestedTensor(TestCase):
    @parametrize("batch_size", [2, 4])
    @parametrize("max_seq_len", [3, 5])
    @parametrize("vocab_size", [10, 20])
    def test_2d_nested_tensor(self, batch_size, max_seq_len, vocab_size):
        data = []
        nested_tensor_ref_list = []
        for _ in range(batch_size):
            if max_seq_len == 0:
                length = 0
            else:
                length = np.random.randint(low=1, high=max_seq_len)
            row = list(np.random.randint(low=0, high=vocab_size, size=(length,)))
            data.append(row)
            nested_tensor_ref_list.append(torch.Tensor(row))
        nested_tensor = torch.nested.nested_tensor(data, dtype=torch.int64)
        nested_tensor_list = nested_tensor.unbind()
        for id in range(batch_size):
            self.assertEqual(
                nested_tensor_list[id],
                nested_tensor_ref_list[id].type(torch.int64)
            )

    @parametrize("batch_size", [2, 4])
    @parametrize("max_seq_len", [3, 5])
    @parametrize("vocab_size", [10, 20])
    def test_3d_nested_tensor(self, batch_size, max_seq_len, vocab_size):
        data = []
        nested_tensor_ref_list = []
        for _ in range(batch_size):
            if max_seq_len == 0:
                length = 0
            else:
                length = np.random.randint(low=1, high=max_seq_len)
            row = list(np.random.randint(low=0, high=vocab_size, size=(length,)))
            row = [list(item * np.arange(max_seq_len)) for item in row]
            data.append(row)
            nested_tensor_ref_list.append(torch.Tensor(row))
        nested_tensor = torch.nested.nested_tensor(data, dtype=torch.int64)
        nested_tensor_list = nested_tensor.unbind()
        for id in range(batch_size):
            self.assertEqual(
                nested_tensor_list[id],
                nested_tensor_ref_list[id].type(torch.int64)
            )

    @parametrize("batch_size", [2, 4])
    @parametrize("max_seq_len", [3, 5])
    @parametrize("vocab_size", [10, 20])
    def test_3d_nested_tensor_float(self, batch_size, max_seq_len, vocab_size):
        data = []
        nested_tensor_ref_list = []
        for _ in range(batch_size):
            if max_seq_len == 0:
                length = 0
            else:
                length = np.random.randint(low=1, high=max_seq_len)
            row = list(
                np.random.randint(low=0, high=vocab_size, size=(length,)).astype(float)
            )
            row = [list(item * np.arange(max_seq_len)) for item in row]
            data.append(row)
            nested_tensor_ref_list.append(torch.Tensor(row))
        nested_tensor = torch.nested.nested_tensor(data, dtype=torch.float)
        nested_tensor_list = nested_tensor.unbind()
        for id in range(batch_size):
            self.assertEqual(
                nested_tensor_list[id],
                nested_tensor_ref_list[id].type(torch.float)
            )


    @torch.inference_mode()
    def _test_unbind_case(self, a, b):
        nt = torch.nested.nested_tensor([a, b])
        a1, b1 = nt.unbind()
        self.assertTrue(a is not a1)
        self.assertTrue(b is not b1)

        nt = torch.nested.nested_tensor([a, b], dtype=a.dtype)
        a1, b1 = nt.unbind(0)
        self.assertEqual(a, a1)
        self.assertEqual(b, b1)

        a = torch.randn((2, 3)).add_(1)
        nt = torch.nested.nested_tensor([a])
        self.assertEqual(a, nt.unbind(0)[0])

    @torch.inference_mode()
    def test_unbind_0(self):
        self._test_unbind_case(
            torch.tensor([1, 2]), torch.tensor([7, 8]),
        )

    @torch.inference_mode()
    def test_unbind_1(self):
        self._test_unbind_case(
            torch.tensor([1]), torch.tensor([7]),
        )

    @torch.inference_mode()
    def test_unbind_3(self):
        self._test_unbind_case(
            torch.tensor([1.0]), torch.tensor([]),
        )

    @torch.inference_mode()
    def test_unbind_4(self):
        self._test_unbind_case(
            torch.tensor([]), torch.tensor([]),
        )

    @torch.inference_mode()
    def test_unbind_dim(self):
        def _test_fn(unbind_fn):
            a = torch.rand(3, 2)
            b = torch.rand(2, 3)
            nt = torch.nested.nested_tensor([a, b])
            self.assertRaises(RuntimeError, lambda: unbind_fn(nt, 1))

        # Both of these tests are necessary, because we're using
        # torch_function.
        _test_fn(lambda x, dim: x.unbind(dim))
        # TODO: Re-enable this once using torch_dispatch
        # _test_fn(lambda x, dim: torch.unbind(x, dim))

    @torch.inference_mode()
    def test_nested_tensor(self):
        self.assertRaises(TypeError, lambda: torch.nested.nested_tensor(torch.tensor([3.0])))
        self.assertRaises(TypeError, lambda: torch.nested.nested_tensor(4.0))

    @torch.inference_mode()
    def test_nested_tensor_matching_dim(self):
        self.assertRaisesRegex(
            RuntimeError,
            "Found dimension 1 for Tensor at index 1 and dimension 0 for Tensor at index 0.",
            lambda: torch.nested.nested_tensor([torch.tensor(1.0), torch.tensor([])]),
        )
        self.assertRaisesRegex(
            RuntimeError,
            "Found dimension 1 for Tensor at index 2 and dimension 0 for Tensor at index 1.",
            lambda: torch.nested.nested_tensor(
                [torch.tensor(1.0), torch.tensor(2.0), torch.tensor([])]
            ),
        )

    @torch.inference_mode()
    def test_default_nested_tensor(self):
        self.assertRaises(TypeError, lambda: torch.nested.nested_tensor())
        default_nested_tensor = torch.nested.nested_tensor([])
        default_tensor = torch.tensor([])
        # self.assertEqual(default_nested_tensor.nested_dim(), 1)
        # self.assertEqual(default_nested_tensor.nested_size(), ())
        self.assertEqual(default_nested_tensor.dim(), default_tensor.dim())
        self.assertEqual(default_nested_tensor.layout, default_tensor.layout)
        self.assertEqual(default_nested_tensor.device, default_tensor.device)
        self.assertEqual(default_nested_tensor.dtype, default_tensor.dtype)
        self.assertEqual(
            default_nested_tensor.requires_grad, default_tensor.requires_grad
        )
        self.assertIsNone(default_tensor.grad)
        # TODO: Re-enable once we have a performance driven
        # use case and implementation.
        # self.assertEqual(default_nested_tensor.is_pinned(),
        #                  default_tensor.is_pinned())

    @torch.inference_mode()
    def test_dim(self):
        for constructor in _iter_constructors():
            a1 = constructor([])
            self.assertEqual(a1.dim(), 1)
            a1 = constructor([torch.tensor(3.0)])
            self.assertEqual(a1.dim(), 1)
            a1 = constructor([torch.tensor([1, 2, 3, 4])])
            self.assertEqual(a1.dim(), 2)

    @unittest.skipIf(IS_FBCODE, "numel is not virtual in fbcode.")
    @torch.inference_mode()
    def test_numel(self):
        for constructor in _iter_constructors():
            a1 = constructor([])
            self.assertEqual(a1.numel(), 0)
            a1 = constructor([torch.tensor(3.0), torch.tensor(4.0)])
            self.assertEqual(a1.numel(), 2)
            a1 = constructor([torch.randn(2, 2, 2)])
            self.assertEqual(a1.numel(), 8)
            a1 = constructor([torch.randn([1, 2, 3]), torch.randn(3, 2, 1)])
            self.assertEqual(a1.numel(), 12)
            a1 = constructor([torch.randn([1, 1, 3]), torch.randn(3, 2, 4)])
            self.assertEqual(a1.numel(), 27)
            a1 = constructor([torch.randn([5, 5, 5]), torch.randn(6, 6, 6)])
            self.assertEqual(a1.numel(), 341)

            # Interesting edge case
            a1 = constructor([torch.randn([1, 2, 3]), torch.randn(1, 2, 0)])
            self.assertEqual(a1.numel(), 6)

    @torch.inference_mode()
    def test_size(self):
        for constructor in _iter_constructors():
            a1 = constructor([])
            self.assertRaisesRegex(
                RuntimeError,
                "NestedTensorImpl doesn't support sizes",
                lambda: a1.size(),
            )

    def test_size_dim(self):
        a = torch.nested.nested_tensor([])
        self.assertEqual(a.size(0), 0)

        a = torch.nested.nested_tensor([torch.tensor(1)])
        self.assertEqual(a.size(0), 1)

        a = torch.nested.nested_tensor([torch.tensor(1), torch.tensor(2)])
        self.assertEqual(a.size(0), 2)

        a = torch.nested.nested_tensor([torch.rand(1, 2),
                                        torch.rand(1, 8)])
        self.assertEqual(a.size(0), 2)
        self.assertEqual(a.size(1), 1)
        self.assertRaisesRegex(
            RuntimeError, "Given dimension 2 is irregular and does not have a size", lambda: a.size(2))

        a = torch.nested.nested_tensor([torch.rand(3, 4),
                                        torch.rand(5, 4)])
        self.assertEqual(a.size(0), 2)
        self.assertRaisesRegex(
            RuntimeError, "Given dimension 1 is irregular and does not have a size", lambda: a.size(1))
        self.assertEqual(a.size(2), 4)

    @unittest.skipIf(IS_FBCODE, "stride is not virtual in fbcode.")
    @torch.inference_mode()
    def test_stride(self):
        for constructor in _iter_constructors():
            a1 = constructor([])
            self.assertRaisesRegex(
                RuntimeError,
                "NestedTensorImpl doesn't support strides",
                lambda: a1.stride(),
            )

    @unittest.skipIf(IS_FBCODE, "is_contiguous is not virtual in fbcode.")
    @torch.inference_mode()
    def test_is_contiguous(self):
        # Test empty case
        nt_empty = torch.nested.nested_tensor([])
        assert nt_empty.is_contiguous()
        self.assertEqual(nt_empty, nt_empty.contiguous())

        nt_contiguous, nt_noncontiguous = random_nt_noncontiguous_pair((2, 3, 6, 7))

        # Test contiguous case
        assert nt_contiguous.is_contiguous()
        self.assertEqual(nt_contiguous, nt_contiguous.contiguous())

        # Test non_contiguous case
        assert not nt_noncontiguous.is_contiguous()
        self.assertEqual(nt_contiguous, nt_noncontiguous.contiguous())

        # Test querying by memory_format
        self.assertTrue(nt_contiguous.is_contiguous(memory_format=torch.contiguous_format))
        self.assertTrue(not nt_noncontiguous.is_contiguous(memory_format=torch.contiguous_format))

    @torch.inference_mode()
    def test_repr_string(self):
        a = torch.nested.nested_tensor([])
        expected = "nested_tensor([\n\n])"
        self.assertEqual(str(a), expected)
        self.assertEqual(repr(a), expected)

        a = torch.nested.nested_tensor([torch.tensor(1.0)])
        expected = "nested_tensor([\n  tensor(1.)\n])"
        self.assertEqual(str(a), expected)
        self.assertEqual(repr(a), expected)

        a = torch.nested.nested_tensor([torch.tensor([[1, 2]]), torch.tensor([[4, 5]])])
        expected = "nested_tensor([\n  tensor([[1, 2]]),\n  tensor([[4, 5]])\n])"
        self.assertEqual(str(a), expected)
        self.assertEqual(repr(a), expected)

    def test_to_padded_tensor_on_empty_tensor(self):

        nt = torch.nested.nested_tensor([])
        empty = torch.nested.to_padded_tensor(nt, 4)
        self.assertEqual(empty, torch.tensor([]))

    def test_nested_namespace(self):
        nt = torch.nested.nested_tensor([torch.randn(2, 3), torch.randn(4, 5)])
        result = nt.to_padded_tensor(4)
        nested_namespace_result = torch.nested.to_padded_tensor(nt, 4)
        self.assertEqual(result, nested_namespace_result)

    def test_to(self):
        ntensors = 4
        nt = random_nt(torch.device('cpu'), torch.float32, ntensors, (4, 4))

        def test_copy_behavior(t, non_blocking=False):
            self.assertIs(t, t.to(t, non_blocking=non_blocking))
            self.assertIs(t, t.to(t.dtype, non_blocking=non_blocking))
            self.assertIs(t, t.to(torch.empty_like(t), non_blocking=non_blocking))
            self.assertIsNot(t, t.to(t, non_blocking=non_blocking, copy=True))
            self.assertIsNot(t, t.to(t.dtype, non_blocking=non_blocking, copy=True))
            self.assertIsNot(t, t.to(torch.empty_like(t), non_blocking=non_blocking, copy=True))

            devices = [t.device]
            if t.device.type == 'cuda':
                if t.device.index == -1:
                    devices.append(f'cuda:{torch.cuda.current_device()}')
                elif t.device.index == torch.cuda.current_device():
                    devices.append('cuda')
            for device in devices:
                self.assertIs(t, t.to(device, non_blocking=non_blocking))
                self.assertIs(t, t.to(device, t.dtype, non_blocking=non_blocking))
                self.assertIsNot(t, t.to(device, non_blocking=non_blocking, copy=True))
                self.assertIsNot(t, t.to(device, t.dtype, non_blocking=non_blocking, copy=True))

        test_copy_behavior(nt)
        self.assertEqual(nt.device, nt.to('cpu').device)
        self.assertEqual(nt.device, nt.to('cpu', dtype=torch.float32).device)
        self.assertIs(torch.float32, nt.to('cpu', dtype=torch.float32).dtype)
        self.assertEqual(nt.device, nt.to(torch.float32).device)
        self.assertIs(torch.float32, nt.to(dtype=torch.float32).dtype)

        def test_data_ptr(getter):
            self.assertEqual(getter(nt), getter(nt.to('cpu')))
            self.assertEqual(getter(nt), getter(nt.to(dtype=nt.dtype, device=nt.device, copy=False)))
            self.assertEqual(getter(nt), getter(nt.to('cpu', copy=False)))
            self.assertNotEqual(getter(nt), getter(nt.to('cpu', copy=True)))

        test_data_ptr(lambda nt: nt.data_ptr())

        if torch.cuda.is_available():
            for non_blocking in [True, False]:
                for cuda in ['cuda', 'cuda:0' if torch.cuda.device_count() == 1 else 'cuda:1']:
                    nt2 = random_nt(cuda, torch.float32, ntensors, (4, 4))
                    test_copy_behavior(nt2, non_blocking)
                    self.assertEqual(nt2.device, nt2.to(cuda, non_blocking=non_blocking).device)
                    self.assertEqual(nt.device, nt2.to('cpu', non_blocking=non_blocking).device)
                    self.assertEqual(nt2.device, nt.to(cuda, non_blocking=non_blocking).device)
                    self.assertIs(torch.int32, nt2.to('cpu', dtype=torch.int32, non_blocking=non_blocking).dtype)
                    self.assertEqual(nt.device, nt2.to('cpu', dtype=torch.int32, non_blocking=non_blocking).device)
                    self.assertIs(torch.int32, nt2.to(dtype=torch.int32).dtype)
                    self.assertEqual(nt2.device, nt2.to(dtype=torch.int32).device)

    def test_copy_(self):
        ntensors = 4
        nt = random_nt(torch.device('cpu'), torch.float32, ntensors, (4, 4))
        nt_copy = torch.empty_like(nt)
        nt_copy.copy_(nt)

        for (nt_ub, nt_copy_ub) in zip(nt.unbind(), nt_copy):
            self.assertEqual(nt_ub, nt_copy_ub)

        nt_error = torch.nested.nested_tensor([torch.tensor([0, 0])])
        self.assertRaisesRegex(
            RuntimeError,
            "copy_ only supports tensors that are the same size for Nested implementations",
            lambda: nt_error.copy_(nt)
        )

        if torch.cuda.is_available():
            nt = random_nt(torch.device('cuda'), torch.float32, ntensors, (4, 4))
            nt_copy = torch.empty_like(nt, device=torch.device('cpu'))
            nt_copy.copy_(nt, non_blocking=True)
            torch.cuda.current_stream(torch.cuda.current_device()).synchronize()
            for (nt_ub, nt_copy_ub) in zip(nt.unbind(), nt_copy):
                self.assertEqual(nt_ub, nt_copy_ub)

            nt_copy = torch.empty_like(nt, device=torch.device('cpu'))
            nt_copy.copy_(nt, non_blocking=False)
            for (nt_ub, nt_copy_ub) in zip(nt.unbind(), nt_copy):
                self.assertEqual(nt_ub, nt_copy_ub)

    def test_fill_(self):
        ntensors = 4
        nt = random_nt(torch.device('cpu'), torch.float32, ntensors, (4, 4))
        nt.fill_(10.)
        for nt_ub in nt.unbind():
            t = torch.empty_like(nt_ub)
            t.fill_(10.)
            self.assertEqual(nt_ub, t)

        fill_tensor = torch.tensor([11.])
        self.assertRaisesRegex(
            RuntimeError,
            "fill_ only supports 0-dimension value tensor",
            lambda: nt.fill_(fill_tensor)
        )

        nt.fill_(fill_tensor[0])
        for nt_ub in nt.unbind():
            t = torch.empty_like(nt_ub)
            t.fill_(11.)
            self.assertEqual(nt_ub, t)

    def test_zero_(self):
        ntensors = 4
        nt = random_nt(torch.device('cpu'), torch.float32, ntensors, (4, 4))
        nt.zero_()
        for nt_ub in nt.unbind():
            t = torch.empty_like(nt_ub)
            t.fill_(0.)
            self.assertEqual(nt_ub, t)

    @parametrize("func", [torch.ones_like, torch.zeros_like, torch.randn_like],
                 name_fn=lambda f: f.__name__)
    def test_like_functions(self, func):
        ntensors = 4
        nt = random_nt(torch.device('cpu'), torch.float32, ntensors, (4, 4))
        torch.manual_seed(1)
        nt_like = func(nt)

        torch.manual_seed(1)
        for nt_ub in nt_like.unbind():
            t_like = func(nt_ub)
            self.assertEqual(nt_ub, t_like)

    def test_cat(self):
        # dim=0 success case
        # No constraints on ragged structures matching.
        x = random_nt_from_dims([5, None, 10])
        y = random_nt_from_dims([3, 4, None])
        output = torch.cat([x, y], dim=0)
        for out_component, xy_component in zip(
                output.unbind(), itertools.chain(x.unbind(), y.unbind())):
            self.assertEqual(out_component, xy_component)

        # dim=-1 success case
        # shape (B, *, D)
        x = random_nt_from_dims([5, None, 10])
        # shape (B, *, D'); same structure as x but dim=-1 differs
        y = random_nt_from_similar(x, dims=[-1, -1, 8])
        # should be shape (B, *, D + D') when supported
        output = torch.cat([x, y], dim=-1)
        for out_component, x_component, y_component in zip(output.unbind(), x.unbind(), y.unbind()):
            self.assertEqual(out_component, torch.cat([x_component, y_component], dim=-1))

        # dim between 0 and -1 success case
        x = random_nt_from_dims([5, None, 2, 3])
        # same structure as x but dim=2 differs
        y = random_nt_from_similar(x, dims=[-1, -1, 4, -1])
        output = torch.cat([x, y], dim=2)
        for out_component, x_component, y_component in zip(output.unbind(), x.unbind(), y.unbind()):
            self.assertEqual(out_component, torch.cat([x_component, y_component], dim=1))

        # error case: mixed NT / dense inputs
        x = random_nt_from_dims([5, None, 2])
        y = torch.randn(5, 3, 2)
        with self.assertRaisesRegex(
                RuntimeError, "expected each tensor in given list to be nested"):
            torch.cat([x, y], dim=-1)

        # error case: NTs with different dims
        x = random_nt_from_dims([5, None, 2])
        y = random_nt_from_dims([5, None, 2, 3])
        with self.assertRaisesRegex(
                RuntimeError, "expected all nested tensors to have matching ragged structures outside of the concatenated dim"):
            torch.cat([x, y], dim=-1)

        # error case: non-contiguous NT
        x, y = random_nt_noncontiguous_pair((2, 3, 4), dtype=torch.float32)
        # transpose to put ragged dim next to batch dim
        x, y = x.transpose(-2, -1), y.transpose(-2, -1)
        with self.assertRaisesRegex(
                RuntimeError, "only contiguous nested tensors are supported"):
            torch.cat([x, y], dim=-1)

        # error case: multiple ragged dims in inputs
        x = random_nt_from_dims([5, None, None, 2])
        y = random_nt_from_similar(x)
        with self.assertRaisesRegex(
                RuntimeError, "only nested tensors with a single ragged dim next to the batch dim are supported"):
            torch.cat([x, y], dim=-1)

        # error case: ragged dim not next to batch dim
        x = random_nt_from_dims([5, 2, None])
        y = random_nt_from_similar(x)
        with self.assertRaisesRegex(
                RuntimeError, "only nested tensors with a single ragged dim next to the batch dim are supported"):
            torch.cat([x, y], dim=1)

        # error case: NTs with different batch sizes
        x = random_nt_from_dims([5, None, 2])
        y = random_nt_from_dims([3, None, 2])
        with self.assertRaisesRegex(
                RuntimeError, "expected all nested tensors to have matching ragged structures outside of the concatenated dim"):
            torch.cat([x, y], dim=-1)

        # error case: NTs with different ragged structures
        x = torch.nested.nested_tensor([
            torch.randn(2, 6),
            torch.randn(4, 6),
            torch.randn(5, 6),
        ])
        y = torch.nested.nested_tensor([
            torch.randn(5, 6),
            torch.randn(4, 6),
            torch.randn(2, 6),
        ])
        with self.assertRaisesRegex(
                RuntimeError, "expected all nested tensors to have matching ragged structures outside of the concatenated dim"):
            torch.cat([x, y], dim=-1)


@markDynamoStrictTest
class TestNestedTensorDeviceType(TestCase):
    # Helper function to generate a pair of random nested tensors
    # the 2 nested tensors have same shapes
    def random_nt_pair(self, device, dtype, num_tensors, max_dims):
        ts1 = []
        ts2 = []
        for _ in range(num_tensors):
            tensor_dims = tuple([torch.randint(low=0, high=max_dim, size=(1,)).item() for max_dim in max_dims])
            t1 = torch.randn(tensor_dims, device=device, dtype=dtype)
            t2 = torch.randn(tensor_dims, device=device, dtype=dtype)
            ts1.append(t1)
            ts2.append(t2)
        return (torch.nested.nested_tensor(ts1, device=device, dtype=dtype),
                torch.nested.nested_tensor(ts2, device=device, dtype=dtype))

    @dtypes(*floating_types_and_half())
    def test_detach(self, device, dtype):
        a = torch.randn(2, 4, device=device, dtype=dtype, requires_grad=False)
        b = torch.randn(5, 4, device=device, dtype=dtype, requires_grad=False)
        x = torch.nested.nested_tensor([a, b], requires_grad=True)

        x_detach = x.detach()

        z = x_detach * 4
        self.assertFalse(x_detach.requires_grad)
        self.assertFalse(z.requires_grad)

        a = torch.randn(2, 4, device=device, dtype=dtype, requires_grad=True)
        b = torch.randn(5, 4, device=device, dtype=dtype, requires_grad=True)
        x = torch.nested.as_nested_tensor([a, b])

        y = x * 2
        y = y.detach()
        self.assertFalse(y.requires_grad)
        self.assertIsNone(y.grad_fn)

        z = x + y
        torch.nested.to_padded_tensor(z, 0).sum().backward()
        # This is an incorrect gradient, but we assume that's what the user
        # wanted. detach() is an advanced option.
        self.assertEqual(a.grad, torch.ones(2, 4, device=device, dtype=dtype))
        self.assertEqual(b.grad, torch.ones(5, 4, device=device, dtype=dtype))

    @dtypes(torch.float, torch.float16, torch.double)
    def test_unbind_noncontiguous(self, device, dtype):
        nt_contiguous, nt_noncontiguous = random_nt_noncontiguous_pair((2, 3, 6, 7), device, dtype)
        ub_contiguous = nt_contiguous.unbind()
        ub_noncontiguous = nt_noncontiguous.unbind()
        self.assertEqual(len(ub_contiguous), len(ub_noncontiguous))
        n = len(ub_contiguous)
        for i in range(n):
            self.assertEqual(ub_contiguous[i], ub_noncontiguous[i])

    @dtypes(torch.float)
    @skipMeta
    def test_to_then_from_padded_tensor_no_transform0213(self, device, dtype):
        t = torch.randn(4, 4, 4, device=device, dtype=dtype)
        ts = list(torch.unbind(t))
        ts[0] = ts[0][:-1]
        nt = torch.nested.nested_tensor(ts, device=device, dtype=dtype)
        padded = torch.nested.to_padded_tensor(nt, 0)

        nt_to = torch._nested_from_padded_and_nested_example(padded, nt)

        for (t1, t2) in zip(nt.unbind(), nt_to.unbind()):
            self.assertEqual(t1, t2)
        self.assertEqual(nt.device, nt_to.device)

    @dtypes(torch.float)
    @dtypesIfCUDA(torch.float, torch.half)
    @skipMeta
    @torch.inference_mode()
    def test_layer_norm(self, device, dtype):
        def _test(size):
            # Simple shapes test
            t0 = torch.randn(2, size, device=device, dtype=dtype, requires_grad=False)
            t1 = torch.randn(2, size, device=device, dtype=dtype, requires_grad=False)
            ts = [t0, t1, t0, t1]
            nt = torch.nested.nested_tensor(ts, device=device, dtype=dtype)
            layer_norm = torch.nn.LayerNorm(size, device=device, dtype=dtype)
            nt_result = layer_norm(nt)
            for (nt_subresult, t) in zip(nt_result.unbind(), ts):
                t_result = layer_norm(t.reshape(1, -1, size).squeeze(0))
                self.assertEqual(nt_subresult, t_result)

            # More complex nt test with different lengths for each tensor
            t0 = torch.randn(4, size, device=device, dtype=dtype, requires_grad=False)
            t1 = torch.randn(10, size, device=device, dtype=dtype, requires_grad=False)
            t2 = torch.randn(7, size, device=device, dtype=dtype, requires_grad=False)
            ts = [t0, t1, t2, t0, t2]
            nt = torch.nested.nested_tensor(ts, device=device, dtype=dtype)
            layer_norm = torch.nn.LayerNorm(size, device=device, dtype=dtype)
            nt_result = layer_norm(nt)
            for (nt_subresult, t) in zip(nt_result.unbind(), ts):
                t_result = layer_norm(t.reshape(1, -1, size).squeeze(0))
                self.assertEqual(nt_subresult, t_result)

            if size <= 128:
                # Test with multidimensional tensors after irregular dim
                # (run only with smaller dimensions to ensure fast execution)
                t0 = torch.randn(4, size, size, 4, device=device, dtype=dtype, requires_grad=False)
                t1 = torch.randn(10, size, size, 4, device=device, dtype=dtype, requires_grad=False)
                t2 = torch.randn(7, size, size, 4, device=device, dtype=dtype, requires_grad=False)
                ts = [t0, t1, t2, t0, t2]
                nt = torch.nested.nested_tensor(ts, device=device, dtype=dtype)
                layer_norm = torch.nn.LayerNorm((size, size, 4), device=device, dtype=dtype)
                nt_result = layer_norm(nt)
                for (nt_subresult, t) in zip(nt_result.unbind(), ts):
                    t_result = layer_norm(t.reshape(1, -1, size, size, 4).squeeze(0))
                    self.assertEqual(nt_subresult, t_result)

                # Test where the normalizing dimensions are not all
                layer_norm = torch.nn.LayerNorm((size, 4), device=device, dtype=dtype)
                nt_result = layer_norm(nt)
                for (nt_subresult, t) in zip(nt_result.unbind(), ts):
                    t_result = layer_norm(t.reshape(1, -1, size, size, 4).squeeze(0))
                    self.assertEqual(nt_subresult, t_result)

        for size in (1024, 1023, 513, 512, 256, 128, 2, 4, 32):
            _test(size)

    @dtypes(torch.float)
    @dtypesIfCUDA(torch.float, torch.half)
    @skipMeta
    @torch.inference_mode()
    def test_layer_norm_breaking(self, device, dtype):
        size = 128
        t0 = torch.randn(4, size, size, 4, device=device, dtype=dtype, requires_grad=False)
        t1 = torch.randn(10, size, size, 4, device=device, dtype=dtype, requires_grad=False)
        t2 = torch.randn(7, size, size, 4, device=device, dtype=dtype, requires_grad=False)
        ts = [t0, t1, t2, t0, t2]
        nt = torch.nested.nested_tensor(ts, device=device, dtype=dtype)
        layer_norm = torch.nn.LayerNorm((4, size, size, 4), device=device, dtype=dtype)
        self.assertRaisesRegex(
            RuntimeError,
            "normalized_shape extends into irregular dimensions for the nested tensor",
            lambda: layer_norm(nt),
        )
        layer_norm = torch.nn.LayerNorm((size + 1, size, 4), device=device, dtype=dtype)
        self.assertRaisesRegex(
            RuntimeError,
            "The shape at dimension 0",
            lambda: layer_norm(nt),
        )

    @decorateIf(
        xfailIfTorchDynamo,
        # only fails in python 3.11. TODO: Ensure this is fixed once views work!
        lambda params: params["layout"] == torch.jagged and sys.version_info >= (3, 11)
    )
    @parametrize("layout", [torch.strided, torch.jagged], name_fn=layout_name)
    def test_embedding(self, device, layout):
        inputs = [
            torch.randint(100, (L,), device=device, dtype=torch.int64)
            for L in torch.randint(5, 50, (8,))
        ]
        x = torch.nested.nested_tensor(inputs, device=device, dtype=torch.int64, layout=layout)
        emb = torch.nn.Embedding(100, 8, device=device)
        y = emb(x)
        ys = y.unbind()
        for i, inp in enumerate(inputs):
            self.assertEqual(emb(inp), ys[i])


    @skipMeta
    @torch.inference_mode()
    @dtypes(*floating_types_and_half())
    def test_masked_fill(self, device, dtype):
        # nested tensor * nested tensor
        (nt, mask) = self.random_nt_pair(device, dtype, 4, (4, 4))
        mask = torch.nested.nested_tensor([m < 0 for m in mask.unbind()])
        ref = torch.nested.nested_tensor([t.masked_fill(m, 0) for (t, m) in zip(nt.unbind(), mask.unbind())])
        out = nt.masked_fill(mask, 0)
        self.assertEqual(ref, out)


    @dtypes(torch.float, torch.float16)
    def test_to_padded_tensor_simple(self, device, dtype):
        t = torch.randn(4, 4, 4, device=device, dtype=dtype)
        ts = list(torch.unbind(t))
        ts[0] = ts[0][:-1]
        nt = torch.nested.nested_tensor(ts, device=device, dtype=dtype)
        for padding_value in (0, 1):
            padded = torch.nested.to_padded_tensor(nt, padding_value)

            correct_output = t.clone()
            if padding_value == 0:
                correct_output[0][-1] = torch.zeros_like(correct_output[0][-1])
            else:
                correct_output[0][-1] = torch.ones_like(correct_output[0][-1])

            self.assertEqual(padded, correct_output)
            self.assertEqual(padded.device, torch.device(device))
            self.assertEqual(padded.dtype, dtype)

    @dtypes(torch.float, torch.float16)
    def test_to_padded_tensor_output_size(self, device, dtype):
        t = torch.randn(4, 4, 4, device=device, dtype=dtype)
        output_size = (4, 6, 5)
        ts = list(torch.unbind(t))
        ts[0] = ts[0][:-1]
        nt = torch.nested.nested_tensor(ts, device=device, dtype=dtype)
        for padding_value in (0, 1):
            padded = torch.nested.to_padded_tensor(nt, padding_value, output_size=output_size)
            correct_output = torch.ones(output_size, device=device, dtype=dtype) * padding_value
            correct_output[:4:, :4, :4] = t.clone()
            if padding_value == 0:
                correct_output[0][3] = torch.zeros_like(correct_output[0][3])
            else:
                correct_output[0][3] = torch.ones_like(correct_output[0][3])

            self.assertEqual(padded, correct_output)
            self.assertEqual(padded.device, torch.device(device))
            self.assertEqual(padded.dtype, dtype)

    @dtypes(torch.float, torch.float16, torch.double)
    def test_to_padded_tensor_dim2(self, device, dtype):
        ts = [
            torch.randn(160, device=device, dtype=dtype),
            torch.randn(1240, device=device, dtype=dtype),
            torch.randn(2400, device=device, dtype=dtype),
        ]
        nt = torch.nested.nested_tensor(ts, device=device, dtype=dtype)
        pad = 42
        correct_output = []
        for t in ts:
            next_output = torch.ones_like(ts[2]) * pad
            correct_output.append(next_output)
            next_output[:t.size(0)].copy_(t)
        correct_output = torch.stack(correct_output)
        padded = torch.nested.to_padded_tensor(nt, pad)
        self.assertEqual(padded, correct_output)

    @dtypes(torch.float, torch.float16, torch.double)
    def test_to_padded_tensor_dim3(self, device, dtype):
        ts = [
            torch.randn(16, 21, device=device, dtype=dtype),
            torch.randn(24, 32, device=device, dtype=dtype),
            torch.randn(40, 53, device=device, dtype=dtype),
        ]
        nt = torch.nested.nested_tensor(ts, device=device, dtype=dtype)
        pad = 42
        correct_output = []
        for t in ts:
            next_output = torch.ones_like(ts[2]) * pad
            correct_output.append(next_output)
            next_output[:t.size(0), :t.size(1)].copy_(t)
        correct_output = torch.stack(correct_output)
        padded = torch.nested.to_padded_tensor(nt, pad)
        self.assertEqual(padded, correct_output)

    @dtypes(torch.float, torch.float16, torch.double)
    def test_to_padded_tensor_dim4(self, device, dtype):
        ts = [
            torch.randn(16, 21, 13, device=device, dtype=dtype),
            torch.randn(24, 32, 14, device=device, dtype=dtype),
            torch.randn(40, 53, 16, device=device, dtype=dtype),
        ]
        nt = torch.nested.nested_tensor(ts, device=device, dtype=dtype)
        pad = 42
        correct_output = []
        for t in ts:
            next_output = torch.ones_like(ts[2]) * pad
            correct_output.append(next_output)
            next_output[:t.size(0), :t.size(1), :t.size(2)].copy_(t)
        correct_output = torch.stack(correct_output)
        padded = torch.nested.to_padded_tensor(nt, pad)
        self.assertEqual(padded, correct_output)

    # TODO: test noncontiguous to_padded_tensor
    # For now this tests the functionality of noncontiguous_to_padded_tensor
    # and the error message of to_padded_tensor
    # since to_padded_tensor does not support noncontiguous buffer yet
    @dtypes(torch.float, torch.float16, torch.double)
    @torch.inference_mode()
    def test_to_padded_tensor_noncontiguous(self, device, dtype):
        nt_contiguous, nt_noncontiguous = random_nt_noncontiguous_pair((2, 3, 6, 7), device, dtype)
        # test noncontiguous_to_padded_tensor functionality
        self.assertEqual(
            torch.nested.to_padded_tensor(nt_contiguous, 0.0),
            noncontiguous_to_padded_tensor(nt_noncontiguous))
        # test to_padded_tensor error message
        self.assertRaisesRegex(
            RuntimeError,
            r"for now to_padded_tensor only supports contiguous nested tensor",
            lambda: torch.nested.to_padded_tensor(nt_noncontiguous, 0.0)
        )

    @skipMeta
    def test_device_checks(self, device):
        nt = torch.nested.nested_tensor([], device=device)
        is_cuda = 'cuda' in str(device)
        self.assertEqual(nt.is_cuda, is_cuda)

    @dtypes(torch.float, torch.float16, torch.double)
    def test_nested_tensor_indexing(self, device, dtype):
        # edge case: empty nested tensor
        nt0 = torch.nested.nested_tensor([])
        self.assertRaises(IndexError, lambda: nt0[0])
        # normal case
        x0 = torch.randn((2, 5), device=device, dtype=dtype)
        x1 = torch.randn((3, 4), device=device, dtype=dtype)
        nt = torch.nested.nested_tensor([x0, x1])
        # single index: only support integer in the batch dimension
        self.assertEqual(nt[0], x0)
        self.assertEqual(nt[-1], x1)
        self.assertRaises(IndexError, lambda: nt[2])
        self.assertRaises(IndexError, lambda: nt[-3])
        self.assertRaises(NotImplementedError, lambda: nt[:])
        self.assertEqual(nt[...], nt)
        # tuple of indices: only support integer in the batch dimension
        #                 + all possible indexing in the original tensor dimensions
        self.assertEqual(nt[0, 0, 0], x0[0, 0])
        self.assertEqual(nt[0, 1, :], x0[1, :])
        self.assertEqual(nt[1, ...], x1)
        self.assertRaises(IndexError, lambda: nt[1, 4, 2])
        self.assertRaises(NotImplementedError, lambda: nt[:, 1, 1])
        # test select on non-batch dimensions
        self.assertEqual(nt.select(1, 0)[0], x0.select(0, 0))
        self.assertEqual(nt.select(1, 0)[1], x1.select(0, 0))
        self.assertRaises(IndexError, lambda: nt.select(1, 3))
        self.assertEqual(nt.select(2, 0)[0], x0.select(1, 0))
        self.assertEqual(nt.select(2, 0)[1], x1.select(1, 0))
        self.assertRaises(IndexError, lambda: nt.select(2, 5))
        # make sure indexing returns a view
        nt[0].fill_(100.0)
        answer = torch.tensor(100.0, device=device, dtype=dtype).expand((2, 5))
        self.assertEqual(nt[0], answer)
        nt[1, 1, :].fill_(200.0)
        answer = torch.tensor(200.0, device=device, dtype=dtype).expand(4)
        self.assertEqual(nt[1, 1, :], answer)

        # Test that indexing works when requires_grad_(True)
        # previously this was failing because the backward kernel for select.int uses .sizes()
        nt = torch.nested.nested_tensor([x0, x1]).requires_grad_(True)
        self.assertEqual(nt[0], x0)
        self.assertEqual(nt[-1], x1)
        grad_x0 = torch.randn((2, 5), device=device, dtype=dtype)
        nt[0].backward(grad_x0)
        expected_grad = torch.nested.nested_tensor([grad_x0, torch.zeros((3, 4), device=device, dtype=dtype)])
        self.assertEqual(nt.grad, expected_grad)

    @parametrize("func", [subtest(torch.nn.functional.relu, name='relu'),
                          subtest(torch.nn.functional.relu_, name='relu_'),
                          subtest(torch.nn.functional.gelu, name='gelu'),
                          subtest(torch._C._nn.gelu_, name='gelu_'),
                          subtest(torch.tanh, name='tanh'),
                          subtest(torch.tanh_, name='tanh_'),
                          subtest(torch.neg, name='neg'),
                          subtest(torch.nn.functional.silu, name='silu'),
                          subtest(partial(torch.nn.functional.silu, inplace=True), name='silu_'),
                          subtest(torch.abs, name="abs"),
                          subtest(torch.abs_, name="abs_"),
                          subtest(torch.sgn, name="sgn"),
                          subtest(torch.logical_not, name='logical_not'),
                          subtest(torch.sin, name='sin'),
                          subtest(torch.cos, name='cos')])
    def test_activations(self, device, func):
        nt, nt_noncontiguous = random_nt_noncontiguous_pair((2, 3, 6, 7), device=device, dtype=torch.float32)
        nested_result = func(nt)
        self.assertTrue(nested_result.is_nested)
        for t, t_res in zip(nt.unbind(), nested_result.unbind()):
            self.assertEqual(func(t), t_res)
        self.assertRaisesRegex(
            RuntimeError,
            "NestedTensor must be contiguous to get buffer.",
            lambda: func(nt_noncontiguous))

    @parametrize("func", [subtest(torch.ge, name='ge'),
                          subtest(torch.eq, name='eq')])
    def test_binary_ops_with_scalar(self, device, func):
        nt_contiguous, nt_noncontiguous = random_nt_noncontiguous_pair(
            (2, 3, 6, 7), device=device, dtype=torch.float32)
        scalar = 0.0

        # should work regardless of contiguity
        for nt in (nt_contiguous, nt_noncontiguous):
            nested_result = func(nt, scalar)
            self.assertTrue(nested_result.is_nested)
            for t, t_res in zip(nt.unbind(), nested_result.unbind()):
                self.assertEqual(func(t, scalar), t_res)

    @dtypes(*floating_types_and_half())
    def test_nested_tensor_chunk(self, device, dtype):
        # Transformer use case
        a = torch.randn(3, 3 * 4, device=device, dtype=dtype)
        b = torch.randn(2, 3 * 4, device=device, dtype=dtype)
        c = torch.randn(1, 3 * 4, device=device, dtype=dtype)
        a_chunks = a.chunk(3, dim=-1)
        b_chunks = b.chunk(3, dim=-1)
        c_chunks = c.chunk(3, dim=-1)

        a_nt = [a_chunks[0], b_chunks[0], c_chunks[0]]
        b_nt = [a_chunks[1], b_chunks[1], c_chunks[1]]
        c_nt = [a_chunks[2], b_chunks[2], c_chunks[2]]

        nt = torch.nested.nested_tensor([a, b, c])
        chunked = nt.chunk(3, dim=-1)

        self.assertEqual(chunked[0], torch.nested.nested_tensor(a_nt))
        self.assertEqual(chunked[1], torch.nested.nested_tensor(b_nt))
        self.assertEqual(chunked[2], torch.nested.nested_tensor(c_nt))

        for chunk in chunked:
            self.assertFalse(chunk.is_contiguous())

        # Failure chunking on ragged dimensions
        self.assertRaisesRegex(
            RuntimeError, "Chunk for nested tensors is currently only supported for the last dimension.",
            lambda: torch.chunk(nt, 5, dim=1))
        self.assertRaisesRegex(
            RuntimeError, "Chunk for nested tensors is currently only supported for the last dimension.",
            lambda: torch.chunk(nt, 5, dim=0))

        # Failure on non-contiguous nt
        _, nt_noncontiguous = random_nt_noncontiguous_pair((2, 3), device, dtype)
        self.assertRaisesRegex(
            RuntimeError, "chunk expects `self` to be contiguous.", lambda: torch.chunk(nt_noncontiguous, 5, dim=-1))

        # Failure when calling non divisible n_chunks
        self.assertRaisesRegex(
            RuntimeError, "Chunk for nested tensors is only supported for "
            "nested tensors with trailing dimension divisible by chunks.",
            lambda: torch.chunk(nt, 5, dim=-1))

        # Failure when calling backward on a chunk
        a = torch.randn(3, 3 * 4, device=device, dtype=dtype, requires_grad=True)
        b = torch.randn(2, 3 * 4, device=device, dtype=dtype, requires_grad=True)
        nt_grad = torch.nested.as_nested_tensor([a, b])
        chunked = torch.chunk(nt_grad, 2, dim=-1)
        self.assertRaisesRegex(RuntimeError, "derivative for aten::chunk is not implemented",
                               lambda: chunked[0].backward(chunked[0].clone()))

    @dtypes(*floating_types_and_half())
    def test_nested_tensor_split_with_sizes(self, device, dtype):
        a = torch.randn(3, 20, device=device, dtype=dtype)
        b = torch.randn(2, 20, device=device, dtype=dtype)
        c = torch.randn(1, 20, device=device, dtype=dtype)

        split_sizes = [4, 6, 10]
        a_splits = a.split_with_sizes(split_sizes, dim=-1)
        b_splits = b.split_with_sizes(split_sizes, dim=-1)
        c_splits = c.split_with_sizes(split_sizes, dim=-1)

        nt = torch.nested.nested_tensor([a, b, c])
        nt_splits = nt.split_with_sizes(split_sizes, dim=-1)

        for i, nt_split in enumerate(nt_splits):
            self.assertEqual(nt_split, torch.nested.nested_tensor(
                [a_splits[i], b_splits[i], c_splits[i]]))
            dense_strides = torch.stack([
                torch.tensor(a_splits[i].stride()),
                torch.tensor(b_splits[i].stride()),
                torch.tensor(c_splits[i].stride())
            ])
            self.assertEqual(nt_split._nested_tensor_strides(), dense_strides)
            self.assertFalse(nt_split.is_contiguous())

        # Failure calling on ragged dimensions
        self.assertRaisesRegex(
            RuntimeError, "split_with_sizes for nested tensors is currently only supported for the last dimension.",
            lambda: torch.split_with_sizes(nt, split_sizes, dim=1))

        # Failure calling on non-last dimension
        self.assertRaisesRegex(
            RuntimeError, "split_with_sizes for nested tensors is currently only supported for the last dimension.",
            lambda: torch.split_with_sizes(nt, split_sizes, dim=0))

        # Failure on non-contiguous nt
        _, nt_noncontiguous = random_nt_noncontiguous_pair((2, 3), device, dtype)
        self.assertRaisesRegex(
            RuntimeError, "split_with_sizes expects `self` to be contiguous.",
            lambda: torch.split_with_sizes(nt_noncontiguous, split_sizes, dim=-1))

        # Failure when calling with split_sizes that don't cover the full dim size
        bad_split_sizes = [4, 6, 9]  # don't add up to 20
        self.assertRaisesRegex(
            RuntimeError, "split_with_sizes expects split_sizes to sum exactly to 20",
            lambda: torch.split_with_sizes(nt, bad_split_sizes, dim=-1))

    @dtypes(torch.float, torch.float16, torch.double)
    @torch.inference_mode()
    def test_nested_tensor_indexing_noncontiguous(self, device, dtype):
        nt_contiguous, nt_noncontiguous = random_nt_noncontiguous_pair((2, 3, 6, 7), device, dtype)
        self.assertEqual(nt_contiguous.size(0), nt_noncontiguous.size(0))
        n = nt_contiguous.size(0)
        for i in range(n):
            self.assertEqual(nt_contiguous[i], nt_noncontiguous[i])

    @dtypes(torch.float, torch.float16)
    @skipMeta
    @torch.inference_mode()
    @parametrize("transpose", [True, False])
    def test_nested_tensor_add(self, device, dtype, transpose):
        if transpose:
            a = torch.randn(2, 2, 2, device=device, dtype=dtype)
            b = torch.rand(2, 2, 2, device=device, dtype=dtype)
            c = a.transpose(-1, -2).contiguous()
            d = b.transpose(-1, -2).contiguous()
            nt1 = torch.nested.nested_tensor([a, b, a, b])
            nt2 = torch.nested.nested_tensor([c, d, c, d]).transpose(-1, -2)
        else:
            (nt1, nt2) = self.random_nt_pair(device, dtype, 4, (4, 4))
        ref = torch.nested.nested_tensor([t1 + t2 for (t1, t2) in zip(nt1.unbind(), nt2.unbind())])
        out = nt1 + nt2
        self.assertEqual(ref, out)

    @dtypes(torch.float, torch.float16)
    @skipMeta
    @torch.inference_mode()
    @parametrize("transpose", [True, False])
    def test_nested_tensor_sub(self, device, dtype, transpose):
        if transpose:
            a = torch.randn(2, 2, 2, device=device, dtype=dtype)
            b = torch.rand(2, 2, 2, device=device, dtype=dtype)
            c = a.transpose(-1, -2).contiguous()
            d = b.transpose(-1, -2).contiguous()
            nt1 = torch.nested.nested_tensor([a, b, a, b])
            nt2 = torch.nested.nested_tensor([c, d, c, d]).transpose(-1, -2)
        else:
            (nt1, nt2) = self.random_nt_pair(device, dtype, 4, (4, 4))
        ref = torch.nested.nested_tensor([t1 - t2 for (t1, t2) in zip(nt1.unbind(), nt2.unbind())])
        out = nt1 - nt2
        self.assertEqual(ref, out)

    @onlyCUDA
    @dtypes(torch.float, torch.float16)
    @torch.inference_mode()
    @parametrize("embedding_dim", [8, 128, 256, 384])
    def test_nested_tensor_dense_elementwise(self, device, dtype, embedding_dim):
        def _test_add_mul(nt, t):
            ref_add = torch.nested.nested_tensor(
                [t1 + t2 for (t1, t2) in zip(nt.unbind(), t.unbind())])
            ref_mul = torch.nested.nested_tensor(
                [t1 * t2 for (t1, t2) in zip(nt.unbind(), t.unbind())])
            self.assertEqual(nt.add(t), ref_add)
            self.assertEqual(nt.mul(t), ref_mul)

        batch_size = 32
        seq_lens = torch.randint(low=0, high=10, size=(batch_size,))

        # [B, *, D], [B, 1, D] case
        ts = [torch.randn((seq_len, embedding_dim)) for seq_len in seq_lens]
        nt = torch.nested.nested_tensor(ts, device=device, dtype=dtype)
        t = torch.randn((batch_size, 1, embedding_dim), device=device, dtype=dtype)
        _test_add_mul(nt, t)

        # [B, *], [B, 1] case
        ts = [torch.randn(seq_len) for seq_len in seq_lens]
        nt = torch.nested.nested_tensor(ts, device=device, dtype=dtype)
        t = torch.randn((batch_size, 1), device=device, dtype=dtype)
        _test_add_mul(nt, t)

    @dtypes(torch.float, torch.float16)
    @skipMeta
    @torch.inference_mode()
    def test_nested_tensor_mul(self, device, dtype):
        # nested tensor * nested tensor
        (nt1, nt2) = self.random_nt_pair(device, dtype, 4, (4, 4))
        ref = torch.nested.nested_tensor([t1 * t2 for (t1, t2) in zip(nt1.unbind(), nt2.unbind())])
        out = nt1 * nt2
        self.assertEqual(ref, out)
        # nested tensor * scalar
        number = 10.0
        scalar = torch.tensor(number).to(dtype).to(device)
        ref = torch.nested.nested_tensor([t * number for t in nt1.unbind()])
        out_number0 = nt1 * number
        out_number1 = number * nt1
        out_scalar0 = nt1 * scalar
        out_scalar1 = scalar * nt1
        self.assertEqual(out_number0, ref)
        self.assertEqual(out_number1, ref)
        self.assertEqual(out_scalar0, ref)
        self.assertEqual(out_scalar1, ref)
        # error case: numel == 1 but dim > 0
        vector = torch.tensor([number]).to(dtype).to(device)
        self.assertRaisesRegex(
            RuntimeError,
            "Expected both self and other to be nested, but got a nested self and non-nested other",
            lambda: nt1.mul(vector)
        )
        self.assertRaisesRegex(
            RuntimeError,
            "Expected both self and other to be nested, but got a non-nested self and nested other",
            lambda: vector.mul(nt1)
        )

    @dtypes(torch.float, torch.float16)
    @skipMeta
    @torch.inference_mode()
    def test_nested_tensor_div(self, device, dtype):
        nt, nt2 = self.random_nt_pair(device, dtype, 4, (4, 4))
        scale = 4.0
        ref = torch.nested.nested_tensor([t / scale for t in nt.unbind()])
        out = nt / 4.0
        self.assertEqual(ref, out)
        ref_transposed = ref.transpose(1, 2)
        out = nt.transpose(1, 2) / 4.0
        self.assertEqual(ref_transposed, out)

        ref = torch.nested.nested_tensor([t / t2 for (t, t2) in zip(nt.unbind(), nt2.unbind())])
        out = nt / nt2
        self.assertEqual(ref, out)

        out = nt.transpose(1, 2) / nt2.transpose(1, 2)
        self.assertEqual(ref.transpose(1, 2), out)

        nt_transpose_copy = torch.nested.nested_tensor([t.transpose(0, 1) for t in nt.unbind()])

        self.assertRaisesRegex(
            RuntimeError, "div requires strides to match when given NestedTensors",
            lambda: nt_transpose_copy.transpose(1, 2) / nt2)

        nt = torch.nested.nested_tensor([torch.randn(i, 4) for i in [3, 4, 5]], device=device, dtype=dtype)
        nt_chunks = nt.chunk(2, -1)
        self.assertRaisesRegex(
            RuntimeError, "div requires offsets to match when given NestedTensors",
            lambda: nt_chunks[0] / nt_chunks[1])

    @dtypes(torch.float, torch.float16)
    @skipMeta
    @torch.inference_mode()
    def test_nested_tensor_add_in_place(self, device, dtype):
        (nt1, nt2) = self.random_nt_pair(device, dtype, 4, (4, 4))
        ref = torch.nested.nested_tensor([t1 + t2 for (t1, t2) in zip(nt1.unbind(), nt2.unbind())])
        nt1 += nt2
        self.assertEqual(ref, nt1)

    @dtypes(torch.float, torch.float16)
    @skipMeta
    @torch.inference_mode()
    def test_nested_tensor_mul_in_place(self, device, dtype):
        # nested tensor * nested tensor
        (nt1, nt2) = self.random_nt_pair(device, dtype, 4, (4, 4))
        ref = torch.nested.nested_tensor([t1 * t2 for (t1, t2) in zip(nt1.unbind(), nt2.unbind())])
        nt1 *= nt2
        self.assertEqual(ref, nt1)
        # nested tensor * scalar
        number = 10.0
        scalar = torch.tensor(number).to(dtype).to(device)
        ref = torch.nested.nested_tensor([t * number for t in nt1.unbind()])
        out_number = nt1.clone()
        out_number *= number
        out_scalar = nt1.clone()
        out_scalar *= scalar
        self.assertEqual(out_number, ref)
        self.assertEqual(out_scalar, ref)
        self.assertRaisesRegex(
            RuntimeError,
            r"output with shape \[.*\] doesn't match the broadcast shape \[.*\]",
            lambda: scalar.mul_(nt1)
        )
        # error case: numel == 1 but dim > 0
        vector = torch.tensor([number]).to(dtype).to(device)
        self.assertRaisesRegex(
            RuntimeError,
            "Expected both self and other to be nested, but got a nested self and non-nested other",
            lambda: nt1.mul_(vector)
        )
        self.assertRaisesRegex(
            RuntimeError,
            "Expected both self and other to be nested, but got a non-nested self and nested other",
            lambda: vector.mul_(nt1)
        )

    @onlyCPU
    @skipMeta
    @dtypes(torch.float)
    def test_nested_tensor_sum_dim(self, device, dtype):
        params = ((2, (1, 1)), ((4), (4, 4)), (10, (3, 5, 7)))

        def test_sum(device, dtype, ntensors, max_sizes, dim, keepdim=True):
            nt = random_nt(device, dtype, ntensors, max_sizes, require_non_empty=False)
            nt2 = nt.clone()
            ub2 = nt2.unbind()
            nt.requires_grad_(True)
            [t.requires_grad_(True) for t in ub2]
            nt_sum = nt.sum(dim=dim, keepdim=keepdim)
            ub2_sum = [t.sum(-1, keepdim=keepdim) for t in ub2]
            self.assertEqual(nt_sum, torch.nested.nested_tensor(ub2_sum))

            # test backward
            # generate gradient tensor that has the same size as the output
            size = nt_sum._nested_tensor_size()
            gt2 = []
            for i in range(ntensors):
                gt2.append(torch.randn(size[i].tolist(), device=device, dtype=dtype))
            gt = torch.nested.nested_tensor(gt2).clone()
            nt_sum.backward(gt)
            for t2, g2 in zip(ub2_sum, gt2):
                t2.backward(g2)
            self.assertEqual(nt.grad, torch.nested.nested_tensor([t.grad for t in ub2]))
            return

        for ntensors, max_sizes in params:
            test_sum(device, dtype, ntensors, max_sizes, len(max_sizes))

        # Test error inputs
        with self.assertRaisesRegex(RuntimeError, "NestedTensor can only be reduced across the last"):
            torch.nested.nested_tensor([torch.tensor([3, 4, 5]), torch.tensor([1, 2])]).sum(0, keepdim=True)

        with self.assertRaisesRegex(RuntimeError, "NestedTensor only allows reduction of a single"):
            torch.nested.nested_tensor([torch.tensor([[3, 4, 5]]), torch.tensor([[1, 2]])]).sum([0, 1], keepdim=True)

        with self.assertRaisesRegex(RuntimeError, "NestedTensor always requires keepdim=True for now."):
            torch.nested.nested_tensor([torch.tensor([3, 4, 5]), torch.tensor([1, 2])]).sum(-1)

    @dtypes(torch.float, torch.float16)
    def test_contiguous(self, device, dtype):
        # Since we don't have access to the buffer in python this is harder to show what
        # we are testing for. When we call chunk on a consistent dim of a NT
        # for chunk_size > 1 the resulting tensors are views of the original NT
        # whose numels is now less than the size of the buffer. Clone was
        # previously creating a new NT with a buffer that was the same size as the
        # original.
        nt_contiguous = torch.nested.nested_tensor([torch.randn(2, 20, device=device, dtype=dtype),
                                                    torch.randn(4, 20, device=device, dtype=dtype)])
        # Split up the last dimension which has a consistent size of 20 into 5 chunks
        chunks = nt_contiguous.chunk(5, dim=-1)

        # # Check chunks are contiguous after calling contiguous
        for chunk in chunks:
            self.assertFalse(chunk.is_contiguous())
            self.assertTrue(chunk.contiguous().is_contiguous())

    @dtypes(torch.float, torch.float16)
    @skipMeta
    def test_clone(self, device, dtype):
        nt1 = random_nt(device, dtype, 4, (4, 4), (1, 1))
        nt2 = nt1.clone()
        # Verify the values match
        self.assertEqual(nt1, nt2)
        # Verify modifying nt2 doesn't affect nt1
        nt2.mul_(nt1)
        ub1 = nt1.unbind()
        ub2 = nt2.unbind()
        for i in range(len(ub1)):
            self.assertNotEqual(ub1[i], ub2[i])

        nt1.clone(memory_format=torch.preserve_format)
        msg = "Nested tensor clone supports Preserve and Contiguous memory formats, called clone with memory format: ChannelsLast"
        with self.assertRaisesRegex(RuntimeError, msg):
            nt1.clone(memory_format=torch.channels_last)

    # cannot test torch.float16 because: RuntimeError: "bernoulli_scalar_cpu_" not implemented for 'Half'
    @decorateIf(xfailIfTorchDynamo, lambda params: params["layout"] == torch.jagged)
    @dtypes(torch.float, torch.double)
    @parametrize("layout", [torch.strided, torch.jagged], name_fn=layout_name)
    def test_dropout(self, device, dtype, layout):
        # edge case: empty nested tensor
        # TODO: support empty NT in jagged layout
        if layout == torch.strided:
            nt0 = torch.nested.nested_tensor([], layout=layout)
            y = torch.nn.functional.dropout(nt0, 0.5)
            self.assertEqual(nt0, y)
        # normal nested tensor
        ntensors = 4
        if layout == torch.jagged:
            nt = random_nt(device, dtype, ntensors, (4, 4), (0, 3), layout=layout)
        else:
            nt = random_nt(device, dtype, ntensors, (4, 4), layout=layout)
        # edge case: invalid dropout
        self.assertRaises(ValueError, lambda: torch.nn.Dropout(-0.1))
        self.assertRaises(ValueError, lambda: torch.nn.Dropout(1.1))
        self.assertRaises(ValueError, lambda: torch.nn.functional.dropout(nt, -0.1))
        self.assertRaises(ValueError, lambda: torch.nn.functional.dropout(nt, 1.1))
        # edge case: no dropout
        dropouter = torch.nn.Dropout(0.0)
        y0 = dropouter(nt)
        y1 = torch.nn.functional.dropout(nt, 0.0)
        self.assertEqual(nt, y0)
        self.assertEqual(nt, y1)
        # edge case: all dropout
        dropouter = torch.nn.Dropout(1.0)
        y0 = dropouter(nt)
        y1 = torch.nn.functional.dropout(nt, 1.0)
        nt0 = torch.zeros_like(nt)
        self.assertEqual(nt0, y0)
        self.assertEqual(nt0, y1)
        # normal case: normal dropout
        p = 0.2
        y = torch.nn.functional.dropout(nt, p)
        expect = nt.clone()
        if layout == torch.jagged:
            expect = torch.where(y == 0.0, y, nt)
            expect /= 1.0 - p
            self.assertEqual(y, expect)
        else:
            expect = nt.clone()
            for i in range(ntensors):
                actual_tensor = y[i].view(-1)
                expect_tensor = expect[i].view(-1)
                for j in range(actual_tensor.shape[0]):
                    if actual_tensor[j].item() == 0.0:
                        expect_tensor[j] = 0.0
                    else:
                        expect_tensor[j] /= 1.0 - p
            self.assertEqual(y, expect)
        with freeze_rng_state():
            dropouter = torch.nn.Dropout(p)
            y0 = dropouter(nt)
        with freeze_rng_state():
            y1 = torch.nn.functional.dropout(nt, p)
        self.assertEqual(y0, y1)

    @dtypes(torch.float, torch.double)
    def test_dropout_noncontiguous(self, device, dtype):
        ntensors = 4
        nt0 = random_nt(device, dtype, ntensors, (4, 4))
        nt1 = nt0.transpose(-1, -2)
        p = 0.3
        with freeze_rng_state():
            dropouter = torch.nn.Dropout(p)
            y0 = dropouter(nt0)
        with freeze_rng_state():
            y1 = torch.nn.functional.dropout(nt1, p).transpose(-1, -2)
        self.assertEqual(y0, y1)

    # cannot test torch.float16 because: RuntimeError: "softmax_kernel_impl" not implemented for 'Half'
    @dtypes(torch.float, torch.double)
    def test_softmax(self, device, dtype):
        # normal nested tensor
        ntensors = 4
        nt = random_nt(device, dtype, ntensors, (4, 4))
        # error case: softmax across nested dimension
        self.assertRaisesRegex(
            RuntimeError,
            "Cannot apply softmax across nested dimension 0",
            lambda: torch.nn.functional.softmax(nt, 0)
        )
        self.assertRaisesRegex(
            RuntimeError,
            "Cannot apply softmax across nested dimension 0",
            lambda: torch.nn.functional.softmax(nt, -3)
        )
        # error case: dimension out of range
        self.assertRaises(IndexError, lambda: torch.nn.functional.softmax(nt, 3))
        self.assertRaises(IndexError, lambda: torch.nn.functional.softmax(nt, -4))
        # normal case: should equal to padding -inf
        softmaxer = torch.nn.Softmax(1)
        y0 = softmaxer(nt)
        y1 = torch.nn.functional.softmax(nt, 1)
        self.assertEqual(y0, y1)
        pt = torch.nested.to_padded_tensor(nt, float("-inf"))
        # if an entire slice is padded, then softmax will return 0.0 / 0.0 = nan
        # however, physically speaking that should be 0.0
        expect = torch.nn.functional.softmax(pt, 1).nan_to_num_(0.0)
        self.assertEqual(torch.nested.to_padded_tensor(y0, 0.0), expect)
        # edge case: empty nested tensor
        nt0 = torch.nested.nested_tensor([])
        y = torch.nn.functional.softmax(nt0, 1)
        self.assertEqual(nt0, y)
        # edge case: nesting scalars
        nt1 = torch.nested.nested_tensor([torch.tensor(0.0), torch.tensor(1.0)])
        self.assertRaises(RuntimeError, lambda: torch.nn.functional.softmax(nt1, 0))
        self.assertRaises(IndexError, lambda: torch.nn.functional.softmax(nt1, 1))

    @dtypes(torch.float, torch.double)
    @torch.inference_mode()
    def test_softmax_noncontiguous(self, device, dtype):
        nt_contiguous, nt_noncontiguous = random_nt_noncontiguous_pair((2, 3, 6, 7), device, dtype)
        self.assertEqual(
            torch.nn.functional.softmax(nt_contiguous, -1),
            torch.nn.functional.softmax(nt_noncontiguous, -1))

    def _test_bmm(self, device, dtype):
        # error case: not 3D tensors
        nt0 = torch.nested.nested_tensor([], device=device, dtype=dtype)
        nt1 = torch.nested.nested_tensor([torch.randn(2), torch.randn(3)], device=device, dtype=dtype)
        nt2 = torch.nested.nested_tensor([torch.randn((2, 4)), torch.randn((3, 4))], device=device, dtype=dtype)
        self.assertRaisesRegex(
            RuntimeError,
            "batch1 must be a 3D tensor",
            lambda: nt0.bmm(nt0)
        )
        self.assertRaisesRegex(
            RuntimeError,
            "batch1 must be a 3D tensor",
            lambda: nt0.bmm(nt1)
        )
        self.assertRaisesRegex(
            RuntimeError,
            "batch1 must be a 3D tensor",
            lambda: nt0.bmm(nt2)
        )
        self.assertRaisesRegex(
            RuntimeError,
            "batch1 must be a 3D tensor",
            lambda: nt1.bmm(nt0)
        )
        self.assertRaisesRegex(
            RuntimeError,
            "batch1 must be a 3D tensor",
            lambda: nt1.bmm(nt1)
        )
        self.assertRaisesRegex(
            RuntimeError,
            "batch1 must be a 3D tensor",
            lambda: nt1.bmm(nt2)
        )
        self.assertRaisesRegex(
            RuntimeError,
            "batch2 must be a 3D tensor",
            lambda: nt2.bmm(nt0)
        )
        self.assertRaisesRegex(
            RuntimeError,
            "batch2 must be a 3D tensor",
            lambda: nt2.bmm(nt1)
        )
        # error case: incompatible batch size
        nt0 = torch.nested.nested_tensor([torch.randn((2, 4)), torch.randn((3, 4))], device=device, dtype=dtype)
        nt1 = torch.nested.nested_tensor([torch.randn((4, 6)),
                                          torch.randn((4, 5)),
                                          torch.randn((4, 7))],
                                         device=device, dtype=dtype)
        self.assertRaisesRegex(
            RuntimeError,
            "Expected size for the 1st dimension of batch2 tensor to be: 2 but got: 3.",
            lambda: nt0.bmm(nt1)
        )
        self.assertRaisesRegex(
            RuntimeError,
            "Expected size for the 1st dimension of batch2 tensor to be: 3 but got: 2.",
            lambda: nt1.bmm(nt0)
        )
        # error case: underlying matrices cannot be multiplied
        nt0 = torch.nested.nested_tensor([torch.randn((2, 4)), torch.randn((3, 4))], device=device, dtype=dtype)
        self.assertRaisesRegex(
            RuntimeError,
            r"0-th nested matrices in batch cannot be multiplied \(2x4 and 2x4\)",
            lambda: nt0.bmm(nt0)
        )
        # normal nested tensor
        nt0 = torch.nested.nested_tensor([torch.randn((2, 4)), torch.randn((3, 7))], device=device, dtype=dtype)
        nt1 = torch.nested.nested_tensor([torch.randn((4, 6)), torch.randn((7, 5))], device=device, dtype=dtype)
        actual = torch.nested.to_padded_tensor(nt0.bmm(nt1), 0.0)
        expect = torch.nested.to_padded_tensor(nt0, 0.0).bmm(torch.nested.to_padded_tensor(nt1, 0.0))
        if dtype == torch.float16:
            self.assertEqual(actual, expect, rtol=1e-3, atol=1e-3)
        else:
            self.assertEqual(actual, expect)

        # nested tensor bmm normal tensor
        nt0 = torch.nested.nested_tensor([torch.randn((2, 7)), torch.randn((3, 7))], device=device, dtype=dtype)
        nt1 = torch.rand(2, 7, 5, dtype=dtype, device=device)
        actual = torch.nested.to_padded_tensor(nt0.bmm(nt1), 0.0)
        expect = torch.nested.to_padded_tensor(nt0, 0.0).bmm(nt1)
        if dtype == torch.float16:
            self.assertEqual(actual, expect, rtol=1e-3, atol=1e-3)
        else:
            self.assertEqual(actual, expect)

        # nested tensor bmm normal tensor with non-contiguous view
        nt1 = torch.rand(2, 5, 7, dtype=dtype, device=device)
        nt1 = nt1.transpose(1, 2)
        actual = torch.nested.to_padded_tensor(nt0.bmm(nt1), 0.0)
        expect = torch.nested.to_padded_tensor(nt0, 0.0).bmm(nt1)
        if dtype == torch.float16:
            self.assertEqual(actual, expect, rtol=1e-3, atol=1e-3)
        else:
            self.assertEqual(actual, expect)


        # normal tensor bmm nested tensor
        nt0 = torch.rand(2, 5, 7, dtype=dtype, device=device)
        nt1 = torch.nested.nested_tensor([torch.randn((7, 6)), torch.randn((7, 5))], device=device, dtype=dtype)
        actual = torch.nested.to_padded_tensor(nt0.bmm(nt1), 0.0)
        expect = nt0.bmm(torch.nested.to_padded_tensor(nt1, 0.0))
        if dtype == torch.float16:
            self.assertEqual(actual, expect, rtol=1e-3, atol=1e-3)
        else:
            self.assertEqual(actual, expect)

        # test tensorcore path
        nt0 = torch.nested.nested_tensor([torch.randn((2, 8)), torch.randn((3, 16))], device=device, dtype=dtype)
        nt1 = torch.nested.nested_tensor([torch.randn((8, 8)), torch.randn((16, 8))], device=device, dtype=dtype)
        actual = torch.nested.to_padded_tensor(nt0.bmm(nt1), 0.0)
        expect = torch.nested.to_padded_tensor(nt0, 0.0).bmm(torch.nested.to_padded_tensor(nt1, 0.0))
        if dtype == torch.float16:
            self.assertEqual(actual, expect, rtol=1e-3, atol=1e-3)
        else:
            self.assertEqual(actual, expect)

    @onlyCUDA
    @dtypes(torch.float, torch.double, torch.float16)
    def test_bmm_cuda(self, device, dtype):
        self._test_bmm(device, dtype)

    @onlyCPU
    # cannot test torch.float16 because: RuntimeError: "addmm_impl_cpu_" not implemented for 'Half'
    @dtypes(torch.float, torch.double)
    def test_bmm_cpu(self, device, dtype):
        self._test_bmm(device, dtype)

    # cannot test torch.float16 because: RuntimeError: "addmm_impl_cpu_" not implemented for 'Half'
    @dtypes(torch.float, torch.double)
    def test_bmm_noncontiguous(self, device, dtype):
        nt0_contiguous, nt0_noncontiguous = random_nt_noncontiguous_pair((2, 3), device, dtype)
        nt1_contiguous, nt1_noncontiguous = random_nt_noncontiguous_pair((6, 7), device, dtype)
        self.assertEqual(
            nt0_contiguous.transpose(-1, -2).bmm(nt1_contiguous),
            nt0_noncontiguous.transpose(-1, -2).bmm(nt1_noncontiguous))

    @dtypes(torch.float, torch.double)
    def test_matmul_with_bmm_path(self, device, dtype):
        def unbind_rebind_matmul(nt1, nt2):
            t1s = nt1.unbind()
            t2s = nt2.unbind()
            out_ts = [t1.matmul(t2) for t1, t2 in zip(t1s, t2s)]
            return torch.nested.nested_tensor(out_ts)

        # [N, n_head, *, head_dim], [N, n_head, head_dim, *]
        Ns = [1, 2, 5]
        n_heads = np.random.randint(2, 5)
        head_dim = 3
        t1s = []
        t2s = []
        for N in Ns:
            for _ in range(N):
                seq_len1 = np.random.randint(2, 5)
                seq_len2 = np.random.randint(2, 5)
                t1s.append(torch.randn(n_heads, seq_len1, head_dim))
                t2s.append(torch.randn(n_heads, head_dim, seq_len2))
            nt1 = torch.nested.nested_tensor(t1s, device=device, dtype=dtype)
            nt2 = torch.nested.nested_tensor(t2s, device=device, dtype=dtype)
            self.assertEqual(torch.matmul(nt1, nt2), unbind_rebind_matmul(nt1, nt2))

        # test with noncontiguous
        t3s = []
        t4s = []
        for _ in range(N):
            seq_len = np.random.randint(2, 5)
            t3s.append(torch.randn(seq_len, n_heads, head_dim))
            t4s.append(torch.randn(seq_len, n_heads, head_dim))
        nt3 = torch.nested.nested_tensor(t3s, device=device, dtype=dtype).transpose(1, 2)
        nt4 = torch.nested.nested_tensor(t4s, device=device, dtype=dtype).transpose(1, 2).transpose(2, 3)
        self.assertEqual(torch.matmul(nt3, nt4), unbind_rebind_matmul(nt3, nt4))

    # cannot test torch.float16 because: RuntimeError: "bmm" not implemented for 'Half'
    @dtypes(torch.float, torch.double)
    def test_matmul(self, device, dtype):
        # error case: one is nested but the other is not
        nt = torch.nested.nested_tensor([torch.randn(2), torch.randn(3)], device=device, dtype=dtype)
        t = torch.randn(4, device=device, dtype=dtype)
        self.assertRaisesRegex(
            RuntimeError,
            "Expected both to be nested, but got a nested self and non-nested other",
            lambda: torch.matmul(nt, t)
        )
        self.assertRaisesRegex(
            RuntimeError,
            "Expected both to be nested, but got a non-nested self and nested other",
            lambda: torch.matmul(t, nt)
        )
        # error case: not 3+D tensors
        nt0 = torch.nested.nested_tensor([], device=device, dtype=dtype)
        nt1 = torch.nested.nested_tensor([torch.randn(2), torch.randn(3)], device=device, dtype=dtype)
        nt2 = torch.nested.nested_tensor([torch.randn((2, 4)), torch.randn((3, 4))], device=device, dtype=dtype)
        self.assertRaisesRegex(
            RuntimeError,
            r"matmul: For nested tensors, only inputs with >= 3 dims are currently supported. 1st input has rank: [0-9]+",
            lambda: torch.matmul(nt0, nt0)
        )
        self.assertRaisesRegex(
            RuntimeError,
            r"matmul: For nested tensors, only inputs with >= 3 dims are currently supported. 1st input has rank: [0-9]+",
            lambda: torch.matmul(nt0, nt1)
        )
        self.assertRaisesRegex(
            RuntimeError,
            r"matmul: For nested tensors, only inputs with >= 3 dims are currently supported. 1st input has rank: [0-9]+",
            lambda: torch.matmul(nt0, nt2)
        )
        self.assertRaisesRegex(
            RuntimeError,
            r"matmul: For nested tensors, only inputs with >= 3 dims are currently supported. 1st input has rank: [0-9]+",
            lambda: torch.matmul(nt1, nt0)
        )
        self.assertRaisesRegex(
            RuntimeError,
            r"matmul: For nested tensors, only inputs with >= 3 dims are currently supported. 1st input has rank: [0-9]+",
            lambda: torch.matmul(nt1, nt1)
        )
        self.assertRaisesRegex(
            RuntimeError,
            r"matmul: For nested tensors, only inputs with >= 3 dims are currently supported. 1st input has rank: [0-9]+",
            lambda: torch.matmul(nt1, nt2)
        )
        self.assertRaisesRegex(
            RuntimeError,
            r"matmul: For nested tensors, only inputs with >= 3 dims are currently supported. 2nd input has rank: [0-9]+",
            lambda: torch.matmul(nt2, nt0)
        )
        self.assertRaisesRegex(
            RuntimeError,
            r"matmul: For nested tensors, only inputs with >= 3 dims are currently supported. 2nd input has rank: [0-9]+",
            lambda: torch.matmul(nt2, nt1)
        )
        # error case: incompatible batch size
        nt0 = torch.nested.nested_tensor([torch.randn((2, 4)), torch.randn((3, 4))], device=device, dtype=dtype)
        nt1 = torch.nested.nested_tensor([torch.randn((4, 6)),
                                          torch.randn((4, 5)),
                                          torch.randn((4, 7))],
                                         device=device, dtype=dtype)
        self.assertRaisesRegex(
            RuntimeError,
            r"matmul: Expected size for the 1st dimension of 2nd input tensor to be: [0-9]+ but got: [0-9]+.",
            lambda: torch.matmul(nt0, nt1)
        )
        self.assertRaisesRegex(
            RuntimeError,
            r"matmul: Expected size for the 1st dimension of 2nd input tensor to be: [0-9]+ but got: [0-9]+.",
            lambda: torch.matmul(nt1, nt0)
        )
        # error case: incompatible (wrong) batch sizes that shouldn't even broadcast?
        nt0 = torch.nested.nested_tensor([torch.randn((2, 2, 4)),
                                          torch.randn((2, 3, 4))],
                                         device=device, dtype=dtype)
        nt1 = torch.nested.nested_tensor([torch.randn((3, 4, 6)),
                                          torch.randn((3, 4, 5))],
                                         device=device, dtype=dtype)
        self.assertRaisesRegex(
            RuntimeError,
            "matmul(): For nested tensors, batch dimensions must have the same sizes,",
            lambda: torch.matmul(nt0, nt1)
        )
        # error case: incompatible batch sizes that should technically broadcast
        nt0 = torch.nested.nested_tensor([torch.randn((2, 2, 4)),
                                          torch.randn((1, 3, 4))],
                                         device=device, dtype=dtype)
        nt1 = torch.nested.nested_tensor([torch.randn((1, 4, 6)),
                                          torch.randn((3, 4, 5))],
                                         device=device, dtype=dtype)
        self.assertRaisesRegex(
            RuntimeError,
            "matmul(): For nested tensors, batch dimensions must have the same sizes,",
            lambda: torch.matmul(nt0, nt1)
        )
        # error case: underlying matrices cannot be multiplied
        nt0 = torch.nested.nested_tensor([torch.randn((2, 4)), torch.randn((3, 4))], device=device, dtype=dtype)
        self.assertRaisesRegex(
            RuntimeError,
            "matmul(): Nested tensors cannot be matrix multiplied",
            lambda: torch.matmul(nt0, nt0)
        )
        # normal nested tensor: 3D
        nt0 = torch.nested.nested_tensor([torch.randn((2, 4)), torch.randn((3, 7))], device=device, dtype=dtype)
        nt1 = torch.nested.nested_tensor([torch.randn((4, 6)), torch.randn((7, 5))], device=device, dtype=dtype)
        actual = torch.nested.to_padded_tensor(torch.matmul(nt0, nt1), 0.0)
        expect = torch.matmul(torch.nested.to_padded_tensor(nt0, 0.0), torch.nested.to_padded_tensor(nt1, 0.0))
        self.assertEqual(actual, expect)
        # normal nested tensor: 4D (with testing for batch_size=1)
        nt0 = torch.nested.nested_tensor([torch.randn((1, 2, 4)),
                                          torch.randn((8, 3, 7))],
                                         device=device, dtype=dtype)
        nt1 = torch.nested.nested_tensor([torch.randn((1, 4, 6)),
                                          torch.randn((8, 7, 5))],
                                         device=device, dtype=dtype)
        actual = torch.nested.to_padded_tensor(torch.matmul(nt0, nt1), 0.0)
        expect = torch.matmul(torch.nested.to_padded_tensor(nt0, 0.0), torch.nested.to_padded_tensor(nt1, 0.0))
        self.assertEqual(actual, expect)
        # normal nested tensor: 5D
        nt0 = torch.nested.nested_tensor([torch.randn((8, 9, 2, 4)),
                                          torch.randn((8, 9, 3, 7))],
                                         device=device, dtype=dtype)
        nt1 = torch.nested.nested_tensor([torch.randn((8, 9, 4, 6)),
                                          torch.randn((8, 9, 7, 5))],
                                         device=device, dtype=dtype)
        actual = torch.nested.to_padded_tensor(torch.matmul(nt0, nt1), 0.0)
        expect = torch.matmul(torch.nested.to_padded_tensor(nt0, 0.0), torch.nested.to_padded_tensor(nt1, 0.0))
        self.assertEqual(actual, expect)

    # only supported on CUDA for now
    @dtypes(torch.float, torch.double)
    def test_matmul_nt_with_broadcasted_t(self, device, dtype):
        # NT (B, *, C, D) with T (D, E) broadcasting case
        nt = random_nt_from_dims([3, None, 4, 5], device=device, dtype=dtype)
        t = torch.randn(5, 6, device=device, dtype=dtype)
        output = torch.matmul(nt, t)

        # should be equivalent to matmul-ing each component with the dense tensor
        self.assertEqual(nt.size(0), output.size(0))
        for component, out_component in zip(nt, output):
            self.assertEqual(out_component, torch.matmul(component, t))

    # cannot test torch.float16 because: RuntimeError: "bmm" not implemented for 'Half'
    @dtypes(torch.float, torch.double)
    def test_matmul_noncontiguous(self, device, dtype):
        nt0_contiguous, nt0_noncontiguous = random_nt_noncontiguous_pair((2, 3), device, dtype)
        nt1_contiguous, nt1_noncontiguous = random_nt_noncontiguous_pair((6, 7), device, dtype)
        self.assertEqual(
            torch.matmul(nt0_contiguous.transpose(-1, -2), nt1_contiguous),
            torch.matmul(nt0_noncontiguous.transpose(-1, -2), nt1_noncontiguous))

    @dtypes(torch.float, torch.double)
    def test_linear(self, device, dtype):
        a = torch.randn(1, 2, device=device, dtype=dtype)
        b = torch.randn(2, 2, device=device, dtype=dtype)
        c = torch.randn(3, 2, device=device, dtype=dtype)
        nt = torch.nested.nested_tensor([a, b, c])

        weight = torch.randn(2, 2, device=device, dtype=dtype)
        bias = torch.randn(2, device=device, dtype=dtype)
        # success case
        torch.functional.F.linear(nt, weight, bias)

        # invalid nested tensor dimension
        msg = r'Linear requires nested_tensor.dim == 3 and dense_matrix.dim == 2. Nested tensor dim: 2. Dense tensor dim: 2'
        nt1 = torch.nested.nested_tensor([torch.randn(1, device=device, dtype=dtype),
                                          torch.randn(2, device=device, dtype=dtype)])
        with self.assertRaisesRegex(RuntimeError, msg):
            torch.functional.F.linear(nt1, weight, bias)

        # invalid weight shape
        msg = r'Linear requires nested_tensor.dim == 3 and dense_matrix.dim == 2. Nested tensor dim: 3. Dense tensor dim: 3'
        weight1 = torch.randn(2, 2, 3, device=device, dtype=dtype)
        with self.assertRaisesRegex(RuntimeError, msg):
            torch.functional.F.linear(nt, weight1, bias)

        # inconsistent last dim of nested tensor
        msg = r"Expected all tensors in nested tensor to have the same trailing dimension, instead last dimension equals:"
        nt2 = torch.nested.nested_tensor([torch.randn(1, 2, device=device, dtype=dtype),
                                          torch.randn(2, 3, device=device, dtype=dtype)])
        with self.assertRaisesRegex(RuntimeError, msg):
            torch.functional.F.linear(nt2, weight, bias)

        # Mismatch of nested tensor last dim and weight dimension
        weight2 = torch.randn(2, 4, device=device, dtype=dtype)
        msg = r"Shape mismatch for NestedTensor Linear: Expected input's \(a nested tensor\) 'last_dim'" \
            r" to equal 'weight.size\(1\), but got: last_dim = 2, and weight.size\(1\) = 4"
        with self.assertRaisesRegex(RuntimeError, msg):
            torch.functional.F.linear(nt, weight2, bias)

        # Nested tensor input and nested weight
        nt_weight = nt.clone()
        msg = r"Linear does not support nested weight when input is a nested tensor."
        with self.assertRaisesRegex(RuntimeError, msg):
            torch.functional.F.linear(nt, nt_weight, bias)

    # TODO: test noncontiguous linear
    # For now this tests the error message of linear
    # since linear does not support noncontiguous buffer yet
    @dtypes(torch.float, torch.double)
    def test_linear_noncontiguous(self, device, dtype):
        nt_contiguous, nt_noncontiguous = random_nt_noncontiguous_pair((2, 3, 6, 7), device, dtype)
        weight = torch.randn((8, 5), device=device, dtype=dtype)
        self.assertRaisesRegex(
            RuntimeError,
            r"for now linear only supports contiguous nested tensor",
            lambda: torch.nn.functional.linear(nt_noncontiguous, weight)
        )

    @dtypes(torch.float, torch.float16, torch.double)
    def test_to_padded_tensor_zero_numel_errors(self, device, dtype):
        ts = [torch.ones(1, 0), torch.ones(0, 0)]
        nt = torch.nested.nested_tensor(ts, device=device, dtype=dtype, layout=torch.strided)
        self.assertRaisesRegex(
            RuntimeError,
            r"at least one constituent tensor should have non-zero numel",
            lambda: torch.nested.to_padded_tensor(nt, 0.0)
        )

    @dtypes(torch.float, torch.float16, torch.double)
    def test_transpose(self, device, dtype):
        nt = random_nt(device, dtype, 4, (4, 4))
        # error case: transpose nested dimension
        self.assertRaisesRegex(
            RuntimeError,
            "Nested tensor dimension 0 cannot be transposed",
            lambda: nt.transpose(0, 1)
        )
        self.assertRaisesRegex(
            RuntimeError,
            "Nested tensor dimension 0 cannot be transposed",
            lambda: nt.transpose(1, -3)
        )
        # error case: dimension out of range
        self.assertRaises(IndexError, lambda: nt.transpose(1, 3))
        self.assertRaises(IndexError, lambda: nt.transpose(-4, -1))
        # normal case
        ntT = nt.transpose(-1, -2)
        ptT_from_ntT = noncontiguous_to_padded_tensor(ntT)
        pt = torch.nested.to_padded_tensor(nt, 0.0)
        ptT = pt.transpose(-1, -2)
        self.assertEqual(ptT, ptT_from_ntT)

    @dtypes(torch.float, torch.float16, torch.double)
    def test_squeeze_unsqueeze(self, device, dtype):
        a = torch.arange(6).reshape(2, 3)
        b = torch.arange(15).reshape(5, 3)
        nt = torch.nested.nested_tensor([a, b], device=device, dtype=dtype)
        # error case: squeeze no dimension
        self.assertRaisesRegex(
            RuntimeError,
            "For nested tensors, squeeze without the dim argument",
            lambda: nt.squeeze()
        )
        # error case: squeeze nested dimension
        self.assertRaisesRegex(
            RuntimeError,
            "For nested tensors, squeezing dimension 0",
            lambda: nt.squeeze(0)
        )
        # error case: dimension out of range
        self.assertRaises(IndexError, lambda: nt.squeeze(3))
        # error case: squeeze nested tensor of singleton tensors
        c = torch.ones(1)
        nt_singleton = torch.nested.nested_tensor([c, c], device=device, dtype=dtype)
        self.assertRaisesRegex(
            RuntimeError,
            "For nested tensors, squeezing a nested tensor of singleton",
            lambda: nt_singleton.squeeze(1)
        )

        # squeezing a dim which does not have size 1 should be a no-op
        nt2 = nt.squeeze(-1)
        self.assertEqual(nt, nt2)

        # test cases that should work
        nt_sizes = nt._nested_tensor_size()
        nt_strides = nt._nested_tensor_strides()
        for i in range(-2, 4):
            if (i == 0):
                # cannot unsqueeze batch dim
                continue
            nt_unsqueezed = nt.unsqueeze(i)
            # negative dim will correspond to unsqueeze() applied at dim = dim + nt.dim() + 1
            wrapped_i = i + nt.dim() + 1 if i < 0 else i
            # col_index into nt size tensor is requires subtraction of 1 to ignore batch dim
            size_idx = wrapped_i - 1
            self.assertEqual(nt_unsqueezed._nested_tensor_size()[:, size_idx], torch.ones(2, dtype=torch.long))
            unsqueezed_stride = nt_unsqueezed._nested_tensor_strides()[:, size_idx]
            if (i == nt.ndim or i == -1):
                self.assertEqual(unsqueezed_stride, torch.ones(2, dtype=torch.long))
            else:
                stride_col_after = nt_strides[:, size_idx]
                size_col_after = nt_sizes[:, size_idx]
                self.assertEqual(unsqueezed_stride, stride_col_after * size_col_after)
            nt_squeezed = nt_unsqueezed.squeeze(i)
            self.assertEqual(nt_squeezed, nt)
            self.assertEqual(nt_squeezed._nested_tensor_size(), nt_sizes)
            self.assertEqual(nt_squeezed._nested_tensor_strides(), nt_strides)

    @dtypes(torch.float, torch.float16, torch.double)
    def test_transpose_inference_mode_interaction(self, device, dtype):
        nt = random_nt(device, dtype, 4, (4, 4))
        # Construct in default mode and transpose while in inference mode
        with torch.inference_mode():
            ntT = nt.transpose(-1, -2)
            ptT_from_ntT = noncontiguous_to_padded_tensor(ntT)
            pt = torch.nested.to_padded_tensor(nt, 0.0)
            ptT = pt.transpose(-1, -2)
            self.assertEqual(ptT, ptT_from_ntT)

        # Construct and transpose while in inference mode
        with torch.inference_mode():
            nt = random_nt(device, dtype, 4, (4, 4))
            ntT = nt.transpose(-1, -2)
            ptT_from_ntT = noncontiguous_to_padded_tensor(ntT)
            pt = torch.nested.to_padded_tensor(nt, 0.0)
            ptT = pt.transpose(-1, -2)
            self.assertEqual(ptT, ptT_from_ntT)

    @dtypes(torch.float, torch.float16, torch.double)
    def test_view(self, device, dtype):
        nt = random_nt(device, dtype, 4, (4, 4))
        # error case: empty shape
        self.assertRaisesRegex(
            RuntimeError,
            r"shape '\[\]' is invalid for a nested tensor",
            lambda: nt.view(())
        )
        # error case: empty nested tensor
        nt_empty = torch.nested.nested_tensor([])
        self.assertRaisesRegex(
            RuntimeError,
            "empty nested tensor cannot be reshaped",
            lambda: nt_empty.view(-1)
        )
        # error case: -1 for batch size
        self.assertRaisesRegex(
            RuntimeError,
            r"view: For now nested view cannot change or infer the implicit batch dimension",
            lambda: nt.view(-1, 2, 3)
        )
        self.assertRaisesRegex(
            RuntimeError,
            r"shape '\[.*\]' is invalid for input of size [0-9]+",
            lambda: nt.view(4, 2, 3)
        )
        # normal case
        x0 = torch.randn((2, 20), device=device, dtype=dtype)
        x1 = torch.randn((3, 20), device=device, dtype=dtype)
        nt = torch.nested.nested_tensor([x0, x1])
        pt = torch.nested.to_padded_tensor(nt, 0.0)
        # error case, trying to reshape batch dim to a legit shape
        self.assertRaisesRegex(
            RuntimeError,
            r"For now nested view cannot change or infer the implicit batch dimension",
            lambda: nt.transpose(-1, -2).view(40, -1)
        )
        # inherit only the ragged dimension
        # (2, 20) -> (2, 5, 4)
        # (3, 20) -> (3, 5, 4)
        nt1 = nt.view(2, -1, 5, 4)
        # (2, 3, 20) -> (2, 3, 5, 4) -> (2, 4, 5, 4)
        pt1 = pt.view(2, -1, 5, 4)
        self.assertEqual(noncontiguous_to_padded_tensor(nt1), pt1)

        # more than one -1 (even for "old" dims), should fail
        # this attempts to do # (2, (2, 3), 5, 4) -> (2, (2, 3), 5, 2, 2)
        # but we ban "inherit old behavior" for >1 dimension
        self.assertRaisesRegex(
            RuntimeError,
            r"only one dimension can be inferred",
            lambda: nt1.view(2, -1, -1, 2, 2)
        )

    @dtypes(torch.float, torch.float16, torch.double)
    def test_view_inference_mode_interaction(self, device, dtype):
        # Construct in default mode and view while in inference mode
        nt = torch.nested.nested_tensor([torch.randn((2, 20)), torch.randn((3, 20))], device=device, dtype=dtype)
        with torch.inference_mode():
            ntT = nt.view(2, -1, 4, 5)
            ptT_from_ntT = noncontiguous_to_padded_tensor(ntT)
            pt = torch.nested.to_padded_tensor(nt, 0.0)
            ptT = pt.view(2, -1, 4, 5)
            self.assertEqual(ptT, ptT_from_ntT)
        # Construct and view while in inference mode
        with torch.inference_mode():
            nt = torch.nested.nested_tensor([torch.randn((2, 20)), torch.randn((3, 20))], device=device, dtype=dtype)
            ntT = nt.view(2, -1, 4, 5)
            ptT_from_ntT = noncontiguous_to_padded_tensor(ntT)
            pt = torch.nested.to_padded_tensor(nt, 0.0)
            ptT = pt.view(2, -1, 4, 5)
            self.assertEqual(ptT, ptT_from_ntT)

    @dtypes(torch.float, torch.float16, torch.double)
    def test_reshape(self, device, dtype):
        nt = random_nt(device, dtype, 4, (4, 4))
        # error case: empty shape
        self.assertRaisesRegex(
            RuntimeError,
            r"shape '\[\]' is invalid for a nested tensor",
            lambda: nt.reshape(())
        )
        # error case: empty nested tensor
        nt_empty = torch.nested.nested_tensor([])
        self.assertRaisesRegex(
            RuntimeError,
            "empty nested tensor cannot be reshaped",
            lambda: nt_empty.reshape(-1)
        )
        # error case: -1 for batch size
        self.assertRaisesRegex(
            RuntimeError,
            r"reshape: For now nested reshape cannot change or infer the implicit batch dimension",
            lambda: nt.reshape(-1, 2, 3)
        )
        self.assertRaisesRegex(
            RuntimeError,
            r"shape '\[.*\]' is invalid for input of size [0-9]+",
            lambda: nt.reshape(4, 2, 3)
        )
        # normal case
        x0 = torch.randn((2, 20), device=device, dtype=dtype)
        x1 = torch.randn((3, 20), device=device, dtype=dtype)
        nt = torch.nested.nested_tensor([x0, x1])  # (2, (2, 3), 20)
        pt = torch.nested.to_padded_tensor(nt, 0.0)
        # error case, trying to reshape batch dim to a legit shape
        self.assertRaisesRegex(
            RuntimeError,
            r"reshape: For now nested reshape cannot change or infer the implicit batch dimension",
            lambda: nt.transpose(-1, -2).reshape(40, -1)
        )
        # inherit only the ragged dimension
        # (2, 20) -> (2, 5, 4)
        # (3, 20) -> (3, 5, 4)
        nt1 = nt.reshape(2, -1, 5, 4)
        # (2, 3, 20) -> (2, 3, 5, 4) -> (2, 4, 5, 4)
        pt1 = pt.reshape(2, -1, 5, 4)
        self.assertEqual(noncontiguous_to_padded_tensor(nt1), pt1)

        # more than one -1 (even for "old" dims), should fail
        # this attempts to do # (2, (2, 3), 5, 4) -> (2, (2, 3), 5, 2, 2)
        # but we ban "inherit old behavior" for >1 dimension
        self.assertRaisesRegex(
            RuntimeError,
            r"only one dimension can be inferred",
            lambda: nt1.reshape(2, -1, -1, 2, 2)
        )

    @dtypes(torch.float, torch.float16, torch.double)
    def test_narrow(self, device, dtype):
        nt = random_nt_from_dims([5, None, None, None], device=device, dtype=dtype)

        # narrow on dim=0 from start to end
        bounds = [(0, 5), (0, 3), (1, 2), (1, 5), (2, 4)]
        for start, end in bounds:
            length = end - start
            narrowed = nt.narrow(dim=0, start=start, length=length)
            # ensure output is a view
            self.assertTrue(narrowed._base is nt)
            for nc, c in zip(narrowed.unbind(), nt.unbind()[start:end]):
                self.assertEqual(nc, c)

        # dim != 0 is not supported
        for dim in range(1, nt.dim()):
            with self.assertRaisesRegex(RuntimeError, "only dim=0 supported for nested tensors"):
                nt.narrow(dim=dim, start=0, length=1)

        # error case: non-contiguous NT
        _, nt_noncont = random_nt_noncontiguous_pair((2, 3, 4))
        with self.assertRaisesRegex(RuntimeError, "only contiguous nested tensors supported"):
            nt_noncont.narrow(dim=0, start=0, length=1)

    @parametrize("input_dim", [3, 4])
    def test_scaled_dot_product_attention(self, device, input_dim):

        def rand_tensor(*shape):
            return torch.randn(shape, device=device)

        E = 8
        if input_dim == 3:
            # Shape: (N, L, E); ragged L
            query = torch.nested.nested_tensor([rand_tensor(2, E), rand_tensor(3, E), rand_tensor(4, E)])

            # Shape: (N, S, E); ragged S
            key = torch.nested.nested_tensor([rand_tensor(3, E), rand_tensor(4, E), rand_tensor(5, E)])
            value = torch.nested.nested_tensor([rand_tensor(3, E), rand_tensor(4, E), rand_tensor(5, E)])
        elif input_dim == 4:
            # In the 4D case the L and S is ragged
            # Shape: (N, N', L, E); ragged N' and L
            query = torch.nested.nested_tensor([rand_tensor(2, 2, E), rand_tensor(3, 3, E), rand_tensor(4, 4, E)])
            # Shape: (N, N', S, E); ragged N' and S
            key = torch.nested.nested_tensor([rand_tensor(2, 3, E), rand_tensor(3, 4, E), rand_tensor(4, 5, E)])
            value = torch.nested.nested_tensor([rand_tensor(2, 3, E), rand_tensor(3, 4, E), rand_tensor(4, 5, E)])
        else:
            self.fail(f"Invalid input_dim {input_dim} encountered in SDP test")

        def rand_mask(size):
            return torch.randint(0, 2, size=size, dtype=torch.bool, device=device)

        # Shape: (N, L, S); ragged L and S matching above
        attn_mask = torch.nested.nested_tensor([rand_mask((2, 3)), rand_mask((3, 4)), rand_mask((4, 5))])

        dropout_p = 0.0  # no dropout for reproducibility

        # Success case: no attn_mask set and is_causal=False.
        actual = torch.nn.functional.scaled_dot_product_attention(
            query, key, value, attn_mask=None, is_causal=False, dropout_p=dropout_p)

        expected_outputs = []
        for q, k, v in zip(query.unbind(), key.unbind(), value.unbind()):
            output = torch.nn.functional.scaled_dot_product_attention(
                q.unsqueeze(0), k.unsqueeze(0), v.unsqueeze(0), attn_mask=None, dropout_p=dropout_p)
            expected_outputs.append(output.squeeze(0))
        expected_output_nested = torch.nested.nested_tensor(expected_outputs)
        self.assertEqual(actual, expected_output_nested)

        # Error case: explicit attn_mask set.
        with self.assertRaisesRegex(RuntimeError, "not supported when an explicit attn_mask is set"):
            torch.nn.functional.scaled_dot_product_attention(
                query, key, value, attn_mask=attn_mask, dropout_p=dropout_p)

        # Error case: is_causal=True.
        with self.assertRaisesRegex(RuntimeError, "not supported when is_causal=True"):
            torch.nn.functional.scaled_dot_product_attention(
                query, key, value, dropout_p=dropout_p, is_causal=True)

    @dtypes(torch.float, torch.float16, torch.double)
    def test_empty_like(self, device, dtype):
        ntensors = 4
        nt = random_nt(device, dtype, ntensors, (4, 4))

        # Create empty on same device as original nested tensor
        nt_empty = torch.empty_like(nt)
        assert nt.is_same_size(nt_empty)
        self.assertEqual(nt.dtype, nt_empty.dtype)
        self.assertEqual(nt.device, nt_empty.device)
        self.assertEqual(nt.layout, nt_empty.layout)

        if torch.cuda.is_available():
            if device == "cpu":
                nt_cuda = torch.empty_like(nt, device='cuda')
                self.assertEqual(torch.device("cuda").type, nt_cuda.device.type)
            else:
                nt_cpu = torch.empty_like(nt, device='cpu')
                self.assertEqual(torch.device("cpu").type, nt_cpu.device.type)

        # Check changing dtype of empty_like nested tensor output
        dtype_set = {torch.float, torch.float16, torch.double}
        for other_dtype in dtype_set - {dtype}:
            nt_empty_other_dtype = torch.empty_like(nt, dtype=other_dtype)
            self.assertEqual(nt.dtype, dtype)
            self.assertEqual(nt_empty_other_dtype.dtype, other_dtype)
            self.assertEqual(nt.device, nt_empty.device)
            self.assertEqual(nt.layout, nt_empty.layout)

        # Create tensor for autograd
        nt_empty_req_grad = torch.empty_like(nt, requires_grad=True)
        self.assertEqual(nt_empty_req_grad.requires_grad, True)

        # Test noncontiguous tensor does not fail to copy
        nt_cont, nt_noncont = random_nt_noncontiguous_pair((2, 3, 6, 7))
        nt_empty = torch.empty_like(nt_cont)
        assert nt_cont.is_same_size(nt_empty)
        nt_empty_non_contig = torch.empty_like(nt_noncont)
        assert nt_noncont.is_same_size(nt_empty_non_contig)

        # Test the contiguous memory format option
        nt_empty_contig = torch.empty_like(nt_cont, memory_format=torch.contiguous_format)
        assert nt_cont.is_same_size(nt_empty_contig)
        assert nt_empty_contig.is_contiguous()

        nt_empty_non_contig = torch.empty_like(nt_noncont, memory_format=torch.contiguous_format)
        assert nt_noncont.is_same_size(nt_empty_non_contig)
        assert nt_empty_non_contig.is_contiguous()

        # Test other memory formats fail
        self.assertRaises(RuntimeError, lambda: torch.empty_like(nt_cont, memory_format=torch.channels_last))
        self.assertRaises(RuntimeError, lambda: torch.empty_like(nt_noncont, memory_format=torch.channels_last))
        self.assertRaises(RuntimeError, lambda: torch.empty_like(nt_cont, memory_format=torch.channels_last_3d))
        self.assertRaises(RuntimeError, lambda: torch.empty_like(nt_noncont, memory_format=torch.channels_last_3d))

@markDynamoStrictTest
class TestNestedTensorAutograd(TestCase):
    # Note [Gradcheck args check_batched_grad=False] the common_utils testing version of gradcheck
    # includes the default parameters used for testing ops with gradcheck. However nested tensor
    # does not support the stack op therefore we turn it off for these tests
    def _create_leaf_nested_tensor_from_list(self, tensor_device, requires_grad=False):
        return torch.nested.nested_tensor([torch.randn(1, 2,),
                                           torch.randn(7, 8)], requires_grad=requires_grad, device=tensor_device)

    def _create_nested_tensor_from_list(self, tensor_device, requires_grad=False):
        return torch.nested.as_nested_tensor([torch.randn(1, 2, requires_grad=requires_grad),
                                              torch.randn(7, 8, requires_grad=requires_grad)], device=tensor_device)

    def _create_nested_tensor_from_mask(self, tensor_device, requires_grad=False):
        data = torch.randn(2, 3, 4, requires_grad=requires_grad, device=tensor_device)
        mask = torch.ones_like(data[:, :, 0]).bool()
        return torch._nested_tensor_from_mask(data, mask)

    def test_as_nested_tensor_propagates_gradients(self, device):
        a = torch.arange(3, dtype=torch.float, device=device)
        b = torch.arange(5, dtype=torch.float, device=device)
        nt = torch.nested.as_nested_tensor([a, b])
        # tensors with requires_grad=False are leaves
        self.assertTrue(nt.is_leaf)
        self.assertTrue(not nt.requires_grad)

        a = torch.arange(3, dtype=torch.float, requires_grad=True, device=device)
        b = torch.arange(5, dtype=torch.float, requires_grad=True, device=device)
        nt2 = torch.nested.as_nested_tensor([a, b])
        fake_grad = torch.nested.nested_tensor([torch.ones_like(a), torch.zeros_like(b)], device=device)
        nt2.backward(fake_grad)
        self.assertEqual(a.grad, fake_grad[0])
        self.assertEqual(b.grad, fake_grad[1])

    def test_nested_tensor_generates_leaf(self, device):
        a = torch.arange(3, dtype=torch.float, requires_grad=True, device=device)
        b = torch.arange(5, dtype=torch.float, requires_grad=True, device=device)

        nt = torch.nested.nested_tensor([a, b], requires_grad=False)
        self.assertTrue(nt.is_leaf)
        self.assertTrue(not nt.requires_grad)

        nt2 = torch.nested.nested_tensor([a, b], requires_grad=True)
        self.assertTrue(nt2.is_leaf)
        self.assertTrue(nt2.requires_grad)

        fake_grad = torch.nested.nested_tensor([torch.ones_like(a), torch.zeros_like(b)], device=device)
        nt2.backward(fake_grad)
        self.assertEqual(nt2.grad, fake_grad)
        self.assertEqual(a.grad, None)
        self.assertEqual(b.grad, None)

    def test_set_requires_grad_from_list(self, device):
        nt = self._create_nested_tensor_from_list(device)
        nt.requires_grad_()
        assert nt.requires_grad

    def test_set_requires_grad_from_mask(self, device):
        nt = self._create_nested_tensor_from_mask(device)
        nt.requires_grad_()
        assert nt.requires_grad

    def test_backward_for_add_op(self, device):
        nt_1 = self._create_nested_tensor_from_mask(device)
        nt_2 = self._create_nested_tensor_from_mask(device)

        nt_1.requires_grad_()
        c = nt_1 + nt_2

        assert nt_1.requires_grad
        assert c.requires_grad
        grad_output = self._create_nested_tensor_from_mask(device)
        c.backward(grad_output)

        #  Grad check doesn't work with nested yet.
        # d/dnt_1 (nt + nt_1) = 1*grad_output
        self.assertEqual(nt_1.grad, grad_output)

    def test_backward_for_sub_op(self, device):
        nt_1 = self._create_nested_tensor_from_mask(device)
        nt_2 = self._create_nested_tensor_from_mask(device)

        nt_1.requires_grad_()
        nt_2.requires_grad_()
        c = nt_1 - nt_2

        assert nt_1.requires_grad
        assert nt_2.requires_grad
        assert c.requires_grad
        grad_output = self._create_nested_tensor_from_mask(device)
        c.backward(grad_output)

        self.assertEqual(nt_1.grad, grad_output)
        self.assertEqual(nt_2.grad, -1 * grad_output)

    def test_backward_sub_strided(self, device):
        a = torch.nested.nested_tensor([torch.randn(9, 2, 4), torch.randn(12, 2, 4)], requires_grad=True, device=device)
        b = torch.nested.nested_tensor([torch.randn(9, 4, 2), torch.randn(12, 4, 2)], requires_grad=True, device=device)
        c = a - b.transpose(-1, -2)
        grad_output = c.clone()
        c.backward(grad_output)
        self.assertEqual(a.grad, grad_output)
        self.assertEqual(b.grad, -1 * grad_output.transpose(-1, -2))

    def test_backward_add_strided(self, device):
        a = torch.nested.nested_tensor([torch.randn(9, 2, 4), torch.randn(12, 2, 4)], requires_grad=True, device=device)
        b = torch.nested.nested_tensor([torch.randn(9, 4, 2), torch.randn(12, 4, 2)], requires_grad=True, device=device)
        c = a + b.transpose(-1, -2)
        grad_output = c.clone()
        c.backward(grad_output)
        self.assertEqual(a.grad, grad_output)
        self.assertEqual(b.grad, grad_output.transpose(-1, -2))

    # Test Factory Functions
    def test_nested_tensor_to_padded_tensor(self, device):
        for padding_val in [0, 1]:
            nt = self._create_leaf_nested_tensor_from_list(tensor_device=device, requires_grad=True)

            out = torch.nested.to_padded_tensor(nt, padding_val)
            grad_output = torch.ones(out.shape, device=device)
            out.backward(grad_output)

            self.assertEqual(nt.grad, torch.nested.nested_tensor([torch.ones(1, 2), torch.ones(7, 8)], device=device))

    def test_nested_tensor_from_mask_and_to_padded(self, device):
        N, L, D = 2, 4, 4
        mask = torch.ones(N, L, device=device)
        for i in range(1, N):
            end = torch.randint(1, L - 1, (1,), device=device)
            mask[i, end:] = 0

        mask[0, :] = 1
        mask = mask.bool()

        data = torch.randn(N, L, D, requires_grad=True, dtype=torch.float64, device=device)

        def grad_test_func(inpt):
            nt = torch._nested_tensor_from_mask(inpt, mask)
            # This implicitly tests to_padded_tensor grads
            return torch.nested.to_padded_tensor(nt, 0)
        assert gradcheck(grad_test_func, inputs=data, check_batched_grad=False)

    def test_nested_tensor_from_padded(self, device):
        nested_size = torch.tensor([[1, 2], [2, 2]])
        padded_tensor = torch.randn(2, 2, 2, dtype=torch.float64, device=device)
        padded_tensor[0, 1, :] = 0
        padded_tensor.requires_grad_()

        def grad_test_func(tensor, nested_size):
            nt = torch._nested_from_padded(tensor, nested_size, fuse_transform_0213=False)
            # This implicitly tests to_padded_tensor grads
            return torch.nested.to_padded_tensor(nt, 0)

        data = (padded_tensor, nested_size)
        assert gradcheck(grad_test_func, inputs=data, check_batched_grad=False)

    def test_nested_tensor_from_padded_fused(self, device):
        nested_size = torch.tensor([[1, 8], [2, 8]])
        padded_tensor = torch.randn(2, 2, 2, 4, dtype=torch.float64, device=device)
        padded_tensor[0, 1, :] = 0
        padded_tensor.requires_grad_()

        def grad_test_func(tensor, nested_size):
            nt = torch._nested_from_padded(tensor, nested_size, fuse_transform_0213=True)
            # This implicitly tests to_padded_tensor grads
            return torch.nested.to_padded_tensor(nt, 0)
        data = (padded_tensor, nested_size)
        assert gradcheck(grad_test_func, inputs=data, check_batched_grad=False)

    def test_nested_tensor_from_list(self, device):

        a = torch.randn(1, 2, requires_grad=True, dtype=torch.float64, device=device)
        b = torch.randn(2, 2, requires_grad=True, dtype=torch.float64, device=device)
        c = torch.randn(10, 2, requires_grad=True, dtype=torch.float64, device=device)

        def grad_test_func(a, b, c):
            c = torch.nested.as_nested_tensor([a, b, c])
            # This implictily tests to_padded_tensor grads
            return torch.nested.to_padded_tensor(c, 0)
        data = (a, b, c)
        assert gradcheck(grad_test_func, inputs=data, check_batched_grad=False)

    @decorateIf(
        xfailIfTorchDynamo,
        # only fails in python 3.11. TODO: Debug this!
        lambda params: params["layout"] == torch.jagged and sys.version_info >= (3, 11)
    )
    @parametrize("layout", [torch.strided, torch.jagged], name_fn=layout_name)
    def test_dropout_backward(self, layout):
        if layout == torch.jagged:
            nt = torch.nested.nested_tensor([torch.randn((2, 5)), torch.randn((3, 5))], requires_grad=True, layout=layout)
        else:
            nt = torch.nested.nested_tensor([torch.randn((2, 5)), torch.randn((3, 4))], requires_grad=True, layout=layout)
        p = 0.2
        y = torch.nn.functional.dropout(nt, p)
        y.backward(nt.clone().detach())
        self.assertEqual(nt.grad, y)

    def test_nested_tensor_bmm_gradcheck(self, device):
        a = torch.randn(2, 6, requires_grad=True, dtype=torch.float64, device=device)
        b = torch.randn(3, 6, requires_grad=True, dtype=torch.float64, device=device)
        c = torch.randn(6, 4, requires_grad=True, dtype=torch.float64, device=device)
        d = torch.randn(6, 5, requires_grad=True, dtype=torch.float64, device=device)

        def grad_test_func(a, b, c, d):
            nt0 = torch.nested.as_nested_tensor([a, b])
            nt1 = torch.nested.as_nested_tensor([c, d])
            result = nt0.bmm(nt1)
            return torch.nested.to_padded_tensor(result, 0.0)

        data = (a, b, c, d)
        assert torch.autograd.gradcheck(grad_test_func, inputs=data)

    def test_nested_tensor_bmm_backward(self, device):
        nt0 = torch.nested.nested_tensor([torch.randn((2, 6)), torch.randn((3, 6))], requires_grad=True, device=device)
        nt1 = torch.nested.nested_tensor([torch.randn((6, 4)), torch.randn((6, 5))], requires_grad=True, device=device)
        with torch.no_grad():
            pt0 = torch.nested.to_padded_tensor(nt0, 0.0).requires_grad_(True)
            pt1 = torch.nested.to_padded_tensor(nt1, 0.0).requires_grad_(True)

        ynt = nt0.bmm(nt1)
        ypt = pt0.bmm(pt1)
        ynt.backward(ynt.clone())
        ypt.backward(ypt.clone())

        self.assertEqual(torch.nested.to_padded_tensor(nt0.grad, 0.0), pt0.grad)
        self.assertEqual(torch.nested.to_padded_tensor(nt1.grad, 0.0), pt1.grad)

    def test_nested_tensor_matmul_gradcheck(self, device):
        a = torch.randn(2, 6, requires_grad=True, dtype=torch.float64, device=device)
        b = torch.randn(3, 6, requires_grad=True, dtype=torch.float64, device=device)
        c = torch.randn(6, 4, requires_grad=True, dtype=torch.float64, device=device)
        d = torch.randn(6, 5, requires_grad=True, dtype=torch.float64, device=device)

        def grad_test_func(a, b, c, d):
            nt0 = torch.nested.as_nested_tensor([a, b])
            nt1 = torch.nested.as_nested_tensor([c, d])
            result = torch.matmul(nt0, nt1)
            return torch.nested.to_padded_tensor(result, 0.0)

        data = (a, b, c, d)
        assert torch.autograd.gradcheck(grad_test_func, inputs=data)

    def test_nested_tensor_matmul_backward(self, device):
        nt0 = torch.nested.nested_tensor([torch.randn((7, 2, 6)), torch.randn((7, 3, 6))], requires_grad=True, device=device)
        nt1 = torch.nested.nested_tensor([torch.randn((7, 6, 4)), torch.randn((7, 6, 5))], requires_grad=True, device=device)
        with torch.no_grad():
            pt0 = torch.nested.to_padded_tensor(nt0, 0.0).requires_grad_(True)
            pt1 = torch.nested.to_padded_tensor(nt1, 0.0).requires_grad_(True)

        ynt = torch.matmul(nt0, nt1)
        ypt = torch.matmul(pt0, pt1)
        ynt.backward(ynt.clone())
        ypt.backward(ypt.clone())

        self.assertEqual(torch.nested.to_padded_tensor(nt0.grad, 0.0), pt0.grad)
        self.assertEqual(torch.nested.to_padded_tensor(nt1.grad, 0.0), pt1.grad)

    def test_nested_tensor_transpose_gradcheck(self, device):
        a = torch.randn(2, 5, requires_grad=True, device=device)
        b = torch.randn(3, 4, requires_grad=True, device=device)

        def grad_test_func(a, b):
            nt = torch.nested.as_nested_tensor([a, b])
            result = nt.transpose(-2, -1).transpose(-2, -1)
            return torch.nested.to_padded_tensor(result, 0.0)

        data = (a, b)
        assert torch.autograd.gradcheck(grad_test_func, inputs=data, eps=1e-3)

    def test_nested_tensor_transpose_backward(self, device):
        nt = torch.nested.nested_tensor([torch.randn((2, 5)), torch.randn((3, 4))], requires_grad=True, device=device)
        with torch.no_grad():
            pt = torch.nested.to_padded_tensor(nt, 0.0).requires_grad_(True)

        ynt = nt.transpose(-2, -1)
        ypt = pt.transpose(-2, -1)
        ynt.backward(ynt.clone())
        ypt.backward(ypt.clone())

        self.assertEqual(torch.nested.to_padded_tensor(nt.grad, 0.0), pt.grad)

    def test_nested_tensor_reshape_gradcheck(self, device):
        a = torch.randn(2, 6, requires_grad=True, device=device)
        b = torch.randn(3, 6, requires_grad=True, device=device)

        def grad_test_func(a, b):
            nt = torch.nested.as_nested_tensor([a, b])
            result = nt.reshape(2, -1, 2, 3)
            return torch.nested.to_padded_tensor(result, 0.0)

        data = (a, b)
        assert torch.autograd.gradcheck(grad_test_func, inputs=data, eps=1e-3)

    def test_nested_tensor_reshape_backward(self):
        nt = torch.nested.nested_tensor([torch.randn((2, 6)), torch.randn((3, 6))], requires_grad=True)
        with torch.no_grad():
            pt = torch.nested.to_padded_tensor(nt, 0.0).requires_grad_(True)

        ynt = nt.reshape(2, -1, 2, 3)
        ypt = pt.reshape(2, -1, 2, 3)
        ynt.backward(ynt.clone())
        ypt.backward(ypt.clone())

        self.assertEqual(torch.nested.to_padded_tensor(nt.grad, 0.0), pt.grad)

    def test_nested_tensor_squeeze_backward(self, device):
        nt = torch.nested.nested_tensor([torch.randn((2, 6, 1)), torch.randn((3, 6, 1))], requires_grad=True, device=device)
        with torch.no_grad():
            pt = torch.nested.to_padded_tensor(nt, 0.0).requires_grad_(True)

        ynt = nt.squeeze(-1)
        ypt = pt.squeeze(-1)
        ynt.backward(ynt.clone())
        ypt.backward(ypt.clone())

        self.assertEqual(torch.nested.to_padded_tensor(nt.grad, 0.0), pt.grad)

    def test_nested_tensor_squeeze_gradcheck(self, device):
        a = torch.randn((2, 6, 1), dtype=torch.float64, requires_grad=True, device=device)
        b = torch.randn((3, 6, 1), dtype=torch.float64, requires_grad=True, device=device)

        def grad_test_func(a, b):
            nt = torch.nested.as_nested_tensor([a, b])
            result = nt.squeeze(-1)
            return torch.nested.to_padded_tensor(result, 0.0)

        assert torch.autograd.gradcheck(grad_test_func, inputs=(a, b), eps=1e-3)

    def test_nested_tensor_unsqueeze_backward(self, device):
        nt = torch.nested.nested_tensor([torch.randn((2, 6)), torch.randn((3, 6))], requires_grad=True, device=device)
        with torch.no_grad():
            pt = torch.nested.to_padded_tensor(nt, 0.0).requires_grad_(True)

        ynt = nt.unsqueeze(2)
        ypt = pt.unsqueeze(2)
        ynt.backward(ynt.clone())
        ypt.backward(ypt.clone())

        self.assertEqual(torch.nested.to_padded_tensor(nt.grad, 0.0), pt.grad)

    def test_nested_tensor_unsqueeze_gradcheck(self, device):
        a = torch.randn((2, 6), dtype=torch.float64, requires_grad=True, device=device)
        b = torch.randn((3, 6), dtype=torch.float64, requires_grad=True, device=device)

        def grad_test_func(a, b):
            nt = torch.nested.as_nested_tensor([a, b])
            result = nt.unsqueeze(-1)
            return torch.nested.to_padded_tensor(result, 0.0)

        assert torch.autograd.gradcheck(grad_test_func, inputs=(a, b), eps=1e-3)

    def test_nested_tensor_linear(self, device):

        a = torch.randn(1, 2, requires_grad=True, dtype=torch.float64, device=device)
        b = torch.randn(2, 2, requires_grad=True, dtype=torch.float64, device=device)
        c = torch.randn(3, 2, requires_grad=True, dtype=torch.float64, device=device)

        weight = torch.randn(2, 2, requires_grad=True, dtype=torch.float64, device=device)
        bias = torch.randn(2, requires_grad=True, dtype=torch.float64, device=device)

        def grad_test_func(a, b, c, weight, bias=None):
            nt = torch.nested.as_nested_tensor([a, b, c])
            # This implicitly tests to_padded_tensor grads
            d = torch.functional.F.linear(nt, weight, bias)
            return torch.nested.to_padded_tensor(d, 0)
        data = (a, b, c, weight, bias)
        assert gradcheck(grad_test_func, inputs=data, check_batched_grad=False)

        # Test linear with no bias added
        data = (a, b, c, weight)
        assert gradcheck(grad_test_func, inputs=data, check_batched_grad=False)

    def test_nested_tensor_linear_plus_transpose(self, device):
        a = torch.randn(1, 2, requires_grad=True, dtype=torch.float64, device=device)
        b = torch.randn(2, 2, requires_grad=True, dtype=torch.float64, device=device)
        c = torch.randn(3, 2, requires_grad=True, dtype=torch.float64, device=device)

        weight = torch.randn(2, 2, requires_grad=True, dtype=torch.float64, device=device)
        bias = torch.randn(2, requires_grad=True, dtype=torch.float64, device=device)

        def grad_test_func(a, b, c, weight, bias=None):
            nt = torch.nested.as_nested_tensor([a, b, c])
            # This implicitly tests to_padded_tensor grads
            d = torch.functional.F.linear(nt, weight, bias)
            d = d.transpose(-1, -2).contiguous()
            return torch.nested.to_padded_tensor(d, 0)
        data = (a, b, c, weight, bias)
        assert gradcheck(grad_test_func, inputs=data, check_batched_grad=False)

        # Test linear with no bias added
        data = (a, b, c, weight)
        assert gradcheck(grad_test_func, inputs=data, check_batched_grad=False)

    def test_nested_tensor_softmax(self, device):
        a = torch.randn(1, 2, requires_grad=True, dtype=torch.float64, device=device)
        b = torch.randn(2, 2, requires_grad=True, dtype=torch.float64, device=device)
        c = torch.randn(3, 2, requires_grad=True, dtype=torch.float64, device=device)

        def grad_test_func(a, b, c, dim):
            nt = torch.nested.as_nested_tensor([a, b, c])
            # This implicitly tests to_padded_tensor grads
            d = torch.functional.F.softmax(nt, dim=dim)
            return torch.nested.to_padded_tensor(d, 0)

        # softmax over last dim
        data = (a, b, c, -1)
        assert gradcheck(grad_test_func, inputs=data, check_batched_grad=False)

    def test_nested_tensor_linear_backward(self, device):
        a = torch.randn(1, 2, requires_grad=False, device=device)
        b = torch.randn(2, 2, requires_grad=False, device=device)
        c = torch.randn(3, 2, requires_grad=False, device=device)

        weight = torch.randn(2, 2, requires_grad=True, device=device)
        bias = torch.randn(2, requires_grad=True, device=device)
        nt = torch.nested.as_nested_tensor([a, b, c], device=device)

        out = torch.functional.F.linear(nt, weight, bias)

        out.backward(out.clone())

        assert weight.grad is not None
        assert bias.grad is not None

        assert a.grad is None
        assert b.grad is None
        assert c.grad is None

    def test_values_grad_with_broadcast(self, device):
        a = torch.randn(1, 2, 4, requires_grad=True, dtype=torch.float64, device=device)
        b = torch.randn(2, 2, 4, requires_grad=True, dtype=torch.float64, device=device)
        c = torch.randn(3, 2, 4, requires_grad=True, dtype=torch.float64, device=device)

        def grad_test_func(a, b, c):
            nt = torch.nested.as_nested_tensor([a, b, c])
            buffer = nt.values()
            return buffer.sum()

        data = (a, b, c)
        assert gradcheck(grad_test_func, inputs=data, check_batched_grad=False)

    def test_to_buffer_series_ops_grad_with_broadcast(self, device):
        a = torch.randn(1, 1, 2, requires_grad=True, dtype=torch.float64, device=device)
        b = torch.randn(1, 1, 2, requires_grad=True, dtype=torch.float64, device=device)
        c = torch.randn(1, 1, 2, requires_grad=True, dtype=torch.float64, device=device)

        def grad_test_func(a, b, c):
            nt = torch.nested.as_nested_tensor([a, b, c])
            buffer = nt.values()
            buffer = buffer * 2
            return buffer.exp()

        data = (a, b, c)
        assert gradcheck(grad_test_func, inputs=data, check_batched_grad=False)

    def test_unbind_flow_through(self, device):
        a = torch.randn(1, 2, 4, requires_grad=True, dtype=torch.float64, device=device)
        b = torch.randn(2, 2, 4, requires_grad=True, dtype=torch.float64, device=device)
        c = torch.randn(3, 2, 4, requires_grad=True, dtype=torch.float64, device=device)

        def grad_test_func(a, b, c):
            nt = torch.nested.as_nested_tensor([a, b, c])
            ntT = nt.transpose(-1, -2)
            unbound = ntT.unbind()
            d = unbound[0]
            d = torch.pow(d, 2)
            return d

        data = (a, b, c)
        assert gradcheck(grad_test_func, inputs=data, check_batched_grad=False)

    def test_split_with_sizes_flow_through(self, device):
        a = torch.randn(2, 5, requires_grad=True, dtype=torch.float64, device=device)
        b = torch.randn(3, 5, requires_grad=True, dtype=torch.float64, device=device)
        c = torch.randn(4, 5, requires_grad=True, dtype=torch.float64, device=device)

        def grad_test_func(a, b, c):
            nt = torch.nested.as_nested_tensor([a, b, c])
            splits = nt.split_with_sizes([2, 3], dim=-1)
            unbound = splits[1].unbind()
            d = unbound[0]
            d = torch.pow(d, 2)
            return d

        data = (a, b, c)
        assert gradcheck(grad_test_func, inputs=data, check_batched_grad=False)

    def test_indexing_backward(self, device):
        x0 = torch.randn((2, 5))
        x1 = torch.randn((3, 4))
        nt = torch.nested.nested_tensor([x0, x1], device=device, requires_grad=True)
        self.assertEqual(nt[0], x0)
        self.assertEqual(nt[-1], x1)
        grad_x0 = torch.randn((2, 5), device=device)
        nt[0].backward(grad_x0)
        expected_grad = torch.nested.nested_tensor([grad_x0, torch.zeros((3, 4), device=device)])
        self.assertEqual(nt.grad, expected_grad)

    def test_masked_fill_backward(self, device):
        a = torch.randn(1, 2, 4, requires_grad=True, dtype=torch.float64, device=device)
        b = torch.randn(2, 2, 4, requires_grad=True, dtype=torch.float64, device=device)
        c = torch.randn(3, 2, 4, requires_grad=True, dtype=torch.float64, device=device)

        def grad_test_func(a, b, c):
            nt = torch.nested.as_nested_tensor([a, b, c])
            mask = nt.detach().clone().to(bool)
            out = nt.masked_fill(mask, 0)
            out = torch.nested.to_padded_tensor(out, 0)
            return out
        data = (a, b, c)
        assert gradcheck(grad_test_func, inputs=data, check_batched_grad=False)

    def test_gelu_backward(self, device):
        a = torch.randn(1, 2, 4, requires_grad=True, dtype=torch.float64, device=device)
        b = torch.randn(2, 2, 4, requires_grad=True, dtype=torch.float64, device=device)
        c = torch.randn(3, 2, 4, requires_grad=True, dtype=torch.float64, device=device)

        def grad_test_func(a, b, c):
            nt = torch.nested.as_nested_tensor([a, b, c])
            nt_gelu = torch.nn.functional.gelu(nt)
            return torch.nested.to_padded_tensor(nt_gelu, 0)

        data = (a, b, c)
        assert gradcheck(grad_test_func, inputs=data, check_batched_grad=False)

    def test_relu_backward(self, device):
        a = torch.randn(1, 2, 4, requires_grad=True, dtype=torch.float64, device=device)
        b = torch.randn(2, 2, 4, requires_grad=True, dtype=torch.float64, device=device)
        c = torch.randn(3, 2, 4, requires_grad=True, dtype=torch.float64, device=device)

        def grad_test_func(a, b, c):
            nt = torch.nested.as_nested_tensor([a, b, c])
            nt_relu = torch.nn.functional.relu(nt)
            return torch.nested.to_padded_tensor(nt_relu, 0)

        data = (a, b, c)
        assert gradcheck(grad_test_func, inputs=data, check_batched_grad=False)

    def test_selu_backward(self, device):
        a = torch.randn(1, 2, 4, requires_grad=True, dtype=torch.float64, device=device)
        b = torch.randn(2, 2, 4, requires_grad=True, dtype=torch.float64, device=device)
        c = torch.randn(3, 2, 4, requires_grad=True, dtype=torch.float64, device=device)

        def grad_test_func(a, b, c):
            nt = torch.nested.as_nested_tensor([a, b, c])
            nt_relu = torch.nn.functional.silu(nt)
            return torch.nested.to_padded_tensor(nt_relu, 0)

        data = (a, b, c)
        assert gradcheck(grad_test_func, inputs=data, check_batched_grad=False)

    def test_abs_backward(self, device):
        a = torch.randn(1, 2, 4, requires_grad=True, dtype=torch.float64, device=device)
        b = torch.randn(2, 2, 4, requires_grad=True, dtype=torch.float64, device=device)
        c = torch.randn(3, 2, 4, requires_grad=True, dtype=torch.float64, device=device)

        def grad_test_func(a, b, c):
            nt = torch.nested.as_nested_tensor([a, b, c])
            nt_abs = torch.abs(nt)
            return torch.nested.to_padded_tensor(nt_abs, 0)

        data = (a, b, c)
        assert gradcheck(grad_test_func, inputs=data, check_batched_grad=False)

    # Previously would error when input NT doesn't require grad
    # NotImplementedError: Cannot access storage of UndefinedTensorImpl
    def test_layer_norm_backward_edge_case(self, device):
        size = 4
        a = torch.randn(1, 2, size, requires_grad=False, dtype=torch.float64, device=device)
        nt = torch.nested.nested_tensor([a])
        nt_layer_norm = torch.nn.LayerNorm(nt.size(-1), device=device, dtype=torch.float64)
        out = nt_layer_norm(nt)
        out.backward(out.clone())

    def test_accumulate_grad_different_strides(self, device):
        a = torch.rand(1, 4, 2, requires_grad=True, dtype=torch.float64, device=device)
        b = torch.rand(1, 8, 2, requires_grad=True, dtype=torch.float64, device=device)

        def grad_test_func(a, b):
            nt_1 = torch.nested.as_nested_tensor([a, b])
            nt_2 = nt_1.clone()
            out = torch.nn.functional.scaled_dot_product_attention(nt_1, nt_2, nt_2)
            return torch.nested.to_padded_tensor(out, 0)

        data = (a, b)
        assert gradcheck(grad_test_func, inputs=data, check_batched_grad=False)

    # https://github.com/pytorch/pytorch/issues/95562
    @skipIfSlowGradcheckEnv
    @parametrize("size", [1024, 1023, 513, 512, 256, 128, 32, 4, 2])
    def test_layer_norm_backward(self, device, size):
        a = torch.randn(1, 2, size, requires_grad=True, dtype=torch.float64, device=device)
        b = torch.randn(2, 2, size, requires_grad=True, dtype=torch.float64, device=device)
        c = torch.randn(3, 2, size, requires_grad=True, dtype=torch.float64, device=device)

        def grad_test_func(a, b, c):
            nt = torch.nested.as_nested_tensor([a, b, c])
            layer_norm = torch.nn.LayerNorm(nt.size(-1), device=device, dtype=torch.float64)
            nt_layer_norm = layer_norm(nt)
            return torch.nested.to_padded_tensor(nt_layer_norm, 0)

        data = (a, b, c)
        assert gradcheck(grad_test_func, inputs=data, check_batched_grad=False)

    # https://github.com/pytorch/pytorch/issues/95562
    @skipIfSlowGradcheckEnv
    # Could either mark slow or reduce size
    @parametrize("size", [128, 32, 4, 2])
    def test_layer_norm_backward_5d(self, device, size):
        a = torch.randn(4, size, size, 4, requires_grad=True, dtype=torch.float64, device=device)
        b = torch.randn(7, size, size, 4, requires_grad=True, dtype=torch.float64, device=device)
        c = torch.randn(10, size, size, 4, requires_grad=True, dtype=torch.float64, device=device)

        def grad_test_func(a, b, c):
            nt = torch.nested.as_nested_tensor([a, b, c])
            layer_norm = torch.nn.LayerNorm((size, size, nt.size(-1)), device=device, dtype=torch.float64)
            nt_layer_norm = layer_norm(nt)
            return torch.nested.to_padded_tensor(nt_layer_norm, 0)

        data = (a, b, c)
        assert gradcheck(grad_test_func, inputs=data, check_batched_grad=False)

# Found in torch/testing/_comparison.py
default_atol = {torch.float16: 1e-3, torch.bfloat16: 1e-3, torch.float32: 1e-5}
default_rtol = {torch.float16: 1e-3, torch.bfloat16: 1.6e-2, torch.float32: 1.3e-6}

def get_rtol(true_value: torch.Tensor, computed_value: torch.Tensor) -> float:
    deviation = true_value - computed_value
    deviation = torch.abs(deviation / true_value)
    # Fill in the nans with the default rtol
    torch.nan_to_num_(deviation, nan=default_rtol[computed_value.dtype])
    return deviation.max().item()


def get_atol(true_value: torch.Tensor, computed_value: torch.Tensor) -> float:
    deviation = true_value - computed_value
    atol = torch.abs(deviation).max().item()
    return atol


def get_tolerances(
    true_value: torch.Tensor,
    computed_value: torch.Tensor,
    fudge_factor: Optional[float] = None,
) -> Tuple[float, float]:
    """Returns the absolute and relative tolerances for comparing two tensors."""
    fudge_factor = fudge_factor if fudge_factor is not None else 1.0
    atol = get_atol(true_value, computed_value)
    rtol = get_rtol(true_value, computed_value)

    atol = fudge_factor * max(atol, default_atol[computed_value.dtype])
    rtol = fudge_factor * max(rtol, default_rtol[computed_value.dtype])
    # torch.isclose() has weird behavior around see:
    # https://github.com/pytorch/pytorch/issues/102400
    if rtol > 1e30:
        rtol = default_rtol[computed_value.dtype]
    return atol, rtol

# We can probably parametrizing existing tests instead of having a separate
# test class as we begin to support more ops. Also maybe rewrite with OpInfos.
@markDynamoStrictTest
class TestNestedTensorSubclass(TestCase):
    # TODO: consolidate with the below
    def _get_list_for_jagged_tensor(self, nested_size, device, requires_grad=True):
        Ds = nested_size[1:]
        out = []
        for s in nested_size[0]:
            out.append(
                torch.randn(s, *Ds, requires_grad=requires_grad, device=device, dtype=torch.float64)
            )
        return out

    def _get_example_tensor_lists(self, include_list_of_lists=True, include_requires_grad=True):

        def _make_tensor(*shape, include_requires_grad=include_requires_grad, requires_grad=True):
            return torch.randn(
                *shape,
                requires_grad=(requires_grad if include_requires_grad else False)
            )

        # Purposefully introduce mixed requires_grad settings for the components
        # when include_requires_grad=True.
        example_lists = [
            # (B, *, D) with B=4
            [
                _make_tensor(2, 5),
                _make_tensor(3, 5, requires_grad=False),
                _make_tensor(4, 5, requires_grad=False),
                _make_tensor(6, 5)
            ],
            # (B, *, D_0, D_1) with B=5
            [
                _make_tensor(2, 5, 6),
                _make_tensor(3, 5, 6),
                _make_tensor(4, 5, 6, requires_grad=False),
                _make_tensor(5, 5, 6),
                _make_tensor(6, 5, 6),
            ],
        ]

        if include_list_of_lists:
            example_lists.append(
                # (B, *, D) with B=3 in list form
                [
                    _make_tensor(2, 5, requires_grad=False).tolist(),
                    _make_tensor(3, 5).tolist(),
                    _make_tensor(4, 5).tolist(),
                ])

        return example_lists

    def test_tensor_attributes(self, device):
        a = torch.randn(2, 3, requires_grad=True, dtype=torch.float64, device=device)
        b = torch.randn(3, 3, requires_grad=True, dtype=torch.float64, device=device)
        c = torch.randn(4, 3, requires_grad=True, dtype=torch.float64, device=device)
        nt = torch.nested.as_nested_tensor([a, b, c], layout=torch.jagged)
        _offsets = nt.offsets()

        for op in (
            torch.ops.aten.is_non_overlapping_and_dense.default,
            torch.ops.aten.sym_size.default,
            torch.ops.aten.dim.default,
            torch.ops.aten.numel.default,
            torch.ops.aten.sym_numel.default,
            torch.ops.aten.sym_stride.default,
            torch.ops.aten.sym_storage_offset.default,
        ):
            op(nt)

        with self.assertRaisesRegex(RuntimeError,
                                    "directly calling torch.ops.aten.size"):
            torch.ops.aten.size.default(nt)

        nested_int = torch.nested._internal.nested_tensor.get_tensor_symint(_offsets, coeff=1)
        self.assertEqual(nt.size(), (3, nested_int, 3))
        self.assertEqual(nt.shape, (3, nested_int, 3))
        self.assertEqual(nt.dim(), 3)
        self.assertEqual(nt.numel(), 27)

    def test_linear(self, device):
        a = torch.randn(2, 3, requires_grad=True, dtype=torch.float64, device=device)
        b = torch.randn(3, 3, requires_grad=True, dtype=torch.float64, device=device)
        c = torch.randn(4, 3, requires_grad=True, dtype=torch.float64, device=device)
        weight = torch.randn(4, 3, requires_grad=True, dtype=torch.float64, device=device)

        def grad_test_func(a, b, c, weight):
            nt = torch.nested.as_nested_tensor([a, b, c], layout=torch.jagged)
            out = torch.nn.functional.linear(nt, weight)
            return out.values()

        gradcheck(grad_test_func, inputs=(a, b, c, weight), check_batched_grad=False)

    def test_unary_pointwise(self, device):
        a = torch.randn(2, 3, requires_grad=True, dtype=torch.float64, device=device)
        b = torch.randn(3, 3, requires_grad=True, dtype=torch.float64, device=device)
        c = torch.randn(4, 3, requires_grad=True, dtype=torch.float64, device=device)

        def grad_test_func(a, b, c):
            nt = torch.nested.as_nested_tensor([a, b, c], layout=torch.jagged)
            out = torch.nn.functional.silu(nt.sin().cos())
            return out.values()

        gradcheck(grad_test_func, inputs=(a, b, c), check_batched_grad=False)

    def test_unary_pointwise_transposed_inputs(self, device):
        a, b, c = (
            torch.randn(i + 2, 5, requires_grad=True, dtype=torch.float64, device=device) for i in range(3)
        )

        nt = torch.nested.nested_tensor([a.detach(), b.detach(), c.detach()], layout=torch.jagged)
        nt_t = nt.transpose(1, 2)
        self.assertFalse(nt_t.is_contiguous())
        out = torch.nn.functional.silu(nt_t.sin().cos())
        self.assertEqual(out.is_contiguous(), torch.nn.functional.silu(b.transpose(-1, -2).sin().cos()).is_contiguous())

        self.assertEqual(nt_t.shape, out.shape)

        a, b, c = (
            torch.randn(i + 2, 5, requires_grad=True, dtype=torch.float64, device=device) for i in range(3)
        )

        def grad_test_func(a, b, c):
            nt = torch.nested.as_nested_tensor([a, b, c], layout=torch.jagged)
            nt_t = nt.transpose(1, 2)
            out = torch.nn.functional.silu(nt_t.sin().cos())
            return out.values()

        gradcheck(grad_test_func, inputs=(a, b, c), check_batched_grad=False)


    def test_binary_pointwise(self, device):
        a = torch.randn(2, 3, requires_grad=True, dtype=torch.float64, device=device)
        b = torch.randn(3, 3, requires_grad=True, dtype=torch.float64, device=device)
        c = torch.randn(4, 3, requires_grad=True, dtype=torch.float64, device=device)

        # Incorrect usage: shape check will fail if the offsets tensor are not
        #                  the same exact tensor object
        nt1 = torch.nested.as_nested_tensor([a, b, c], layout=torch.jagged)
        nt2 = torch.nested.as_nested_tensor([a, b, c], layout=torch.jagged)

        self.assertRaisesRegex(
            RuntimeError,
            "cannot call binary pointwise function .* with inputs of shapes",
            lambda: nt1 * nt2)

        # Correct usage: chain the calls using the same offsets tensor object
        def grad_test_func(a, b, c):
            nt1 = torch.nested.as_nested_tensor([a, b, c], layout=torch.jagged)
            # TODO: Switch to public API that takes in (values, offsets) once it exists
            nt2, offsets = jagged_from_list([a, b, c], nt1.offsets())
            out = nt1 * nt2
            return out.values()

        gradcheck(grad_test_func, inputs=(a, b, c), check_batched_grad=False)

    def test_binary_pointwise_transposed(self, device):
        a, b, c = (
            torch.randn(i + 2, 5, dtype=torch.float64, device=device) for i in range(3)
        )

        nt1, offsets = jagged_from_list([a, b, c], None)
        nt2, offsets = jagged_from_list([a, b, c], offsets)

        nt1_t = nt1.transpose(1, 2)
        nt2_t = nt2.transpose(1, 2)

        # out = nt1_t * nt2_t
        # self.assertFalse(nt1_t.is_contiguous())
        # self.assertEqual(out.is_contiguous(), (b.transpose(-1, -2) * b.transpose(-1, -2)).is_contiguous())
        # self.assertEqual(out.shape, nt1_t.shape)

        self.assertRaisesRegex(
            RuntimeError,
            "cannot call binary pointwise function mul.Tensor with inputs of shapes",
            lambda: nt1 * nt2_t,
        )

        a, b, c = (
            torch.randn(i + 2, 5, requires_grad=True, dtype=torch.float64, device=device) for i in range(3)
        )

        # Correct usage: chain the calls using the same offsets tensor object
        def grad_test_func(a, b, c):
            nt1, offsets = jagged_from_list([a, b, c], None)
            nt2, offsets = jagged_from_list([a, b, c], offsets)
            nt1_t = nt1.transpose(1, 2)
            nt2_t = nt2.transpose(1, 2)
            out = nt1_t * nt2_t
            return out.values()

        gradcheck(grad_test_func, inputs=(a, b, c), check_batched_grad=False)

    def test_split(self, device):
        a = torch.randn(2, 3, requires_grad=True, dtype=torch.float64, device=device)
        b = torch.randn(3, 3, requires_grad=True, dtype=torch.float64, device=device)
        c = torch.randn(4, 3, requires_grad=True, dtype=torch.float64, device=device)

        nt = torch.nested.as_nested_tensor([a, b, c], layout=torch.jagged)
        out = torch.split(nt, 2, -1)
        self.assertEqual(len(out), 2)
        self.assertEqual(
            out[0],
            torch.nested.as_nested_tensor([a[:, 0:2], b[:, 0:2], c[:, 0:2]], layout=torch.jagged)
        )
        self.assertEqual(
            out[1],
            torch.nested.as_nested_tensor([a[:, 2:], b[:, 2:], c[:, 2:]], layout=torch.jagged)
        )

        with self.assertRaisesRegex(
            RuntimeError,
            r"split\(\): not supported for NestedTensor on dim=1",
        ):
            torch.split(nt, 2, 1)

    def test_split_with_sizes(self, device):
        a = torch.randn(2, 3, requires_grad=True, dtype=torch.float64, device=device)
        b = torch.randn(3, 3, requires_grad=True, dtype=torch.float64, device=device)
        c = torch.randn(4, 3, requires_grad=True, dtype=torch.float64, device=device)

        nt = torch.nested.as_nested_tensor([a, b, c], layout=torch.jagged)
        out = torch.split(nt, [1, 2], -1)
        self.assertEqual(len(out), 2)
        self.assertEqual(
            out[0],
            torch.nested.as_nested_tensor([a[:, 0:1], b[:, 0:1], c[:, 0:1]], layout=torch.jagged)
        )
        self.assertEqual(
            out[1],
            torch.nested.as_nested_tensor([a[:, 1:], b[:, 1:], c[:, 1:]], layout=torch.jagged)
        )
        with self.assertRaisesRegex(
            RuntimeError,
            r"split_with_sizes\(\): not supported for NestedTensor on dim=1",
        ):
            torch.split(nt, [1, 2], 1)

    def test_views_inherit_ragged_dim(self, device):
        # view
        nt = random_nt_from_dims(
            [4, None, 8, 10], device=device, dtype=torch.float32, layout=torch.jagged)
        # inherit ragged dim via -1
        view = nt.view(4, -1, 80)
        self.assertEqual(nt.shape[1], view.shape[1])
        # inherit batch and ragged dims via -1
        view2 = nt.view(-1, -1, 80)
        self.assertEqual(nt.shape[:2], view2.shape[:2])

        # expand
        nt = random_nt_from_dims(
            [3, None, 1], device=device, dtype=torch.float32, layout=torch.jagged)
        # inherit batch and ragged dims via -1
        view = nt.expand(-1, -1, 5)
        self.assertEqual(nt.shape[:2], view.shape[:2])

    def test_view_ragged_idx_not_one(self, device):
        nt = random_nt_from_dims([2, None, 20], device=device, dtype=torch.float32, layout=torch.jagged)

        view_transposed = nt.transpose(1, 2).view(2, 20, nt.size(1))
        self.assertEqual((2, 20, nt.size(1)), (view_transposed.size()))
        self.assertEqual(view_transposed._base, nt._base)

    def test_unsafe_view(self, device):
        nt = random_nt_from_dims([4, None, 8, 10], device=device, dtype=torch.float32, layout=torch.jagged)
        # basic view
        view1 = torch.ops.aten._unsafe_view(nt, (4, -1, 80))
        self.assertEqual((4, nt.size(1), 80), tuple(view1.size()))
        # _unsafe_view differs from view in that the view information is not tracked
        self.assertTrue(view1._base is None)

        # test an unsafe_view when ragged_idx != 1, currently only supports identity view
        nt_t = nt.transpose(1, 2)
        view2 = torch.ops.aten._unsafe_view(nt_t, (4, 8, nt.size(1), 10))
        self.assertEqual((4, 8, nt.size(1), 10), tuple(view2.size()))
        self.assertTrue(view2._base is None)

    @xfailIfTorchDynamo
    @parametrize("requires_grad", [False, True])
    def test_reshape_decomp(self, device, requires_grad):
        # contiguous NT should result in view.
        nt = random_nt_from_dims(
            [3, None, 10],
            device=device,
            dtype=torch.float32,
            layout=torch.jagged,
        ).detach().requires_grad_(requires_grad)
        view = nt.reshape(-1, -1, 5, 2)
        self.assertEqual(view.shape[:2], nt.shape[:2])
        self.assertTrue(view._is_view() and view._base is nt)
        # make sure gradients flow back
        if requires_grad:
            view.backward(torch.ones_like(view))
            self.assertEqual(nt.grad, torch.ones_like(nt))

        # non-contiguous NT should result in contiguous copy
        nt = random_nt_from_dims(
            [3, None, 5, 2],
            device=device,
            dtype=torch.float32,
            layout=torch.jagged,
            requires_grad=requires_grad
        )
        nt_noncontig = nt.transpose(-1, -2)
        self.assertFalse(nt_noncontig.is_contiguous())
        copy = nt_noncontig.reshape(-1, -1, 10)
        self.assertTrue(copy.is_contiguous())
        self.assertEqual(copy.shape[:2], nt.shape[:2])
        # make sure gradients flow back
        if requires_grad:
            copy.backward(torch.ones_like(copy))
            self.assertEqual(nt.grad, torch.ones_like(nt))

    def test_flatten_decomp(self, device):
        nt = random_nt_from_dims(
            [3, None, 5, 2], device=device, dtype=torch.float32, layout=torch.jagged)
        flattened = nt.flatten(-2, -1)
        self.assertEqual(flattened.shape, nt.view(3, -1, 10).shape)

        nt = random_nt_from_dims(
            [3, None, 5, 2, 6], device=device, dtype=torch.float32, layout=torch.jagged)
        flattened = nt.flatten(-3, -2)
        self.assertEqual(flattened.shape, nt.view(3, -1, 10, 6).shape)

    def test_chunk(self, device):
        # normal case
        D = 30
        B = 8
        nt = random_nt_from_dims([B, None, D], device=device, dtype=torch.float32, layout=torch.jagged)
        NUM_CHUNKS = 3
        chunks = nt.chunk(NUM_CHUNKS, dim=-1)
        self.assertEqual(len(chunks), NUM_CHUNKS)
        for i in range(NUM_CHUNKS):
            self.assertEqual(chunks[i].shape[-1], D // NUM_CHUNKS)

        # chunk on batch dim
        chunks = nt.chunk(NUM_CHUNKS, dim=0)
        self.assertEqual(len(chunks), NUM_CHUNKS)
        chunk_size = math.ceil(B / NUM_CHUNKS)
        for i in range(NUM_CHUNKS):
            if i < NUM_CHUNKS - 1:
                self.assertEqual(chunks[i].shape[0], chunk_size)
            else:
                self.assertEqual(chunks[i].shape[0], B - chunk_size * (NUM_CHUNKS - 1))
            offsets_expected = nt._offsets[i * chunk_size + 1 : (i + 1) * chunk_size + 1] - nt._offsets[i * chunk_size]
            self.assertEqual(chunks[i]._offsets[1:], offsets_expected)
        self.assertEqual(nt._values, torch.cat([x._values for x in chunks], dim=0))

        # chunk on ragged dim not supported
        with self.assertRaisesRegex(RuntimeError, "chunk.* not supported for NestedTensor on dim=1"):
            nt.chunk(2, dim=1)

    def test_squeeze(self, device):
        B = 4
        D = 6
        # squeeze middle dim
        nt = random_nt_from_dims(
            [B, None, 1, D], device=device, dtype=torch.float32, layout=torch.jagged)
        j0 = nt.shape[1]

        for dim_arg in [-2, 2]:
            out = nt.squeeze(dim_arg)
            self.assertEqual(out.shape, (B, j0, D))
            self.assertEqual(out.unsqueeze(-2), nt)

        # squeeze last dim
        nt = random_nt_from_dims(
            [B, None, 1], device=device, dtype=torch.float32, layout=torch.jagged)
        j1 = nt.shape[1]

        for dim_arg in [-1, 2]:
            out = nt.squeeze(dim_arg)
            self.assertEqual(out.shape, (B, j1))
            self.assertEqual(out.unsqueeze(-1), nt)

        # squeeze on batch dim not supported
        with self.assertRaisesRegex(
                RuntimeError, "squeeze.* not supported for NestedTensor on dim=0"):
            nt.squeeze(0)

        # squeeze on ragged dim not supported
        with self.assertRaisesRegex(
                RuntimeError, "squeeze.* not supported for NestedTensor on dim=1"):
            nt.squeeze(1)

    def test_binary_pointwise_broadcasting(self, device):
        # (B, j0, 3, 4)
        ts = self._get_list_for_jagged_tensor(((2, 3, 4), 3, 4), device, requires_grad=True)
        # (B, j0, ?, ?) + (?) -> (B, j0, ?, ?)
        # (B, j0, ?, ?) + (?, ?) -> (B, j0, ?, ?)
        # (B, j0, ?, ?) + (1, ?, ?) -> (B, j0, ?, ?)
        # Unsupported: (B, j0, ?, ?) + (1, 1, 1, ?, ?) -> (1, B, j0, ?, ?)
        t_sizes = (
            (4,),
            (1, 4),
            (3, 1),
            (1, 3, 1),
            (1, 1, 1, 4),
            # (1, 1, 1, 1, 4), (unsupported today)
        )

        def grad_test_func(t, *ts):
            nt = torch.nested.as_nested_tensor(list(ts), layout=torch.jagged)
            out = nt + t
            return out.values()

        for t_size in t_sizes:
            t = torch.rand(t_size, requires_grad=True, device=device, dtype=torch.float64)
            gradcheck(grad_test_func, inputs=(t, *ts), check_batched_grad=False)

    def test_threshold_backward(self, device):
        ts1 = self._get_list_for_jagged_tensor(((2, 3, 4), 16), device=device, requires_grad=False)
        ts2 = self._get_list_for_jagged_tensor(((2, 3, 4), 16), device=device, requires_grad=False)

        nt1, offsets = jagged_from_list(ts1, None)
        nt2, offsets = jagged_from_list(ts2, offsets)
        buf1 = nt1.values().detach().clone()
        buf2 = nt2.values().detach().clone()

        res_nt = torch.ops.aten.threshold_backward(nt1, nt2, 0.0)
        res_dense = torch.ops.aten.threshold_backward(buf1, buf2, 0.0)

        self.assertEqual(res_dense, res_nt.values())


    @parametrize("keepdim", [False, True])
    def test_sum_int_DimList(self, device, keepdim):
        # (B, j0, 3, 4)
        ts = self._get_list_for_jagged_tensor(((2, 3, 4), 3, 4), device=device, requires_grad=True)

        # Check shape correctness
        reduce_dims = (
            # dims, expected shape, expected keepdim shape
            # j0 is represented as None
            ((0, 1), (3, 4), (1, 1, 3, 4)),
            ((1, 2), None, None),
            ((2, 3), (3, None), (3, None, 1, 1)),
            ((0, 1, 3), (3,), (1, 1, 3, 1)),
            ((0, 1, 2), (4,), (1, 1, 1, 4)),
            ((0, 1, 2, 3), tuple(), (1, 1, 1, 1)),
        )
        for rd, ref_shape_no_keepdim, ref_shape_keepdim in reduce_dims:
            if (0 in rd) ^ (1 in rd):
                with self.assertRaisesRegex(
                        RuntimeError,
                        "applying over the ragged dimension, but not the batch dimension"):
                    nt = torch.nested.as_nested_tensor(ts, layout=torch.jagged)
                    out = torch.sum(nt, dim=rd, keepdim=keepdim)
                continue

            nt = torch.nested.as_nested_tensor(ts, layout=torch.jagged)
            out = torch.sum(nt, dim=rd, keepdim=keepdim)
            ref_shape = ref_shape_keepdim if keepdim else ref_shape_no_keepdim
            self.assertEqual(len(out.shape), len(ref_shape))
            for o, r in zip(out.shape, ref_shape):
                if r is not None:
                    self.assertEqual(o, r)
                else:
                    self.assertTrue(isinstance(o, torch.SymInt))

        # Check values correctness
        # raggedness not reduced
        nt = torch.nested.as_nested_tensor(ts, layout=torch.jagged)
        out = torch.sum(nt, dim=(2, 3), keepdim=keepdim)
        out_ref = torch.sum(nt.values(), dim=(1, 2))
        self.assertIsInstance(out, NestedTensor)
        # flatten to avoid having to replicate unsqueeze logic depending on keepdim
        self.assertTrue(torch.allclose(out.values().view(-1), out_ref.view(-1)))

        # raggedness reduced away
        nt = torch.nested.as_nested_tensor(ts, layout=torch.jagged)
        out = torch.sum(nt, dim=(0, 1), keepdim=keepdim)
        out_ref = torch.sum(nt.values(), dim=(0,))
        self.assertNotIsInstance(out, NestedTensor)
        self.assertTrue(torch.allclose(out, out_ref))



    @dtypes(torch.float, torch.double, torch.half)
    @parametrize("requires_grad", [False, True])
    @parametrize("weights_only", [False, True])
    def test_serialization(self, device, dtype, requires_grad, weights_only):

        def compare_metadata(nt1, nt2):
            self.assertEqual(nt1._nested_tensor_size(), nt2._nested_tensor_size())
            self.assertEqual(nt1._nested_tensor_strides(), nt2._nested_tensor_strides())
            self.assertEqual(nt1._nested_tensor_storage_offsets(),
                             nt2._nested_tensor_storage_offsets())

        nt_contiguous, nt_noncontiguous = random_nt_noncontiguous_pair((2, 3, 6, 7))
        for a in [nt_contiguous, nt_noncontiguous]:
            buffer = io.BytesIO()
            serialized = torch.save(a, buffer)
            buffer.seek(0)
            b = torch.load(buffer, weights_only=weights_only)
            # should be both conceptually equal and metadata equivalent
            self.assertEqual(a, b)
            compare_metadata(a, b)
            # should be conceptually equal but not necessarily metadata equivalent
            self.assertEqual(b, nt_contiguous)
            self.assertEqual(b, nt_noncontiguous)

    @unittest.skipIf(PYTORCH_CUDA_MEMCHECK, "is_pinned uses failure to detect pointer property")
    @onlyCUDA
    def test_pin_memory(self, device):
        nt_contiguous, nt_noncontiguous = random_nt_noncontiguous_pair((2, 3, 6, 7))
        for nt in [nt_contiguous, nt_noncontiguous]:
            self.assertFalse(nt.is_pinned())
            pinned = nt.pin_memory(device)
            self.assertTrue(pinned.is_pinned())
            self.assertEqual(nt, pinned)
            self.assertNotEqual(nt.data_ptr(), pinned.data_ptr())
            # test that pin_memory on already pinned tensor has no effect
            self.assertIs(pinned, pinned.pin_memory())
            self.assertEqual(pinned.data_ptr(), pinned.pin_memory().data_ptr())

    @torch.compiler.disable
    def _validate_nt(self, nt, device, dtype, layout, requires_grad, dim, batch_size, base=None):
        # Validate a bunch of properties after NT construction.
        device = torch.device(device)
        self.assertEqual(nt.dim(), dim)
        self.assertEqual(nt.device, device)
        self.assertEqual(nt.dtype, dtype)
        self.assertEqual(nt.layout, layout)
        self.assertEqual(nt.requires_grad, requires_grad)

        if layout == torch.jagged:
            self.assertEqual(nt._values.device, device)
            self.assertEqual(nt._offsets.device, device)
            self.assertEqual(nt.shape[0], batch_size)
            self.assertTrue(isinstance(nt.shape[1], torch.SymInt))

        if base is not None:
            self.assertTrue(nt._is_view() and nt._base is base)

    @dtypes(torch.float, torch.double, torch.half)
    @parametrize("requires_grad", [False, True])
    @parametrize("components_require_grad", [False, True])
    def test_jagged_layout_construction_nested_tensor(
            self, device, dtype, requires_grad, components_require_grad):
        for tensor_list in self._get_example_tensor_lists(
                include_list_of_lists=True, include_requires_grad=components_require_grad):
            nt = torch.nested.nested_tensor(
                tensor_list,
                device=device,
                dtype=dtype,
                layout=torch.jagged,
                requires_grad=requires_grad)

            expected_dim = torch.as_tensor(tensor_list[0]).dim() + 1
            expected_batch_size = len(tensor_list)
            self._validate_nt(
                nt, device, dtype, torch.jagged, requires_grad, expected_dim, expected_batch_size)

            # Make sure grads -don't- flow back into original tensors for nested_tensor()
            if requires_grad:
                (nt * 2).backward(torch.ones_like(nt))
            for t in tensor_list:
                t = t if isinstance(t, torch.Tensor) else torch.as_tensor(t)
                self.assertTrue(t.grad is None)

    @dtypes(torch.float, torch.double, torch.half)
    @parametrize("components_require_grad", [False, True])
    def test_jagged_layout_construction_as_nested_tensor(
            self, device, dtype, components_require_grad):
        # NB: as_nested_tensor(tensor_list) doesn't support lists of lists for tensor_list
        for tensor_list in self._get_example_tensor_lists(
                include_list_of_lists=False, include_requires_grad=components_require_grad):
            nt = torch.nested.as_nested_tensor(
                tensor_list,
                device=device,
                dtype=dtype,
                layout=torch.jagged)

            # nt.requires_grad=True should be set if at least one component requires grad
            expected_dim = tensor_list[0].dim() + 1
            expected_batch_size = len(tensor_list)
            self._validate_nt(
                nt,
                device,
                dtype,
                torch.jagged,
                components_require_grad,
                expected_dim,
                expected_batch_size)

            # Make sure grads flow back into original tensors for as_nested_tensor()
            if components_require_grad:
                (nt * 2).backward(torch.ones_like(nt))
                for t in tensor_list:
                    if t.requires_grad:
                        self.assertEqual(t.grad, torch.ones_like(t) * 2)
                    else:
                        self.assertTrue(t.grad is None)

    @xfailIfTorchDynamo
    @unittest.skipIf(PYTORCH_CUDA_MEMCHECK, "is_pinned uses failure to detect pointer property")
    @onlyCUDA
    def test_jagged_layout_construction_with_pinned_memory(self, device):
        for tensor_list in self._get_example_tensor_lists():
            nt = torch.nested.nested_tensor(
                tensor_list,
                layout=torch.jagged,
                device="cpu",
                pin_memory=True)

            expected_dim = torch.as_tensor(tensor_list[0]).dim() + 1
            expected_batch_size = len(tensor_list)
            self._validate_nt(
                nt,
                device="cpu",
                dtype=torch.float32,
                layout=torch.jagged,
                requires_grad=False,
                dim=expected_dim,
                batch_size=expected_batch_size)
            self.assertTrue(nt.is_pinned())

    @dtypes(torch.float, torch.double, torch.half)
    @parametrize("requires_grad", [False, True])
    @parametrize("values_is_view", [False, True])
    def test_jagged_view_from_values_offsets(self, device, dtype, requires_grad, values_is_view):
        if values_is_view:
            # make values a view of base
            base = torch.randn(
                2, 3, 4, 5, 6, device=device, dtype=dtype, requires_grad=requires_grad)
            values = base.flatten(0, -2)
        else:
            values = torch.randn(10, 5, device=device, dtype=dtype, requires_grad=requires_grad)
        offsets = torch.tensor([0, 2, 4, 6, 10], device=device, dtype=torch.int64)

        nt = nested_view_from_values_offsets(values, offsets)

        expected_dim = values.dim() + 1
        expected_batch_size = offsets.shape[0] - 1
        expected_base = base if values_is_view else values
        self._validate_nt(
            nt, device, dtype, torch.jagged, requires_grad, expected_dim, expected_batch_size,
            # ensure NT is a proper view
            base=expected_base
        )

        if requires_grad:
            # Make sure grads flow back
            (nt * 2).backward(torch.ones_like(nt))

            @torch.compiler.disable
            def _check_grad(t):
                self.assertTrue(t.grad is not None)
                self.assertEqual(t.grad, torch.ones_like(t) * 2)

            _check_grad(base if values_is_view else values)

    @dtypes(torch.float)
    def test_nested_tensor_from_jagged(self, device, dtype):
        # construct from (values, offsets)
        values = torch.randn(10, 5, device=device, dtype=dtype)
        offsets = torch.tensor([0, 2, 4, 6, 10], device=device, dtype=torch.int64)
        nt = torch.nested.nested_tensor_from_jagged(values, offsets=offsets)
        self.assertTrue(isinstance(nt, NestedTensor))
        self.assertTrue(nt._is_view() and nt._base is values)
        self.assertEqual(nt.dim(), 3)
        self.assertEqual(nt.size(0), offsets.size(0) - 1)
        self.assertEqual(nt.size(-1), values.size(-1))
        self.assertIsNone(nt._lengths)
        self.assertTrue(nt.is_contiguous())

        # construct from (values, offsets, lengths)
        lengths = torch.tensor([2, 1, 1, 2], device=device)
        nt = torch.nested.nested_tensor_from_jagged(values, offsets=offsets, lengths=lengths)
        self.assertTrue(isinstance(nt, NestedTensor))
        self.assertTrue(nt._is_view() and nt._base is values)
        self.assertEqual(nt.dim(), 3)
        self.assertEqual(nt.size(0), offsets.size(0) - 1)
        self.assertEqual(nt.size(-1), values.size(-1))
        self.assertEqual(nt._lengths, lengths)
        # when both offsets / lengths are specified, expect non-contiguous
        self.assertFalse(nt.is_contiguous())

        # construct from (values, lengths)
        values = torch.randn(14, 5, device=device, dtype=dtype)
        lengths = torch.tensor([2, 3, 4, 5], device=device)
        nt = torch.nested.nested_tensor_from_jagged(values, lengths=lengths)
        self.assertTrue(isinstance(nt, NestedTensor))
        self.assertTrue(nt._is_view() and nt._base is values)
        self.assertEqual(nt.dim(), 3)
        self.assertEqual(nt.size(0), lengths.size(0))
        self.assertEqual(nt.size(-1), values.size(-1))
        # for now, if only lengths is specified, convert to offsets to integrate best with the
        # existing kernels
        expected_offsets = torch.tensor([0, 2, 5, 9, 14], device=device)
        expected_nt = torch.nested.nested_tensor_from_jagged(values, offsets=expected_offsets)
        for n1, n2 in zip(nt.unbind(), expected_nt.unbind()):
            self.assertEqual(n1, n2)

        # error case: no offsets or lengths
        with self.assertRaisesRegex(RuntimeError, "At least one of offsets or lengths is required"):
            torch.nested.nested_tensor_from_jagged(values, offsets=None, lengths=None)

    @dtypes(torch.float, torch.double, torch.half)
    @parametrize("dim", range(5))
    @parametrize("layout", [torch.strided, torch.jagged],
                 name_fn=lambda l: f"layout_{str(l).split('.')[1]}")
    @parametrize("requires_grad", [False, True])
    @parametrize("contiguous", [False, True])
    def test_as_nested_tensor_from_tensor(
            self, device, dtype, dim, layout, requires_grad, contiguous):
        if dim == 0:
            t = torch.tensor(3., requires_grad=requires_grad)
        else:
            t = torch.randn(*(3 for _ in range(dim)), requires_grad=requires_grad)
        assert t.dim() == dim

        if dim < 2:
            # 0-1 dim tensors can't be converted to NTs
            with self.assertRaisesRegex(RuntimeError, "Expected tensor argument to have dim"):
                nt = torch.nested.as_nested_tensor(t, device=device, dtype=dtype, layout=layout)
            return

        orig_t = t
        if not contiguous:
            t = t.transpose(0, 1)

        nt = torch.nested.as_nested_tensor(t, device=device, dtype=dtype, layout=layout)
        expected_dim = t.dim()
        expected_batch_size = t.size(0)
        self._validate_nt(
            nt, device, dtype, layout, requires_grad, expected_dim, expected_batch_size)

        if torch.device(device) == t.device and dtype == t.dtype and contiguous:
            # should be the non-copying (view) case
            self.assertTrue(nt._is_view() and nt._base is t)

        # should be equivalent to construction from unbound tensor list
        nt_from_unbind = torch.nested.as_nested_tensor(
            list(t.unbind(0)), device=device, dtype=dtype, layout=layout)
        self.assertEqual(nt, nt_from_unbind)

        # ensure call on a NT with the same properties returns the NT directly
        nt2 = torch.nested.as_nested_tensor(nt, device=device, dtype=dtype, layout=layout)
        self.assertTrue(nt is nt2)

        # we don't support conversion between layouts this way atm
        other_layout = torch.strided if layout == torch.jagged else torch.jagged
        with self.assertRaisesRegex(
                RuntimeError, "Converting between nested tensor layouts is not supported"):
            torch.nested.as_nested_tensor(nt, device=device, dtype=dtype, layout=other_layout)

        if requires_grad:
            # make sure gradients flow back into inputs
            (nt * 2).backward(torch.ones_like(nt))
            self.assertEqual(orig_t.grad, torch.ones_like(orig_t) * 2)

    @dtypes(torch.double, torch.half)
    @onlyCUDA
    def test_device_dtype_transfer_updates_offsets(self, device, dtype):
        for tensor_list in self._get_example_tensor_lists():
            orig_device = torch.device("cpu")
            orig_dtype = torch.float32
            nt = torch.nested.nested_tensor(
                tensor_list,
                layout=torch.jagged,
                device=orig_device,
                dtype=orig_dtype)

            self.assertEqual(torch.int64, nt.offsets().dtype)
            nt = nt.to(device=device).to(dtype=dtype)

            # offsets should still be int64 on the new device
            self.assertEqual(nt.values().device, nt.offsets().device)
            self.assertEqual(torch.int64, nt.offsets().dtype)

    def test_unbind(self, device):
        for tensor_list in self._get_example_tensor_lists():
            nt = torch.nested.nested_tensor(
                tensor_list,
                layout=torch.jagged,
                device=device)
            out = nt.unbind()
            self.assertEqual(len(out), len(tensor_list))
            for i, t in enumerate(out):
                self.assertEqual(t, tensor_list[i])

    @xfailIfTorchDynamo
    def test_layer_norm_2(self, device):
        test_tensor_list = self._get_list_for_jagged_tensor(
            ((2, 3, 4), 3), device=device, requires_grad=True
        )
        bias = torch.randn(3, requires_grad=False, dtype=torch.float64, device=device)

        def grad_test_func(a, b, c, bias):
            nt = torch.nested.as_nested_tensor([a, b, c], layout=torch.jagged)
            out = torch.nn.functional.layer_norm(nt, (nt.shape[-1],), bias=bias)
            return out.values()

        gradcheck(
            grad_test_func, inputs=(*test_tensor_list, bias), check_batched_grad=False
        )

        with self.assertRaisesRegex(
            RuntimeError,
            r"layer_norm\(\): normalizing over ragged dim not supported for nested tensors",
        ):
            nt = torch.nested.as_nested_tensor(test_tensor_list, layout=torch.jagged)
            _ = torch.nn.functional.layer_norm(nt, (nt.shape[-2], nt.shape[-1]))

    def test_narrow(self, device):
        starts = torch.tensor([0, 1, 2, 3, 4], device=device, dtype=torch.int64)
        lengths = torch.tensor([3, 2, 2, 1, 5], device=device, dtype=torch.int64)
        buffer = (
            torch.arange(0, 10, device=device, dtype=torch.int64)
            .unsqueeze(0).expand(5, -1).clone().detach()
        )
        nt = torch.nested.narrow(
            buffer,
            1,
            starts,
            lengths,
            layout=torch.jagged
        )

        self.assertTrue(nt._is_view() and nt._base is buffer)

        # TODO: Use this approach when unbind is functional
        # unbinded_nt = nt.unbind()
        # for i in range(starts.shape[0]):
        #     self.assertEqual(torch.arange(starts[i], starts[i] + lengths[i], device=device, dtype=torch.int64), unbinded_nt[i])
        for i in range(starts.shape[0]):
            self.assertEqual(
                torch.arange(starts[i], starts[i] + lengths[i], device=device, dtype=torch.int64),
                nt.values()[nt.offsets()[i]:(nt.offsets()[i] + nt.lengths()[i])]
            )

    def test_is_contiguous(self, device):
        a = torch.randn(2, 3, requires_grad=True, dtype=torch.float64, device=device)
        b = torch.randn(3, 3, requires_grad=True, dtype=torch.float64, device=device)
        c = torch.randn(4, 3, requires_grad=True, dtype=torch.float64, device=device)
        nt_contiguous = torch.nested.as_nested_tensor([a, b, c], layout=torch.jagged)

        starts_nc = torch.tensor([0, 1, 2, 3, 4], device=device, dtype=torch.int64)
        lengths_nc = torch.tensor([3, 2, 2, 1, 5], device=device, dtype=torch.int64)
        narrow_base = torch.arange(0, 10, device=device, dtype=torch.int64).unsqueeze(0).expand(5, -1).clone()
        nt_noncontiguous = torch.nested.narrow(
            narrow_base,
            1,
            starts_nc,
            lengths_nc,
            layout=torch.jagged
        )

        starts_c = torch.tensor([1, 0, 0, 0, 0], device=device, dtype=torch.int64)
        lengths_c = torch.tensor([9, 10, 10, 10, 8], device=device, dtype=torch.int64)
        nt_contiguous_narrow = torch.nested.narrow(
            narrow_base,
            1,
            starts_c,
            lengths_c,
            layout=torch.jagged
        )

        # Test contiguous case
        assert nt_contiguous.is_contiguous()

        # Test narrow case
        assert not nt_noncontiguous.is_contiguous()
        assert nt_contiguous_narrow.is_contiguous()

        # Test querying by memory_format
        self.assertTrue(nt_contiguous.is_contiguous(memory_format=torch.contiguous_format))
        self.assertTrue(not nt_noncontiguous.is_contiguous(memory_format=torch.contiguous_format))
        self.assertTrue(nt_contiguous_narrow.is_contiguous(memory_format=torch.contiguous_format))

    def test_layout_under_torch_dispatch_mode(self):
        from torch.testing._internal.logging_tensor import capture_logs_with_logging_tensor_mode

        nt = random_nt_from_dims([2, None, 3], torch.device('cpu'), torch.float32, layout=torch.jagged)

        with capture_logs_with_logging_tensor_mode():
            self.assertEqual(nt.layout, torch.jagged)

    @skipIfTorchDynamo("Not a suitable test for TorchDynamo")
    @parametrize("func", [torch.empty_like, torch.randn_like],
                 name_fn=lambda f: f.__name__)
    def test_like_shape(self, func):
        nt = random_nt_from_dims([2, None, 3], torch.device('cpu'), torch.float32, layout=torch.jagged)
        nt_like = func(nt)

        for nt_ub in nt_like.unbind():
            t_like = func(nt_ub)
            self.assertEqual(nt_ub.shape, t_like.shape)

    @skipIfTorchDynamo("Not a suitable test for TorchDynamo")
    @parametrize("func", [torch.ones_like, torch.zeros_like],
                 name_fn=lambda f: f.__name__)
    def test_like_value(self, func):
        nt = random_nt_from_dims([2, None, 3], torch.device('cpu'), torch.float32, layout=torch.jagged)
        nt_like = func(nt)

        for nt_ub in nt_like.unbind():
            t_like = func(nt_ub)
            self.assertEqual(nt_ub, t_like)

    def test_noncontiguous_pointwise(self, device):
        a = torch.randn(2, 3, 4, requires_grad=True, dtype=torch.float64, device=device)
        b = torch.randn(3, 3, 4, requires_grad=True, dtype=torch.float64, device=device)
        c = torch.randn(4, 3, 4, requires_grad=True, dtype=torch.float64, device=device)
        nt = torch.nested.nested_tensor([a, b, c], layout=torch.jagged)
        # transpose ragged dim
        transposed = nt.transpose(1, 2)
        self.assertFalse(transposed.is_contiguous())
        clone = transposed.clone()

        def check_nt_equality(x, y):
            self.assertEqual(x.values(), y.values())
            self.assertEqual(x.offsets(), y.offsets())
            self.assertEqual(x._ragged_idx, y._ragged_idx)
            self.assertEqual(x.shape, y.shape)

        self.assertFalse(clone.is_contiguous())
        check_nt_equality(clone, transposed)

        clone_contig = transposed.clone(memory_format=torch.contiguous_format)
        self.assertTrue(clone_contig.is_contiguous())
        check_nt_equality(clone_contig, transposed)

        detached = transposed.detach()
        self.assertFalse(clone.is_contiguous())
        check_nt_equality(detached, transposed)

    def test_to_copy(self, device):
        nt = torch.nested.nested_tensor(
            [torch.randn(i + 2, 3, 4, requires_grad=True, dtype=torch.float64, device=device)
             for i in range(3)], layout=torch.jagged
        )

        nt_copy_dtype = torch.ops.aten._to_copy(nt, dtype=torch.float16)
        self.assertEqual(torch.float16, nt_copy_dtype.dtype)

        nt_t = nt.transpose(1, 2)
        nt_t_copy_dtype = torch.ops.aten._to_copy(nt_t, dtype=torch.float16)
        self.assertEqual(torch.float16, nt_t_copy_dtype.dtype)

    @skipIfTorchDynamo("Dynamo doesn't know how to trace prof.events()")
    def test_profiler_sequence_nr(self):
        with torch.profiler.profile() as prof:
            values = torch.randn(4, 6, requires_grad=True)
            offsets = torch.tensor([0, 2, 4])
            values = values * 2
            l = torch.nn.Linear(6, 8)
            nt = torch.nested.nested_tensor_from_jagged(values, offsets)

            nt = l(nt)
            val = nt.values()

            loss = val.sum()
            loss.backward()

        fwd_seq_nrs = []
        for evt in prof.events():
            if "linear" in evt.name.lower() and "backward" not in evt.name.lower() and evt.sequence_nr != -1:
                fwd_seq_nrs.append(evt.sequence_nr)

        bwd_seq_nrs = []
        for evt in prof.events():
            if (
                "linear" in evt.name.lower() and
                "backward" in evt.name.lower() and
                "evaluate_function" not in evt.name.lower() and
                evt.sequence_nr != -1
            ):
                bwd_seq_nrs.append(evt.sequence_nr)

        # There should only be one such event with a sequence number:
        # the PythonTLSSnapshot event - but, note that it's not terrible if
        # we end up with multiple events with the same sequence number - so we
        # could relax this check if it becomes inconvenient to maintain this
        # property.
        self.assertEqual(len(fwd_seq_nrs), 1)
        self.assertEqual(len(bwd_seq_nrs), 1)
        self.assertEqual(fwd_seq_nrs[0], bwd_seq_nrs[0])

    def test_is_same_size(self, device):
        def get_3_tensors():
            return [torch.randn(i + 2, 3, 4, requires_grad=True, dtype=torch.float64, device=device) for i in range(3)]

        nt1, offsets1 = jagged_from_list(get_3_tensors(), None)
        nt2, offsets1 = jagged_from_list(get_3_tensors(), offsets1)

        nt3, offsets2 = jagged_from_list(get_3_tensors(), None)
        nt4, offsets2 = jagged_from_list(get_3_tensors(), offsets2)

        def check_size(nt1, nt2, nt3, nt4):
            self.assertTrue(torch.ops.aten.is_same_size(nt1, nt2))
            self.assertTrue(torch.ops.aten.is_same_size(nt3, nt4))
            self.assertFalse(torch.ops.aten.is_same_size(nt1, nt3))

        check_size(nt1, nt2, nt3, nt4)

        nt1_t, nt2_t, nt3_t, nt4_t = (x.transpose(1, 2) for x in (nt1, nt2, nt3, nt4))
        check_size(nt1_t, nt2_t, nt3_t, nt4_t)

    @skipIfTorchDynamo("compiles internally")
    @unittest.skipIf(IS_WINDOWS, reason="Windows not yet supported for torch.compile")
    @skipCUDAIf(not SM70OrLater, "GPU capability is < SM70")
    def test_specialize_dynamic_shape(self, device):
        values = torch.randn((18, 16), device=device)
        offsets = torch.tensor([0, 2, 3, 6, 15, 18], device=device)
        like_values = torch.randn_like(values)

        # this marks values as dynamic
        nt = torch.nested.nested_tensor_from_jagged(values, offsets)

        def fn(values, same_size):
            # here, the dynamic shape is specialized by same_size's shape
            # https://github.com/pytorch/pytorch/issues/127097
            # make sure this doesn't error out in torch.compile
            return values + same_size

        self.assertEqual(
            fn(values, like_values),
            torch.compile(fn)(values, like_values),
        )

    @skipIfTorchDynamo("compiles internally")
    @unittest.skipIf(IS_WINDOWS, reason="Windows not yet supported for torch.compile")
    @skipCUDAIf(not SM70OrLater, "GPU capability is < SM70")
    def test_specialize_dynamic_shape_recompile(self, device):
        def generate_inp(total_len):
            values = torch.randn((total_len, 16), device=device)
            offsets = torch.tensor([0, 2, 3, 6, 15, total_len], device=device)
            like_values = torch.randn_like(values)
            return values, offsets, like_values

        def check_results(ref_fn, res_fn, args):
            values, offsets, like_values = args
            # this may add dynamic shape markings
            # goal of this test is to make sure that whatever markings are there,
            # we eventually stop recompiling as shape changes.
            nt = torch.nested.nested_tensor_from_jagged(values, offsets)

            self.assertEqual(
                ref_fn(values, like_values),
                res_fn(values, like_values),
            )


        def fn(values, same_size):
            return values + same_size

        compile_counter = torch._dynamo.testing.CompileCounter()

        compiled_fn = torch._dynamo.optimize(compile_counter, nopython=True)(fn)
        check_results(fn, compiled_fn, generate_inp(18))
        self.assertEqual(compile_counter.frame_count, 1)

        check_results(fn, compiled_fn, generate_inp(19))
        # we'll probably recompile here with dynamic shapes - it's okay if not though.
        frame_count_2 = compile_counter.frame_count
        self.assertIn(frame_count_2, [1, 2])

        # make sure that by now we've already compiled with dynamic shapes, so additional
        # shapes should not trigger additional recompiles.
        check_results(fn, compiled_fn, generate_inp(20))
        self.assertEqual(compile_counter.frame_count, frame_count_2)

    # Doesn't work until we have real views
    @xfailIfTorchDynamo
    # Note 1: Math fallback doesn't work with bfloat16 on CUDA
    # Note 2: ROCm doesn't support flash attention or mem_efficient attention for NT
    @unittest.skipIf(
        TEST_WITH_ROCM,
        "ROCm doesn't support flash attention or mem_efficient attention for NT",
    )
    @parametrize("dtype", [torch.float16, torch.bfloat16, torch.float32] if
                 SM80OrLater else [torch.float16, torch.float32])
    def test_sdpa(self, device, dtype):
        batch_size = 1
        emb_dims = 128
        n_heads = 8
        head_dims = emb_dims // n_heads

        sen1 = torch.randn(11, emb_dims, dtype=dtype, device=device)
        sen2 = torch.randn(13, emb_dims, dtype=dtype, device=device)

        query = torch.nn.Linear(emb_dims, emb_dims, bias=False, device=device, dtype=dtype)
        key = torch.nn.Linear(emb_dims, emb_dims, bias=False, device=device, dtype=dtype)
        value = torch.nn.Linear(emb_dims, emb_dims, bias=False, device=device, dtype=dtype)

        # Simplest case: 1 sentence, no batching
        x_d1 = sen1.unsqueeze(0)
        x_nt = torch.nested.as_nested_tensor([sen1], layout=torch.jagged)

        # See note below for why we detach here.
        q_d1 = query(x_d1).view(batch_size, -1, n_heads, head_dims).detach().requires_grad_(True)
        q_d1_t = q_d1.transpose(1, 2)
        k_d1 = key(x_d1).view(batch_size, -1, n_heads, head_dims).detach().requires_grad_(True)
        k_d1_t = k_d1.transpose(1, 2)
        v_d1 = value(x_d1).view(batch_size, -1, n_heads, head_dims).detach().requires_grad_(True)
        v_d1_t = v_d1.transpose(1, 2)

        q_nt = query(x_nt).view(*x_nt.size()[0:2], n_heads, head_dims).detach().requires_grad_(True)
        q_nt_t = q_nt.transpose(1, 2)
        k_nt = key(x_nt).view(*x_nt.size()[0:2], n_heads, head_dims).detach().requires_grad_(True)
        k_nt_t = k_nt.transpose(1, 2)
        v_nt = value(x_nt).view(*x_nt.size()[0:2], n_heads, head_dims).detach().requires_grad_(True)
        v_nt_t = v_nt.transpose(1, 2)

        # High Precision Math Reference
        q_d1_f32 = q_d1.to(torch.float32)
        k_d1_f32 = k_d1.to(torch.float32)
        v_d1_f32 = v_d1.to(torch.float32)
        q_d1_f32_t = q_d1_f32.transpose(1, 2)
        k_d1_f32_t = k_d1_f32.transpose(1, 2)
        v_d1_f32_t = v_d1_f32.transpose(1, 2)
        out_ref = torch.ops.aten._scaled_dot_product_attention_math(q_d1_f32_t, k_d1_f32_t, v_d1_f32_t)[0]
        grads_ref = torch.autograd.grad(out_ref.sum(), (q_d1_f32, k_d1_f32, v_d1_f32))

        # Low Precision Math Reference
        out_lp_ref = torch.ops.aten._scaled_dot_product_attention_math(q_d1_t, k_d1_t, v_d1_t)[0]
        grads_lp_ref = torch.autograd.grad(out_lp_ref.sum(), (q_d1, k_d1, v_d1))

        # Compute tolerances
        output_ref_atol, output_ref_rtol = get_tolerances(out_ref, out_lp_ref)
        grad_q_ref_atol, grad_q_ref_rtol = get_tolerances(grads_ref[0], grads_lp_ref[0])
        grad_k_ref_atol, grad_k_ref_rtol = get_tolerances(grads_ref[1], grads_lp_ref[1])
        grad_v_ref_atol, grad_v_ref_rtol = get_tolerances(grads_ref[2], grads_lp_ref[2])
        grad_atols = [grad_q_ref_atol, grad_k_ref_atol, grad_v_ref_atol]
        grad_rtols = [grad_q_ref_rtol, grad_k_ref_rtol, grad_v_ref_rtol]

        attn_d1 = torch.nn.functional.scaled_dot_product_attention(q_d1_t, k_d1_t, v_d1_t).transpose(1, 2)
        attn_nt = torch.nn.functional.scaled_dot_product_attention(q_nt_t, k_nt_t, v_nt_t).transpose(1, 2)

        self.assertEqual(attn_d1, attn_nt.unbind()[0].unsqueeze(0), atol=output_ref_atol, rtol=output_ref_rtol)

        # Simple case: 2 sentences, no extra params
        x_d2 = sen2.unsqueeze(0)
        x_nt = torch.nested.as_nested_tensor([sen1, sen2], layout=torch.jagged)

        # NB: we make sure the leaf tensor we compute gradients for is the view-ed tensor before
        # it is transposed. This is because today we cannot backward through view or unbind a
        # transposed tensor.
        q_d2 = query(x_d2).view(batch_size, -1, n_heads, head_dims).detach().requires_grad_(True)
        q_d2_t = q_d2.transpose(1, 2)
        k_d2 = key(x_d2).view(batch_size, -1, n_heads, head_dims).detach().requires_grad_(True)
        k_d2_t = k_d2.transpose(1, 2)
        v_d2 = value(x_d2).view(batch_size, -1, n_heads, head_dims).detach().requires_grad_(True)
        v_d2_t = v_d2.transpose(1, 2)

        q_nt = query(x_nt).view(*x_nt.size()[0:2], n_heads, head_dims).detach().requires_grad_(True)
        q_nt_t = q_nt.transpose(1, 2)
        k_nt = key(x_nt).view(*x_nt.size()[0:2], n_heads, head_dims).detach().requires_grad_(True)
        k_nt_t = k_nt.transpose(1, 2)
        v_nt = value(x_nt).view(*x_nt.size()[0:2], n_heads, head_dims).detach().requires_grad_(True)
        v_nt_t = v_nt.transpose(1, 2)

        attn_d2 = torch.nn.functional.scaled_dot_product_attention(q_d2_t, k_d2_t, v_d2_t).transpose(1, 2)
        d1_grads = torch.autograd.grad(attn_d1.sum(), (q_d1, k_d1, v_d1))
        d2_grads = torch.autograd.grad(attn_d2.sum(), (q_d2, k_d2, v_d2))

        def check_forward_backward():
            attn_nt = torch.nn.functional.scaled_dot_product_attention(q_nt_t, k_nt_t, v_nt_t).transpose(1, 2)

            attn_nts = attn_nt.unbind()
            self.assertEqual(attn_d1, attn_nts[0].unsqueeze(0), atol=output_ref_atol, rtol=output_ref_rtol)
            self.assertEqual(attn_d2, attn_nts[1].unsqueeze(0), atol=output_ref_atol, rtol=output_ref_rtol)

            nt_grads = torch.autograd.grad(attn_nt.values().sum(), (q_nt, k_nt, v_nt))
            for nt_grad, d1_grad, d2_grad, grad_atol, grad_rtol in zip(nt_grads, d1_grads, d2_grads, grad_atols, grad_rtols):
                unbound_nt_grads = nt_grad.unbind()
                self.assertEqual(d1_grad, unbound_nt_grads[0].unsqueeze(0), atol=grad_atol, rtol=grad_rtol)
                self.assertEqual(d2_grad, unbound_nt_grads[1].unsqueeze(0), atol=grad_atol, rtol=grad_rtol)

        # Default
        check_forward_backward()

        # Test dispatcher works by calling only mem-effn and math (as they are safe for all devices)
        with torch.backends.cuda.sdp_kernel(enable_flash=False, enable_mem_efficient=True, enable_math=True):
            check_forward_backward()

        # Test math fallback
        with torch.backends.cuda.sdp_kernel(enable_flash=False, enable_mem_efficient=False, enable_math=True):
            # Math fallback doesn't work with bfloat16 on CUDA because
            # "group_gemm_dispatch" not implemented for 'BFloat16'
            if not (str(device).startswith("cuda") and dtype == torch.bfloat16):
                check_forward_backward()

    @skipIfTorchDynamo("SDPA test compiles internally")
    @unittest.skipIf(IS_WINDOWS, reason="Windows not yet supported for torch.compile")
    @skipCUDAIf(not SM70OrLater, "GPU capability is < SM70")
    # Guarding with sqrt() doesn't work on ROCm?
    @skipCUDAIfRocm
    @onlyCUDA
    @dtypes(*([torch.float16, torch.bfloat16, torch.float32] if SM80OrLater
            else [torch.float16, torch.float32]))
    def test_sdpa_compile(self, device, dtype):
        batch_size = 1
        emb_dims = 1024
        n_heads = 8
        head_dims = emb_dims // n_heads

        sen1 = torch.randn(11, emb_dims, dtype=dtype, device=device)
        sen2 = torch.randn(13, emb_dims, dtype=dtype, device=device)

        query = torch.nn.Linear(emb_dims, emb_dims, bias=False, device=device, dtype=dtype)
        key = torch.nn.Linear(emb_dims, emb_dims, bias=False, device=device, dtype=dtype)
        value = torch.nn.Linear(emb_dims, emb_dims, bias=False, device=device, dtype=dtype)

        # Simplest case: 1 sentence, no batching
        x_d1 = sen1.unsqueeze(0)
        x_d2 = sen2.unsqueeze(0)
        x_nt = torch.nested.as_nested_tensor([sen1, sen2], layout=torch.jagged)

        q_d1 = query(x_d1).view(batch_size, -1, n_heads, head_dims).transpose(1, 2)
        k_d1 = key(x_d1).view(batch_size, -1, n_heads, head_dims).transpose(1, 2)
        v_d1 = value(x_d1).view(batch_size, -1, n_heads, head_dims).transpose(1, 2)
        q_d2 = query(x_d2).view(batch_size, -1, n_heads, head_dims).transpose(1, 2)
        k_d2 = key(x_d2).view(batch_size, -1, n_heads, head_dims).transpose(1, 2)
        v_d2 = value(x_d2).view(batch_size, -1, n_heads, head_dims).transpose(1, 2)

        q_nt = query(x_nt).view(*x_nt.size()[0:2], n_heads, head_dims).detach().transpose(1, 2)
        k_nt = key(x_nt).view(*x_nt.size()[0:2], n_heads, head_dims).detach().transpose(1, 2)
        v_nt = value(x_nt).view(*x_nt.size()[0:2], n_heads, head_dims).detach().transpose(1, 2)

        # High Precision Math Reference
        q_d1_f32 = q_d1.to(torch.float32)
        k_d1_f32 = k_d1.to(torch.float32)
        v_d1_f32 = v_d1.to(torch.float32)
        out_ref = torch.ops.aten._scaled_dot_product_attention_math(q_d1_f32, k_d1_f32, v_d1_f32)[0]
        # Low Precision Math Reference
        out_lp_ref = torch.ops.aten._scaled_dot_product_attention_math(q_d1, k_d1, v_d1)[0]
        output_ref_atol, output_ref_rtol = get_tolerances(out_ref, out_lp_ref)

        attn_d1 = torch.nn.functional.scaled_dot_product_attention(q_d1, k_d1, v_d1).transpose(1, 2)
        attn_d2 = torch.nn.functional.scaled_dot_product_attention(q_d2, k_d2, v_d2).transpose(1, 2)

        compiled_sdpa = torch.compile(torch.nn.functional.scaled_dot_product_attention)
        attn_nt = compiled_sdpa(q_nt, k_nt, v_nt).transpose(1, 2)

        attn_nts = attn_nt.unbind()
        self.assertEqual(attn_d1, attn_nts[0].unsqueeze(0), atol=output_ref_atol, rtol=output_ref_rtol)
        self.assertEqual(attn_d2, attn_nts[1].unsqueeze(0), atol=output_ref_atol, rtol=output_ref_rtol)

    @dtypes(torch.float32, torch.double, torch.half)
    def test_sdpa_with_constant_sequence_length(self, device, dtype):
        # shape (B, P*, S, D)
        # B: batch size
        # P*: ragged number of prompts
        # S: (constant) sequence length
        # D: embedding size
        query = random_nt_from_dims(
            [4, None, 8, 10], device=device, dtype=dtype, layout=torch.jagged)
        key = random_nt_from_similar(query)
        value = random_nt_from_similar(query)
        output = F.scaled_dot_product_attention(query, key, value)
        self.assertTrue(isinstance(output, NestedTensor))

        # should be equivalent to just running the buffers through
        output_dense = F.scaled_dot_product_attention(query._values, key._values, value._values)
        self.assertEqual(output._values, output_dense)

    # Doesn't work until we have real views
    @xfailIfTorchDynamo
    @onlyCUDA
    @unittest.skipIf(
        not PLATFORM_SUPPORTS_FUSED_ATTENTION,
        "Platform doesn't support flash or mem-efficient attention"
    )
    @dtypes(*([torch.float16, torch.bfloat16, torch.float32] if SM80OrLater
            else [torch.float16, torch.float32]))
    def test_sdpa_with_packed_in_proj(self, device, dtype):
        # shape (B, *, D)
        input_packed = random_nt_from_dims(
            [5, None, 10], device=device, dtype=dtype, layout=torch.jagged)

        # Do input projection.
        num_heads = 2
        # should be multiple of 4 for efficient kernels (e.g. flash / mem-efficient)
        head_dim = 8
        qkv_linear = torch.nn.Linear(10, num_heads * head_dim * 3).to(device=device, dtype=dtype)

        def in_proj(input_packed, qkv_linear=qkv_linear):
            qkv_post_proj = qkv_linear(input_packed)
            # these are non-contiguous to trigger _is_safe_to_get_storage_as_tensor()
            q, k, v = qkv_post_proj.chunk(3, dim=-1)
            q = q.unflatten(-1, [num_heads, head_dim]).transpose(-2, -3)
            k = k.unflatten(-1, [num_heads, head_dim]).transpose(-2, -3)
            v = v.unflatten(-1, [num_heads, head_dim]).transpose(-2, -3)
            return q, k, v

        q, k, v = in_proj(input_packed)
        output = F.scaled_dot_product_attention(q, k, v, attn_mask=None)

        # compare to individually running unbound components through
        for in_component, out_component in zip(
            input_packed.unbind(),
            output.transpose(-2, -3).unbind()
        ):
            q, k, v = in_proj(in_component)
            out = F.scaled_dot_product_attention(q, k, v).transpose(-2, -3)

            # Low Precision Math Reference
            out_lp_ref = torch.ops.aten._scaled_dot_product_attention_math(
                q, k, v)[0].transpose(-2, -3)
            output_ref_atol, output_ref_rtol = get_tolerances(out, out_lp_ref, fudge_factor=2)

            self.assertEqual(out, out_component, atol=output_ref_atol, rtol=output_ref_rtol)

    @skipIfTorchDynamo("SDPA test compiles internally")
    @unittest.skipIf(IS_WINDOWS, reason="Windows not yet supported for torch.compile")
    @skipCUDAIf(not SM70OrLater, "GPU capability is < SM70")
    # mha_varlen_fwd not supported on ROCm
    @skipCUDAIfRocm
    @onlyCUDA
    @dtypes(*([torch.float16, torch.bfloat16, torch.float32] if SM80OrLater
            else [torch.float16, torch.float32]))
    def test_sdpa_backwards(self, device, dtype):
        values = torch.randn(9, 3, 256, requires_grad=True, device=device, dtype=dtype)
        offsets = torch.tensor([0, 1, 3, 5, 9], device=device, dtype=torch.int64)

        @torch.compile
        def f(values, offsets):
            nt = convert_jagged_to_nested_tensor(values, offsets, max_length=4)
            nt = nt.transpose(-2, -3)
            # purposefully graph break to trigger view replay for subclass view input
            torch.tensor(1).item()
            output = F.scaled_dot_product_attention(nt, nt, nt).transpose(-2, -3)
            return convert_nt_to_jagged(output)

        output = f(values, offsets)
        output.sum().backward()
        self.assertEqual(values.grad, torch.ones_like(values))

    # Internally-defined NT use cases are lifted to here for maximum test realism.
    # TODO: Remove these when ViewNestedFromBuffer, etc. are deprecated.
    @skipCUDAIfRocm  # not needed
    @skipIfTorchDynamo("compiles internally")
    @unittest.skipIf(IS_WINDOWS, reason="Windows not yet supported for torch.compile")
    @skipCUDAIf(not SM70OrLater, "GPU capability is < SM70")
    def test_dummy_mha_with_nt(self, device):
        bs = 3
        d1 = 2
        d2 = 4
        d3 = 6
        n_heads = 2
        d_head = d3 // n_heads
        max_length_1 = 10
        max_length_2 = 20
        torch.manual_seed(0)

        class mha(torch.nn.Module):
            def __init__(self):
                super().__init__()
                torch.manual_seed(0)
                self.linear = torch.nn.Linear(d2, d3, device=device)

            def forward(self, query, value, offsets):

                value = self.linear(value)
                key = convert_jagged_to_nested_tensor(value, offsets, max_length_1)
                value = convert_jagged_to_nested_tensor(value, offsets, max_length_2)
                query = convert_dense_to_nested_tensor(query)
                q = query.view(bs, -1, n_heads, d_head).transpose(1, 2)
                k = key.view(bs, -1, n_heads, d_head).transpose(1, 2)
                v = value.view(bs, -1, n_heads, d_head).transpose(1, 2)
                attn_output = torch.nn.functional.scaled_dot_product_attention(
                    q,
                    k,
                    v,
                    attn_mask=None,
                    dropout_p=0.0,
                    is_causal=False,
                )
                attn_output = attn_output.transpose(1, 2)
                attn_output = convert_nt_to_jagged(attn_output)
                return attn_output, key._max_seqlen, value._max_seqlen

        query = torch.rand(bs, d1, d3, device=device)
        value = torch.rand(6, d2, requires_grad=True, device=device)
        offsets = torch.tensor([0, 2, 3, 6], device=device)

        m = mha()
        symbolic_traced: torch.fx.GraphModule = torch.fx.symbolic_trace(m)
        m = torch.compile(symbolic_traced)
        attn_output, cached_key_max_seqlen, cached_value_max_seqlen = m(
            query, value, offsets
        )
        loss = attn_output.sum()
        # Check that NT can be fx traced and torch.compile, and backward works
        loss.backward()

        # Check that value.requires_grad is not lost after tracing and compiling
        value_grad = value.grad  # save for comparison later
        self.assertIsNotNone(value_grad)
        # check that max_seqlen is cached properly
        self.assertEqual(cached_key_max_seqlen, max_length_1)
        self.assertEqual(cached_value_max_seqlen, max_length_2)

        # check if the output is numerically equivalent with the eager mode
        m_eager = mha()
        value.grad = None
        attn_output_eager, _, _ = m_eager(query, value, offsets)
        attn_output_eager.sum().backward()
        self.assertTrue(torch.allclose(attn_output_eager, attn_output))
        self.assertTrue(torch.allclose(value_grad, value.grad))

<<<<<<< HEAD
    @dtypes(torch.float64, torch.float32, torch.half)
    def test_jagged_padded_dense_conversion_kernels(self, device, dtype):
        values = torch.randn(10, 5, device=device, dtype=dtype)
        offsets = torch.tensor([0, 1, 3, 8, 10], device=device, dtype=torch.int64)
        max_length = offsets.diff().max().item()
        padding_value = 1.3

        # convert jagged -> padded dense
        padded = torch.ops.aten._jagged_to_padded_dense_forward(
            values, [offsets], [max_length], padding_value
        )

        batch_size = offsets.shape[0] - 1
        expected_padded_shape = (batch_size, max_length, values.shape[-1])
        self.assertEqual(padded.shape, expected_padded_shape)

        # convert padded dense -> jagged
        total_L = values.shape[0]
        output_jagged = torch.ops.aten._padded_dense_to_jagged_forward(
            padded, [offsets], total_L
        )

        # should be equivalent to the original values
        self.assertEqual(values, output_jagged)
=======
>>>>>>> 3e8831bf

        # success case: truncate to max length as needed
        trunc_max_length = max_length - 1
        trunc_padded = torch.ops.aten._jagged_to_padded_dense_forward(
            values, [offsets], [trunc_max_length], padding_value
        )
        self.assertEqual(padded[:, :trunc_max_length, :], trunc_padded)

        # specific to CPU impls
        if device == "cpu":
            # error case: multiple offsets on cpu since CPU kernels don't support more now
            with self.assertRaisesRegex(RuntimeError, "only a single jagged dim is supported"):
                torch.ops.aten._jagged_to_padded_dense_forward(
                    values, [offsets, offsets], [max_length, max_length], padding_value)

            with self.assertRaisesRegex(RuntimeError, "only a single jagged dim is supported"):
                torch.ops.aten._padded_dense_to_jagged_forward(
                    padded, [offsets, offsets], total_L)

            # error case: > 1D offsets
            offsets2d = offsets.unsqueeze(-1)
            with self.assertRaisesRegex(RuntimeError, "expected 1D offsets"):
                torch.ops.aten._jagged_to_padded_dense_forward(
                    values, [offsets2d], [max_length], padding_value)

            with self.assertRaisesRegex(RuntimeError, "expected 1D offsets"):
                torch.ops.aten._padded_dense_to_jagged_forward(
                    values, [offsets2d], total_L)

            # error case: final offset != total_L
            offsets_wrong = offsets.clone().detach()
            offsets_wrong[-1] = total_L + 1
            with self.assertRaisesRegex(RuntimeError, "final offset should match total_L value"):
                torch.ops.aten._padded_dense_to_jagged_forward(
                    values, [offsets_wrong], total_L)


instantiate_parametrized_tests(TestNestedTensor)
instantiate_device_type_tests(TestNestedTensorDeviceType, globals())
instantiate_device_type_tests(TestNestedTensorAutograd, globals())
instantiate_device_type_tests(TestNestedTensorSubclass, globals())

if __name__ == '__main__':
    run_tests()<|MERGE_RESOLUTION|>--- conflicted
+++ resolved
@@ -4414,7 +4414,6 @@
         self.assertTrue(torch.allclose(attn_output_eager, attn_output))
         self.assertTrue(torch.allclose(value_grad, value.grad))
 
-<<<<<<< HEAD
     @dtypes(torch.float64, torch.float32, torch.half)
     def test_jagged_padded_dense_conversion_kernels(self, device, dtype):
         values = torch.randn(10, 5, device=device, dtype=dtype)
@@ -4439,8 +4438,6 @@
 
         # should be equivalent to the original values
         self.assertEqual(values, output_jagged)
-=======
->>>>>>> 3e8831bf
 
         # success case: truncate to max length as needed
         trunc_max_length = max_length - 1

--- conflicted
+++ resolved
@@ -22,18 +22,14 @@
     ScheduleLoopedBFS,
 )
 from torch.distributed.pipelining.schedules import (
-<<<<<<< HEAD
+    _format_pipeline_order,
+    _validate_pipeline_order,
     _Action,
-    _ComputationType,
     B,
     F,
     RESHARD,
     UNSHARD,
     W,
-=======
-    _format_pipeline_order,
-    _validate_pipeline_order,
->>>>>>> 4627c481
 )
 from torch.distributed.pipelining.stage import _PipelineStageBase
 from torch.testing._internal.common_cuda import TEST_MULTIGPU
@@ -621,121 +617,10 @@
 
 
 class TestSchedulePlan(unittest.TestCase):
-<<<<<<< HEAD
-    def _validate_pipeline_order(
-        self,
-        pipeline_order: Dict[int, List[Optional[_Action]]],
-        num_microbatches: int,
-        num_stages: int,
-    ):
-        """
-        pipeline_order[rank] = [(computation_type, microbatch_index, stage_index), ...]
-
-        Validating that the pipeline order follows the rules:
-        1. Forward action for a microbatch must be before the Backward action for that microbatch
-        2. Recv for a microbatch must be before the send for that microbatch
-        3. Microbatch index is handled in sequential order for each stage
-        4. A later stage cannot operate on a microbatch before any of the previous stages have operated on it
-        5. Same microbatch cannot be handled in the same time step across ranks
-        """
-        # microbatch_index: (current computation type, current stage)
-        error_msg = []
-        microbatch_process_info: Dict[int, Tuple(_ComputationType, int)] = {}
-        max_timestep = max(len(rank_list) for rank_list in pipeline_order.values())
-        for timestep in range(max_timestep):
-            error_msg = []
-            current_timestep_actions = []
-            for rank in range(len(pipeline_order)):
-                action = (
-                    pipeline_order[rank][timestep]
-                    if timestep < len(pipeline_order[rank])
-                    else None
-                )
-                if action is not None:
-                    current_timestep_actions.append(action)
-
-            # TODO: enable this
-            # if len(current_timestep_actions) == 0:
-            #     error_msg.append(
-            #         "All actions were None, there is an unnecessary gap in the schedule"
-            #     )
-
-            # Ensure that no microbatch is operated on twice in current_timestep_actions
-            unique_microbatch_indices = {
-                action.microbatch_index for action in current_timestep_actions
-            }
-            if len(unique_microbatch_indices) != len(current_timestep_actions):
-                error_msg.append(
-                    "Duplicate microbatch index found in current_timestep_actions"
-                )
-
-            # Add additional checks for other rules here...
-            for action in current_timestep_actions:
-                stage_index, computation_type, mb_index = (
-                    action.stage_index,
-                    action.computation_type,
-                    action.microbatch_index,
-                )
-
-                if mb_index >= num_microbatches:
-                    error_msg.append(f"Microbatch index {mb_index} out of range")
-
-                # first microbatch
-                if mb_index not in microbatch_process_info:
-                    if computation_type != _ComputationType.FORWARD or stage_index != 0:
-                        error_msg.append(f"Incorrect start for microbatch {mb_index}")
-                    microbatch_process_info[mb_index] = (computation_type, stage_index)
-                else:
-                    # if the microbatch is included, check that the current stage is right after prev
-                    prev_computation, prev_stage = microbatch_process_info[mb_index]
-                    if prev_computation == _ComputationType.FORWARD:
-                        if prev_stage == num_stages - 1:
-                            expected_stage = num_stages - 1
-                            expected_computation = _ComputationType.BACKWARD
-                        else:
-                            expected_stage = prev_stage + 1
-                            expected_computation = _ComputationType.FORWARD
-                    elif prev_computation == _ComputationType.BACKWARD:
-                        if prev_stage == 0:
-                            error_msg.append(
-                                f"[{mb_index=}] already finished backward computation"
-                            )
-                            expected_stage = None
-                            expected_computation = None
-                        else:
-                            expected_stage = prev_stage - 1
-                            expected_computation = _ComputationType.BACKWARD
-                    else:
-                        raise ValueError(
-                            f"Computation type {prev_computation} not supported"
-                        )
-
-                    if expected_computation is not None:
-                        if expected_computation != computation_type:
-                            error_msg.append(
-                                f"[{mb_index=}] {expected_computation=} VS. actual {computation_type=}"
-                            )
-
-                    if expected_stage != stage_index:
-                        error_msg.append(
-                            f"[{mb_index=}] {expected_stage=} VS. actual {stage_index=}"
-                        )
-
-                    microbatch_process_info[mb_index] = (
-                        expected_computation,
-                        expected_stage,
-                    )
-
-            if len(error_msg) != 0:
-                self.fail(f"Error at timestep {timestep}: " + ",".join(error_msg))
-
-    @parametrize("ScheduleClass", [ScheduleInterleaved1F1B, ScheduleLoopedBFS])
-=======
     @parametrize(
         "ScheduleClass",
         [ScheduleFlexibleInterleaved1F1B, ScheduleInterleaved1F1B, ScheduleLoopedBFS],
     )
->>>>>>> 4627c481
     def test_pipeline_order(self, ScheduleClass):
         # Define a list of test cases with varying num_local_stages, num_microbatches, and group_size
         # These should succeed since num_microbatches % group_size == 0

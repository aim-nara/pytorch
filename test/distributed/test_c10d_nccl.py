--- conflicted
+++ resolved
@@ -3541,7 +3541,7 @@
 
         t = pickle.loads(torch._C._distributed_c10d._dump_nccl_trace())
         ver = t["version"]
-        self.assertEqual(ver, "2.2")
+        self.assertEqual(ver, "2.1")
         pg_config = t["pg_config"]
         self.assertEqual(len(pg_config), 1)
         default_pg_info = pg_config["0"]
@@ -3550,40 +3550,6 @@
         self.assertIn("ranks", default_pg_info)
         global_ranks = pg_config["0"]["ranks"]
         self.assertEqual(len(json.loads(global_ranks)), self.world_size)
-<<<<<<< HEAD
-        if include_collectives:
-            self.assertEqual(len(t["entries"]), 2)
-            t = t["entries"]
-            self.assertEqual(len(t), 2)
-            last = t[-1]
-            self.assertEqual(last["process_group"], ("0", "default_pg"))
-            self.assertEqual(last["state"], "completed")
-            s = last["time_discovered_started_ns"]
-            f = last["time_discovered_completed_ns"]
-            self.assertEqual(last["record_id"], 1)
-            self.assertIsNotNone(f)
-            if timing_enabled:
-                self.assertIsNotNone(s)
-                self.assertTrue(s <= f)
-            self.assertIn("test_c10d_nccl.py", str(last["frames"]))
-            self.assertEqual(last["input_sizes"], ((3, 4),))
-            self.assertEqual(last["input_dtypes"], ["Float"])
-            self.assertEqual(last["output_sizes"], ((3, 4),))
-            self.assertEqual(last["output_dtypes"], ["Float"])
-            self.assertEqual(last["collective_seq_id"], 2)
-            self.assertEqual(last["timeout_ms"], 600000)
-            now = datetime.now()
-            event_created_time = datetime.fromtimestamp(
-                last["time_created_ns"] / 1000000000
-            )
-            before_test = now - timedelta(minutes=1)
-            self.assertTrue(before_test < event_created_time < now)
-            if timing_enabled:
-                # very loose bounds, measured 0.036 ms on devgpu
-                self.assertTrue(0 < last["duration_ms"] < 100)
-            else:
-                self.assertTrue("duration_ms" not in last)
-=======
         t = t["entries"]
         self.assertEqual(len(t), 2)
         last = t[-1]
@@ -3611,7 +3577,6 @@
         if timing_enabled:
             # very loose bounds, measured 0.036 ms on devgpu
             self.assertTrue(0 < last["duration_ms"] < 100)
->>>>>>> 75b0720a
         else:
             self.assertTrue("duration_ms" not in last)
 
@@ -3685,7 +3650,6 @@
         self.assertEqual(last["input_dtypes"], ["Float"])
         self.assertEqual(last["output_sizes"], ((3, 4),))
         self.assertEqual(last["output_dtypes"], ["Float"])
-        self.assertEqual(last["timeout_ms"], 600000)
         self.assertEqual(last["collective_seq_id"] - first["collective_seq_id"], 9)
 
     @requires_nccl()
@@ -3900,7 +3864,6 @@
                 self.assertTrue(0.001 < duration < 10000, duration)
             else:
                 self.assertTrue("duration_ms" not in t["entries"][coalesced_op])
-            self.assertEqual(t["entries"][coalesced_op]["timeout_ms"], 600000)
 
     @requires_nccl()
     @skip_but_pass_in_sandcastle_if(not TEST_MULTIGPU, "NCCL test requires 2+ GPUs")

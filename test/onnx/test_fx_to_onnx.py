# Owner(s): ["module: onnx"]
from __future__ import annotations

<<<<<<< HEAD
=======
import logging

>>>>>>> f34905f6
import tempfile

from typing import Mapping, Tuple

import onnx
import onnx.inliner
import pytorch_test_common
import torch
import transformers  # type: ignore[import]
from torch import nn
from torch._subclasses import fake_tensor
from torch.nn import functional as F
from torch.onnx import dynamo_export, ExportOptions
from torch.onnx._internal.diagnostics import infra
from torch.onnx._internal.fx import diagnostics, registration
from torch.testing._internal import common_utils


def assert_has_diagnostics(
    diagnostic_context: diagnostics.DiagnosticContext,
    rule: infra.Rule,
    level: infra.Level,
    expected_node: str,
):
    rule_level_pairs = (rule.id, level.name.lower())
    sarif_log = diagnostic_context.sarif_log()
    actual_results = []
    for run in sarif_log.runs:
        if run.results is None:
            continue
        for result in run.results:
            id_level_pair = (result.rule_id, result.level)
            actual_results.append(id_level_pair)
            if (
                rule_level_pairs == id_level_pair
                and result.message.text
                and result.message.markdown
                and expected_node in result.message.text
            ):
                return

    raise AssertionError(
        f"Expected diagnostic results of rule id and level pair {rule_level_pairs} "
        f"not found with expected error node {expected_node} and "
        f"Actual diagnostic results: {actual_results}"
    )


@common_utils.instantiate_parametrized_tests
class TestFxToOnnx(pytorch_test_common.ExportTestCase):
    def setUp(self):
        super().setUp()
        self.export_options = ExportOptions()

    def tearDown(self):
        super().tearDown()

    def test_simple_function(self):
        def func(x):
            y = x + 1
            z = y.relu()
            return (y, z)

        _ = dynamo_export(
            func, torch.randn(1, 1, 2), export_options=self.export_options
        )

    def test_empty(self):
        # Since `torch.empty` returns tensor with uninitialized data, we cannot
        # test this under `test_fx_to_onnx_with_onnxruntime.py` with result comparison.
        def func(x):
            return torch.empty(x.size(), dtype=torch.int64)

        tensor_x = torch.randn(1, 1, 2)
        _ = dynamo_export(func, tensor_x, export_options=self.export_options)

    def test_args_used_for_export_is_not_converted_to_fake_tensors(self):
        def func(x, y):
            return x + y

        tensor_x = torch.randn(1, 1, 2)
        tensor_y = torch.randn(1, 1, 2)
        _ = dynamo_export(func, tensor_x, tensor_y, export_options=self.export_options)
        self.assertNotIsInstance(tensor_x, fake_tensor.FakeTensor)
        self.assertNotIsInstance(tensor_y, fake_tensor.FakeTensor)

    @common_utils.parametrize(
        "diagnostic_rule",
        [
            common_utils.subtest(
                diagnostics.rules.find_opschema_matched_symbolic_function,
                name="optional_inputs",
            ),
            common_utils.subtest(
                diagnostics.rules.op_level_debugging,
                name="get_attr_node_in_op_level_debug",
            ),
        ],
    )
    def test_mnist_exported_with_no_warnings(self, diagnostic_rule):
        class MNISTModel(nn.Module):
            def __init__(self):
                super().__init__()
                self.conv1 = nn.Conv2d(1, 32, 3, 1, bias=False)
                self.conv2 = nn.Conv2d(32, 64, 3, 1, bias=False)
                self.fc1 = nn.Linear(9216, 128, bias=False)
                self.fc2 = nn.Linear(128, 10, bias=False)

            def forward(self, tensor_x: torch.Tensor):
                tensor_x = self.conv1(tensor_x)
                tensor_x = F.sigmoid(tensor_x)
                tensor_x = self.conv2(tensor_x)
                tensor_x = F.sigmoid(tensor_x)
                tensor_x = F.max_pool2d(tensor_x, 2)
                tensor_x = torch.flatten(tensor_x, 1)
                tensor_x = self.fc1(tensor_x)
                tensor_x = F.sigmoid(tensor_x)
                tensor_x = self.fc2(tensor_x)
                output = F.log_softmax(tensor_x, dim=1)
                return output

        tensor_x = torch.rand((64, 1, 28, 28), dtype=torch.float32)
        onnx_program = dynamo_export(
            MNISTModel(), tensor_x, export_options=ExportOptions(op_level_debug=True)
        )

        assert_has_diagnostics(
            onnx_program.diagnostic_context,
            diagnostic_rule,
            diagnostics.levels.NONE,
            expected_node="aten.convolution.default",
        )

    def test_no_warnings_on_complex_dtype_in_op_level_debug(self):
        class ComplexModel(torch.nn.Module):
            def forward(self, input):
                return torch.ops.aten.mul(input, input)

        real = torch.tensor([1, 2], dtype=torch.float32)
        imag = torch.tensor([3, 4], dtype=torch.float32)
        x = torch.complex(real, imag)

        onnx_program = dynamo_export(
            ComplexModel(), x, export_options=ExportOptions(op_level_debug=True)
        )

        assert_has_diagnostics(
            onnx_program.diagnostic_context,
            diagnostics.rules.op_level_debugging,
            diagnostics.levels.NONE,
            expected_node="aten.mul.Tensor",
        )

    def test_trace_only_op_with_evaluator(self):
        model_input = torch.tensor([[1.0, 2.0, 3.0], [1.0, 1.0, 2.0]])

        class ArgminArgmaxModel(torch.nn.Module):
            def forward(self, input):
                return (
                    torch.argmin(input),
                    torch.argmax(input),
                    torch.argmin(input, keepdim=True),
                    torch.argmax(input, keepdim=True),
                    torch.argmin(input, dim=0, keepdim=True),
                    torch.argmax(input, dim=1, keepdim=True),
                )

        _ = dynamo_export(
            ArgminArgmaxModel(), model_input, export_options=self.export_options
        )

    def test_multiple_outputs_op_with_evaluator(self):
        class TopKModel(torch.nn.Module):
            def forward(self, x):
                values, _ = torch.topk(x, 3)
                return torch.sum(values)

        x = torch.arange(1.0, 6.0, requires_grad=True)
        onnx_program = dynamo_export(TopKModel(), x, export_options=self.export_options)

    def test_unsupported_indices_fake_tensor_generated_with_op_level_debug(self):
        class EmbedModelWithoutPaddingIdx(torch.nn.Module):
            def forward(self, input, emb):
                return torch.nn.functional.embedding(input, emb)

        model = EmbedModelWithoutPaddingIdx()
        x = torch.randint(4, (4, 3, 2))
        embedding_matrix = torch.rand(10, 3)

        onnx_program = dynamo_export(
            model,
            x,
            embedding_matrix,
            export_options=ExportOptions(op_level_debug=True),
        )
        assert_has_diagnostics(
            onnx_program.diagnostic_context,
            diagnostics.rules.op_level_debugging,
            diagnostics.levels.WARNING,
            expected_node="aten.embedding.default",
        )

    def test_unsupported_function_schema_raises_diagnostic_warning_when_found_nearest_match(
        self,
    ):
        class TraceModel(torch.nn.Module):
            def forward(self, input):
                return input.new_zeros(())

        x = torch.randn((2, 3), dtype=torch.float32)
        onnx_program = dynamo_export(TraceModel(), x)

        assert_has_diagnostics(
            onnx_program.diagnostic_context,
            diagnostics.rules.find_opschema_matched_symbolic_function,
            diagnostics.levels.WARNING,
            expected_node="aten.new_zeros.default",
        )

    def test_perfect_match_on_sequence_and_bool_attributes(
        self,
    ):
        class TraceModel(torch.nn.Module):
            def __init__(self):
                super().__init__()
                self.conv2 = torch.nn.Conv2d(
                    16, 33, (3, 5), stride=(2, 1), padding=(4, 2), dilation=(3, 1)
                )

            def forward(self, input):
                return self.conv2(input)

        x = torch.randn(20, 16, 50, 50)
        onnx_program = dynamo_export(
            TraceModel(), x, export_options=ExportOptions(op_level_debug=False)
        )
        assert_has_diagnostics(
            onnx_program.diagnostic_context,
            diagnostics.rules.find_opschema_matched_symbolic_function,
            diagnostics.levels.NONE,
            expected_node="aten.convolution.default",
        )

    def test_dispatch_overload_fall_back_default_raise_diagnostic_warning(self):
        class TraceModel(torch.nn.Module):
            def forward(self, input):
                return torch.ops.aten.add.Tensor(input, input)

        onnx_registry = torch.onnx.OnnxRegistry()
        self.assertTrue(
            onnx_registry.is_registered_op(
                namespace="aten", op_name="add", overload="Tensor"
            )
        )

        aten_add_Tensor = registration.OpName.from_name_parts(
            namespace="aten", op_name="add", overload="Tensor"
        )
        onnx_registry._registry.pop(aten_add_Tensor)

        x = torch.tensor(3)
        onnx_program = dynamo_export(
            TraceModel(), x, export_options=ExportOptions(onnx_registry=onnx_registry)
        )
        assert_has_diagnostics(
            onnx_program.diagnostic_context,
            diagnostics.rules.find_operator_overloads_in_onnx_registry,
            diagnostics.levels.WARNING,
            expected_node="aten.add.Tensor",
        )

    def test_aten_clone_does_not_raise_warning_of_lack_of_memory_format(self):
        class CustomModule(torch.nn.Module):
            def forward(self, input):
                return torch.ops.aten.clone(input, memory_format=torch.preserve_format)

        x = torch.tensor(3)
        onnx_program = dynamo_export(CustomModule(), x)
        assert_has_diagnostics(
            onnx_program.diagnostic_context,
            diagnostics.rules.find_opschema_matched_symbolic_function,
            diagnostics.levels.NONE,
            expected_node="aten.clone.default",
        )

    def test_missing_complex_onnx_variant_raises_errors_in_dispatcher(self):
        registry = torch.onnx.OnnxRegistry()

        # NOTE: simulate unsupported nodes
        aten_mul_tensor = registration.OpName.from_name_parts(
            namespace="aten", op_name="mul", overload="Tensor"
        )

        # Only keep real aten.mul to test missing complex aten.mul
        registry._registry[aten_mul_tensor] = [
            onnx_func
            for onnx_func in registry._registry[aten_mul_tensor]
            if not onnx_func.is_complex
        ]

        class TraceModel(torch.nn.Module):
            def forward(self, input):
                return torch.ops.aten.mul.Tensor(input, input)

        x = torch.tensor([1 + 2j, 3 + 4j], dtype=torch.complex64)

        with self.assertRaises(torch.onnx.OnnxExporterError) as e:
            torch.onnx.dynamo_export(
                TraceModel(),
                x,
                export_options=torch.onnx.ExportOptions(onnx_registry=registry),
            )

        try:
            torch.onnx.dynamo_export(
                TraceModel(),
                x,
                export_options=torch.onnx.ExportOptions(onnx_registry=registry),
            )
        except torch.onnx.OnnxExporterError as e:
            assert_has_diagnostics(
                e.onnx_program.diagnostic_context,
                diagnostics.rules.no_symbolic_function_for_call_function,
                diagnostics.levels.ERROR,
                expected_node="aten.mul.Tensor",
            )

    def test_symbolic_shape_of_values_inside_function_is_exported_as_graph_value_info(
        self,
    ):
        class SubModule(torch.nn.Module):
            def forward(self, x, y, bias):
                output = x @ y
                return output + bias

        class Module(torch.nn.Module):
            def __init__(self):
                super().__init__()
                self.submodule = SubModule()

            def forward(self, x, y, bias):
                return self.submodule(x, y, bias)

        x = torch.randn(2, 3)
        y = torch.randn(3, 4)
        bias = torch.randn(4)
        onnx_program = torch.onnx.dynamo_export(
            Module(),
            x,
            y,
            bias,
            export_options=torch.onnx.ExportOptions(dynamic_shapes=True),
        )
        model_proto = onnx_program.model_proto

        # Assert value_info for values inside local function can be retrieved
        def _assert_node_outputs_has_value_info(
            node: onnx.NodeProto,
            value_infos: Mapping[str, onnx.ValueInfoProto],
            local_functions: Mapping[Tuple[str, str], onnx.FunctionProto],
            function_id: str = "",
        ):
            for output in node.output:
                name = f"{function_id}/{output}" if function_id else output
                self.assertIn(name, value_infos)
            if node.domain.startswith("pkg.onnxscript.torch_lib"):
                # No shape info available for values inside torchlib functions.
                return
            if (
                function := local_functions.get((node.domain, node.op_type))
            ) is not None:
                for node in function.node:
                    function_id = f"{function.domain}::{function.name}"
                    _assert_node_outputs_has_value_info(
                        node, value_infos, local_functions, function_id
                    )

        type_infos = {vi.name: vi for vi in model_proto.graph.value_info}
        functions = {(f.domain, f.name): f for f in model_proto.functions}
        for node in model_proto.graph.node:
            _assert_node_outputs_has_value_info(node, type_infos, functions)

    def test_dynamo_export_retains_readable_parameter_and_buffer_names(self):
        class SubModule(torch.nn.Module):
            def __init__(self):
                super().__init__()
                self.conv2 = nn.Conv2d(32, 64, 3, 1, bias=False)
                self.fc1 = nn.Linear(9216, 128, bias=False)
                self.register_buffer("buffer", torch.randn(1, 128))

            def forward(self, tensor_x: torch.Tensor):
                tensor_x = self.conv2(tensor_x)
                tensor_x = F.sigmoid(tensor_x)
                tensor_x = F.max_pool2d(tensor_x, 2)
                tensor_x = torch.flatten(tensor_x, 1)
                tensor_x = self.fc1(tensor_x)
                tensor_x = tensor_x + self.buffer
                tensor_x = F.sigmoid(tensor_x)
                return tensor_x

        class MNISTModel(nn.Module):
            def __init__(self):
                super().__init__()
                self.conv1 = nn.Conv2d(1, 32, 3, 1, bias=False)
                self.submodule = SubModule()
                self.fc2 = nn.Linear(128, 10, bias=False)

            def forward(self, tensor_x: torch.Tensor):
                tensor_x = self.conv1(tensor_x)
                tensor_x = F.sigmoid(tensor_x)
                tensor_x = self.submodule(tensor_x)
                tensor_x = self.fc2(tensor_x)
                output = F.log_softmax(tensor_x, dim=1)
                return output

        tensor_x = torch.rand((64, 1, 28, 28), dtype=torch.float32)

        model = MNISTModel()
        onnx_program = torch.onnx.dynamo_export(model, tensor_x)
        model_proto = onnx_program.model_proto
        self.assertEqual(
            {initializer.name for initializer in model_proto.graph.initializer},
            {*model.state_dict().keys()},
        )

    @common_utils.parametrize(
        "checkpoint_type",
        [
            common_utils.subtest(
                "state_dict",
                name="state_dict",
            ),
            common_utils.subtest(
                "state_dict",
                name="checkpoint_file",
            ),
        ],
    )
    def test_fake_tensor_mode_simple(self, checkpoint_type):
        class Model(torch.nn.Module):
            def __init__(self) -> None:
                super().__init__()
                self.linear = torch.nn.Linear(2, 2)

            def forward(self, x):
                out = self.linear(x)
                return out

        with torch.onnx.enable_fake_mode() as fake_context:
            x = torch.rand(5, 2, 2)
            model = Model()
            export_options = ExportOptions(fake_context=fake_context)
            onnx_program = torch.onnx.dynamo_export(
                model, x, export_options=export_options
            )

        assert (
            onnx_program is not None
        ), "ONNXProgram must be created on successful export"
        assert (
            onnx_program.model_proto is not None
        ), "A model protobuf must be created on a successful export"
        onnx.checker.check_model(onnx_program.model_proto, full_check=True)
        assert (
            len(onnx_program.model_proto.graph.initializer) == 0
        ), "Initializers cannot exist when fake mode is enabled"

        if checkpoint_type == "state_dict":
            # Variant 1: Save ONNX proto using Model's state_dict()
            with tempfile.NamedTemporaryFile(suffix=".onnx") as tmp_onnx_file:
                model_state_dict = (
                    Model().state_dict()
                )  # Create a state_dict for testing
                onnx_program.save(tmp_onnx_file.name, model_state=model_state_dict)
                assert (
                    len(onnx.load(tmp_onnx_file.name).graph.initializer) == 2
                ), "Initializers must be present after loading it from model_state_dict"
                # Let's make sure consecutive `save` calls don't create dupes
                onnx_program.save(tmp_onnx_file.name, model_state=model_state_dict)
                assert (
                    len(onnx.load(tmp_onnx_file.name).graph.initializer) == 2
                ), "Initializers must be present after loading it from model_state_dict"
        elif checkpoint_type == "checkpoint_file":
            # Variant 2: Save ONNX proto using Model checkpoint file
            with tempfile.NamedTemporaryFile(
                suffix=".onnx"
            ) as tmp_onnx_file, tempfile.NamedTemporaryFile(
                suffix=".pt"
            ) as tmp_checkpoint_file:
                torch.save(
                    Model().state_dict(), tmp_checkpoint_file.name
                )  # Create checkpoint file for testing
                onnx_program.save(
                    tmp_onnx_file.name, model_state=tmp_checkpoint_file.name
                )
                assert (
                    len(onnx.load(tmp_onnx_file.name).graph.initializer) == 2
                ), "Initializers must be present after loading it from model_state_dict"
                # Let's make sure consecutive `save` calls don't create dupes
                onnx_program.save(
                    tmp_onnx_file.name, model_state=tmp_checkpoint_file.name
                )
                assert (
                    len(onnx.load(tmp_onnx_file.name).graph.initializer) == 2
                ), "Initializers must be present after loading it from model_state_dict"

    def test_fake_tensor_mode_simple_invalid_input(self):
        class Model(torch.nn.Module):
            def __init__(self) -> None:
                super().__init__()
                self.linear = torch.nn.Linear(2, 2)

            def forward(self, x):
                out = self.linear(x)
                return out

        real_model = Model()
        real_x = torch.rand(5, 2, 2)
        with torch.onnx.enable_fake_mode() as fake_context:
            fake_model = Model()
            fake_x = torch.rand(5, 2, 2)

            # TODO: Split each scenario on its own test case
            # Scenario 1: Fake model and fake input WITHOUT ExportOptions(fake_context=...)
            with self.assertRaises(torch.onnx.OnnxExporterError):
                export_options = ExportOptions(fake_context=None)
                _ = torch.onnx.dynamo_export(
                    fake_model, fake_x, export_options=export_options
                )

            # Scenario 2: Fake model and real input WITHOUT fake_context
            with self.assertRaises(torch.onnx.OnnxExporterError):
                export_options = ExportOptions(fake_context=None)
                _ = torch.onnx.dynamo_export(
                    fake_model, real_x, export_options=export_options
                )

            # Scenario 3: Real model and real input WITH fake_context
            with self.assertRaises(torch.onnx.OnnxExporterError):
                export_options = ExportOptions(fake_context=fake_context)
                _ = torch.onnx.dynamo_export(
                    real_model, real_x, export_options=export_options
                )

            # Scenario 4: Fake model and real input WITH fake_context
            with self.assertRaises(torch.onnx.OnnxExporterError):
                export_options = ExportOptions(fake_context=fake_context)
                _ = torch.onnx.dynamo_export(
                    fake_model, real_x, export_options=export_options
                )

    @pytorch_test_common.xfail(
        error_message="Dynamic control flow is not supported at the moment."
    )
    def test_fake_tensor_mode_huggingface_llama(self):
        config = transformers.LlamaConfig(
            vocab_size=8096, hidden_size=256, num_hidden_layers=2, num_attention_heads=2
        )
        batch, seq = 4, 256

        with torch.onnx.enable_fake_mode() as fake_context:
            model = transformers.LlamaModel(config).eval()
            input_ids = torch.randint(0, config.vocab_size, (batch, seq))
            attention_mask = torch.ones(batch, seq, dtype=torch.bool)
            position_ids = torch.arange(0, seq, dtype=torch.long)
            position_ids = position_ids.unsqueeze(0).view(-1, seq)

            export_options = torch.onnx.ExportOptions(fake_context=fake_context)
            onnx_program = torch.onnx.dynamo_export(
                model,
                input_ids=input_ids,
                attention_mask=attention_mask,
                position_ids=position_ids,
                export_options=export_options,
            )
            onnx.checker.check_model(onnx_program.model_proto)
            onnx.shape_inference.infer_shapes(onnx_program.model_proto)

    @pytorch_test_common.xfail(
        error_message="Dynamic control flow is not supported at the moment."
    )
    def test_fake_tensor_mode_huggingface_tiiuae_falcon(self):
        config = transformers.FalconConfig()
        batch, seq = 4, 256

        with torch.onnx.enable_fake_mode() as fake_context:
            model = transformers.FalconModel(config).eval()
            input_ids = torch.randint(0, config.vocab_size, (batch, seq))
            attention_mask = torch.ones(batch, seq, dtype=torch.bool)

            export_options = torch.onnx.ExportOptions(fake_context=fake_context)
            onnx_program = torch.onnx.dynamo_export(
                model,
                input_ids=input_ids,
                attention_mask=attention_mask,
                export_options=export_options,
            )
            onnx.checker.check_model(onnx_program.model_proto)
            onnx.shape_inference.infer_shapes(onnx_program.model_proto)

    def test_exported_program_input_with_custom_fx_tracer(self):
        from torch.onnx._internal import exporter
        from torch.onnx._internal.fx import dynamo_graph_extractor

        class Model(torch.nn.Module):
            def forward(self, x):
                return x + 1

        x = torch.randn(1, 1, 2)
        exported_program = torch.export.export(Model(), args=(x,))

        export_options = torch.onnx.ExportOptions()
        export_options = exporter.ResolvedExportOptions(
            export_options, model=exported_program
        )
        export_options.fx_tracer = (
            dynamo_graph_extractor.DynamoExport()
        )  # Override fx_tracer to an unsupported tracer
        with self.assertRaises(torch.onnx.OnnxExporterError):
            onnx_program = torch.onnx.dynamo_export(
                exported_program,
                x,
                export_options=export_options,
            )
            self.assertTrue(onnx_program._export_exception is not None)
            with self.assertRaises(torch.onnx.InvalidExportOptionsError):
                raise self._export_exception

    def test_exported_program_torch_distributions_normal_Normal(self):
        class Model(torch.nn.Module):
            def __init__(self):
                self.normal = torch.distributions.normal.Normal(0, 1)
                super().__init__()

            def forward(self, x):
                return self.normal.sample(x.shape)

        x = torch.randn(2, 3)
        with torch.no_grad():
            exported_program = torch.export.export(Model(), args=(x,))
            _ = torch.onnx.dynamo_export(
                exported_program,
                x,
            )

    def test_aten_div_no_opmath_type_promotion(self):
        class Model(torch.nn.Module):
            def forward(self, input):
                return input / 2

        model = Model()
        input = torch.randn(3, 5, requires_grad=True, dtype=torch.float16)

        model_proto = torch.onnx.dynamo_export(model, input).model_proto
        model_proto = onnx.inliner.inline_local_functions(model_proto)
        div_node = next(
            node for node in model_proto.graph.node if node.op_type == "Div"
        )
        # The input of Div node should be the input of the model,
        # with no Cast node in between.
        self.assertEqual(div_node.input[0], model_proto.graph.input[0].name)

    def test_exported_program_as_input_with_model_signature(self):
        class Model(torch.nn.Module):
            def forward(self, x):
                return x + 1.0

        x = torch.randn(1, 1, 2, dtype=torch.float)
        exported_program = torch.export.export(Model(), args=(x,))

        onnx_program = torch.onnx.dynamo_export(
            exported_program,
            x,
        )

        self.assertTrue(onnx_program.model_signature, torch.export.ExportGraphSignature)

    @common_utils.parametrize(
        "float8_type",
        [
            common_utils.subtest(
                torch.float8_e5m2,
                name="torch_float8_e5m2",
            ),
            common_utils.subtest(
                torch.float8_e5m2fnuz,
                name="torch_float8_e5m2fnuz",
            ),
            common_utils.subtest(
                torch.float8_e4m3fn,
                name="torch_float8_e4m3fn",
            ),
            common_utils.subtest(
                torch.float8_e4m3fnuz,
                name="torch_float8_e4m3fnuz",
            ),
        ],
    )
    def test_float8_support(self, float8_type):
        class Float8Module(torch.nn.Module):
            def forward(self, input: torch.Tensor):
                input = input.to(float8_type)
                return input + torch.tensor(1.0, dtype=float8_type)

        _ = torch.onnx.dynamo_export(Float8Module(), torch.randn(1, 2, 3, 4))

<<<<<<< HEAD
=======
    def test_export_with_logging_logger(self):
        logger = logging.getLogger(__name__)

        class LoggingLoggerModule(torch.nn.Module):
            def forward(self, x):
                logger.log("abc")
                return x + 1

        input = torch.randn(2, 3)
        model = LoggingLoggerModule()
        _ = torch.onnx.dynamo_export(model, input)

    def test_export_with_hf_logging_logger(self):
        logger = transformers.utils.logging.get_logger(__name__)

        class HFLoggingLoggerModule(torch.nn.Module):
            def forward(self, x):
                logger.warning_once("abc")
                return x + 1

        input = torch.randn(2, 3)
        model = HFLoggingLoggerModule()
        _ = torch.onnx.dynamo_export(model, input)

>>>>>>> f34905f6
    def test_checkpoint_cast(self):
        model_id = "openai/whisper-large-v3"
        feature_extractor = transformers.WhisperFeatureExtractor(feature_size=128)
        batch = 4

        with torch.onnx.enable_fake_mode() as ctx:
            model = transformers.AutoModelForSpeechSeq2Seq.from_pretrained(
                model_id, low_cpu_mem_usage=False, use_safetensors=False
            )
            input = {
                "input_features": torch.randn(
                    (
                        batch,
                        feature_extractor.feature_size,
                        feature_extractor.nb_max_frames,
                    )
                ),
                "decoder_input_ids": torch.tensor([[1, 1]]) * 8001,
                "return_dict": False,
            }

        export_options = torch.onnx.ExportOptions(fake_context=ctx)
        onnx_program = torch.onnx.dynamo_export(
            model, **input, export_options=export_options
        )
        with tempfile.NamedTemporaryFile(suffix=".onnx") as tmp_onnx_file:
            onnx_program.save(tmp_onnx_file.name)
            onnx.checker.check_model(tmp_onnx_file.name, full_check=True)

<<<<<<< HEAD
=======
    def test_export_with_print(self):
        class PrintModule(torch.nn.Module):
            def forward(self, x):
                print("abc")
                return x + 1

        input = torch.randn(2, 3)
        model = PrintModule()
        _ = torch.onnx.dynamo_export(model, input)

>>>>>>> f34905f6

if __name__ == "__main__":
    common_utils.run_tests()<|MERGE_RESOLUTION|>--- conflicted
+++ resolved
@@ -1,11 +1,8 @@
 # Owner(s): ["module: onnx"]
 from __future__ import annotations
 
-<<<<<<< HEAD
-=======
 import logging
 
->>>>>>> f34905f6
 import tempfile
 
 from typing import Mapping, Tuple
@@ -712,8 +709,6 @@
 
         _ = torch.onnx.dynamo_export(Float8Module(), torch.randn(1, 2, 3, 4))
 
-<<<<<<< HEAD
-=======
     def test_export_with_logging_logger(self):
         logger = logging.getLogger(__name__)
 
@@ -738,7 +733,6 @@
         model = HFLoggingLoggerModule()
         _ = torch.onnx.dynamo_export(model, input)
 
->>>>>>> f34905f6
     def test_checkpoint_cast(self):
         model_id = "openai/whisper-large-v3"
         feature_extractor = transformers.WhisperFeatureExtractor(feature_size=128)
@@ -768,8 +762,6 @@
             onnx_program.save(tmp_onnx_file.name)
             onnx.checker.check_model(tmp_onnx_file.name, full_check=True)
 
-<<<<<<< HEAD
-=======
     def test_export_with_print(self):
         class PrintModule(torch.nn.Module):
             def forward(self, x):
@@ -780,7 +772,6 @@
         model = PrintModule()
         _ = torch.onnx.dynamo_export(model, input)
 
->>>>>>> f34905f6
 
 if __name__ == "__main__":
     common_utils.run_tests()
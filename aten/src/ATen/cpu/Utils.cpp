--- conflicted
+++ resolved
@@ -15,7 +15,6 @@
   return false;
 #endif
 }
-<<<<<<< HEAD
 
 bool is_cpu_support_avx512() {
 #if !defined(__s390x__) && !defined(__powerpc__)
@@ -25,17 +24,6 @@
 #endif
 }
 
-=======
-
-bool is_cpu_support_avx512() {
-#if !defined(__s390x__) && !defined(__powerpc__)
-  return cpuinfo_initialize() && cpuinfo_has_x86_avx512f() && cpuinfo_has_x86_avx512vl() && cpuinfo_has_x86_avx512bw() && cpuinfo_has_x86_avx512dq();
-#else
-  return false;
-#endif
-}
-
->>>>>>> d21f311a
 bool is_cpu_support_avx512_vnni() {
 #if !defined(__s390x__) && !defined(__powerpc__)
   return cpuinfo_initialize() && cpuinfo_has_x86_avx512vnni();

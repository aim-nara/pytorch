--- conflicted
+++ resolved
@@ -66,8 +66,6 @@
   virtual void deviceSynchronize(DeviceIndex /*device_index*/) const {
     TORCH_CHECK(false, "Cannot synchronize XPU device without ATen_xpu library.");
   }
-<<<<<<< HEAD
-=======
 
   virtual Allocator* getPinnedMemoryAllocator() const  {
     TORCH_CHECK(false, "Cannot get XPU pinned memory allocator without ATen_xpu library.");
@@ -76,7 +74,6 @@
   virtual bool isPinnedPtr(const void* /*data*/) const {
     return false;
   }
->>>>>>> f34905f6
 };
 
 struct TORCH_API XPUHooksArgs {};

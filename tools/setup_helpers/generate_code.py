import argparse
import os
import sys
from pathlib import Path
from typing import Any, cast, Optional

import yaml


try:
    # use faster C loader if available
    from yaml import CSafeLoader as YamlLoader
except ImportError:
    from yaml import SafeLoader as YamlLoader  # type: ignore[assignment, misc]


NATIVE_FUNCTIONS_PATH = "aten/src/ATen/native/native_functions.yaml"
TAGS_PATH = "aten/src/ATen/native/tags.yaml"


def generate_code(
    gen_dir: Path,
    native_functions_path: Optional[str] = None,
    tags_path: Optional[str] = None,
    install_dir: Optional[str] = None,
    subset: Optional[str] = None,
    disable_autograd: bool = False,
    force_schema_registration: bool = False,
    operator_selector: Any = None,
) -> None:
    from tools.autograd.gen_annotated_fn_args import gen_annotated
    from tools.autograd.gen_autograd import gen_autograd, gen_autograd_python

    from torchgen.selective_build.selector import SelectiveBuilder

    # Build ATen based Variable classes
    if install_dir is None:
        install_dir = os.fspath(gen_dir / "torch/csrc")
        python_install_dir = os.fspath(gen_dir / "torch/testing/_internal/generated")
    else:
        python_install_dir = install_dir
    autograd_gen_dir = os.path.join(install_dir, "autograd", "generated")
    for d in (autograd_gen_dir, python_install_dir):
        os.makedirs(d, exist_ok=True)
<<<<<<< HEAD
    autograd_dir = os.fspath(Path(__file__).absolute().parent.parent / "autograd")
=======
    autograd_dir = os.fspath(Path(__file__).parent.parent / "autograd")
>>>>>>> 999eec8d

    if subset == "pybindings" or not subset:
        gen_autograd_python(
            native_functions_path or NATIVE_FUNCTIONS_PATH,
            tags_path or TAGS_PATH,
            autograd_gen_dir,
            autograd_dir,
        )

    if operator_selector is None:
        operator_selector = SelectiveBuilder.get_nop_selector()

    if subset == "libtorch" or not subset:
        gen_autograd(
            native_functions_path or NATIVE_FUNCTIONS_PATH,
            tags_path or TAGS_PATH,
            autograd_gen_dir,
            autograd_dir,
            disable_autograd=disable_autograd,
            operator_selector=operator_selector,
        )

    if subset == "python" or not subset:
        gen_annotated(
            native_functions_path or NATIVE_FUNCTIONS_PATH,
            tags_path or TAGS_PATH,
            python_install_dir,
            autograd_dir,
        )


def get_selector_from_legacy_operator_selection_list(
    selected_op_list_path: str,
) -> Any:
    with open(selected_op_list_path) as f:
        # strip out the overload part
        # It's only for legacy config - do NOT copy this code!
        selected_op_list = {
            opname.split(".", 1)[0] for opname in yaml.load(f, Loader=YamlLoader)
        }

    # Internal build doesn't use this flag any more. Only used by OSS
    # build now. Every operator should be considered a root operator
    # (hence generating unboxing code for it, which is consistent with
    # the current behavior), and also be considered as used for
    # training, since OSS doesn't support training on mobile for now.
    #
    is_root_operator = True
    is_used_for_training = True

    from torchgen.selective_build.selector import SelectiveBuilder

    selector = SelectiveBuilder.from_legacy_op_registration_allow_list(
        selected_op_list,
        is_root_operator,
        is_used_for_training,
    )

    return selector


def get_selector(
    selected_op_list_path: Optional[str],
    operators_yaml_path: Optional[str],
) -> Any:
    # cwrap depends on pyyaml, so we can't import it earlier
    REPO_ROOT = Path(__file__).absolute().parents[2]
    sys.path.insert(0, str(REPO_ROOT))

    from torchgen.selective_build.selector import SelectiveBuilder

    assert not (
        selected_op_list_path is not None and operators_yaml_path is not None
    ), (
        "Expected at most one of selected_op_list_path and "
        + "operators_yaml_path to be set."
    )

    if selected_op_list_path is None and operators_yaml_path is None:
        return SelectiveBuilder.get_nop_selector()
    elif selected_op_list_path is not None:
        return get_selector_from_legacy_operator_selection_list(selected_op_list_path)
    else:
        return SelectiveBuilder.from_yaml_path(cast(str, operators_yaml_path))


def main() -> None:
    parser = argparse.ArgumentParser(description="Autogenerate code")
    parser.add_argument("--native-functions-path")
    parser.add_argument("--tags-path")
    parser.add_argument(
        "--gen-dir",
        type=Path,
        default=Path("."),
        help="Root directory where to install files. Defaults to the current working directory.",
    )
    parser.add_argument(
        "--install-dir",
        "--install_dir",
        help=(
            "Deprecated. Use --gen-dir instead. The semantics are different, do not change "
            "blindly."
        ),
    )
    parser.add_argument(
        "--subset",
        help='Subset of source files to generate. Can be "libtorch" or "pybindings". Generates both when omitted.',
    )
    parser.add_argument(
        "--disable-autograd",
        default=False,
        action="store_true",
        help="It can skip generating autograd related code when the flag is set",
    )
    parser.add_argument(
        "--selected-op-list-path",
        help="Path to the YAML file that contains the list of operators to include for custom build.",
    )
    parser.add_argument(
        "--operators-yaml-path",
        "--operators_yaml_path",
        help="Path to the model YAML file that contains the list of operators to include for custom build.",
    )
    parser.add_argument(
        "--force-schema-registration",
        "--force_schema_registration",
        action="store_true",
        help="force it to generate schema-only registrations for ops that are not"
        "listed on --selected-op-list",
    )
    parser.add_argument(
        "--gen-lazy-ts-backend",
        "--gen_lazy_ts_backend",
        action="store_true",
        help="Enable generation of the torch::lazy TorchScript backend",
    )
    parser.add_argument(
        "--per-operator-headers",
        "--per_operator_headers",
        action="store_true",
        help="Build lazy tensor ts backend with per-operator ATen headers, must match how ATen was built",
    )
    options = parser.parse_args()

    generate_code(
        options.gen_dir,
        options.native_functions_path,
        options.tags_path,
        options.install_dir,
        options.subset,
        options.disable_autograd,
        options.force_schema_registration,
        # options.selected_op_list
        operator_selector=get_selector(
            options.selected_op_list_path, options.operators_yaml_path
        ),
    )

    if options.gen_lazy_ts_backend:
        aten_path = os.path.dirname(os.path.dirname(options.native_functions_path))
        ts_backend_yaml = os.path.join(aten_path, "native/ts_native_functions.yaml")
        ts_native_functions = "torch/csrc/lazy/ts_backend/ts_native_functions.cpp"
        ts_node_base = "torch/csrc/lazy/ts_backend/ts_node.h"
        install_dir = options.install_dir or os.fspath(options.gen_dir / "torch/csrc")
        lazy_install_dir = os.path.join(install_dir, "lazy/generated")
        os.makedirs(lazy_install_dir, exist_ok=True)

        assert os.path.isfile(
            ts_backend_yaml
        ), f"Unable to access ts_backend_yaml: {ts_backend_yaml}"
        assert os.path.isfile(
            ts_native_functions
        ), f"Unable to access {ts_native_functions}"
        from torchgen.dest.lazy_ir import GenTSLazyIR
        from torchgen.gen_lazy_tensor import run_gen_lazy_tensor

        run_gen_lazy_tensor(
            aten_path=aten_path,
            source_yaml=ts_backend_yaml,
            backend_name="TorchScript",
            output_dir=lazy_install_dir,
            dry_run=False,
            impl_path=ts_native_functions,
            node_base="TsNode",
            node_base_hdr=ts_node_base,
            build_in_tree=True,
            lazy_ir_generator=GenTSLazyIR,
            per_operator_headers=options.per_operator_headers,
            gen_forced_fallback_code=True,
        )


if __name__ == "__main__":
    main()<|MERGE_RESOLUTION|>--- conflicted
+++ resolved
@@ -42,11 +42,7 @@
     autograd_gen_dir = os.path.join(install_dir, "autograd", "generated")
     for d in (autograd_gen_dir, python_install_dir):
         os.makedirs(d, exist_ok=True)
-<<<<<<< HEAD
-    autograd_dir = os.fspath(Path(__file__).absolute().parent.parent / "autograd")
-=======
     autograd_dir = os.fspath(Path(__file__).parent.parent / "autograd")
->>>>>>> 999eec8d
 
     if subset == "pybindings" or not subset:
         gen_autograd_python(

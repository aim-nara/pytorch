#!/usr/bin/env python3

from __future__ import annotations

import argparse
import array
import codecs
import copy
import glob
import io
import os
import re
import sys
from itertools import product

sys.path.append(os.path.abspath(os.path.join(os.path.dirname(__file__), "..")))
import subprocess
import textwrap
from dataclasses import dataclass
<<<<<<< HEAD
from itertools import product
from pathlib import Path
from typing import Any
=======
from typing import Any, Dict, List, Optional, Set, Tuple, Union
>>>>>>> 065c3869

import yaml
from yaml.constructor import ConstructorError
from yaml.nodes import MappingNode

try:
    from yaml import CLoader as Loader
except ImportError:
    from yaml import Loader  # type: ignore[assignment, misc]

CPP_H_NAME = "spv.h"
CPP_SRC_NAME = "spv.cpp"

DEFAULT_ENV: dict[str, Any] = {
    "PRECISION": "highp",
    "FLOAT_IMAGE_FORMAT": "rgba16f",
    "INT_IMAGE_FORMAT": "rgba32i",
    "UINT_IMAGE_FORMAT": "rgba32ui",
}

TYPES_ENV: dict[str, Any] = {
    "IMAGE_FORMAT": {
        "float": "rgba32f",
        "half": "rgba16f",
        "int": "rgba32i",
        "uint": "rgba32ui",
        "int8": "rgba8i",
        "uint8": "rgba8ui",
    },
    "IMAGE_T": {
        3: {
            "float": "image3D",
            "half": "image3D",
            "int": "iimage3D",
            "uint": "uimage3D",
        },
        2: {
            "float": "image2D",
            "half": "image2D",
            "int": "iimage2D",
            "uint": "uimage2D",
        },
    },
    "SAMPLER_T": {
        3: {
            "float": "sampler3D",
            "half": "sampler3D",
            "int": "isampler3D",
            "uint": "usampler3D",
        },
        2: {
            "float": "sampler2D",
            "half": "sampler2D",
            "int": "isampler2D",
            "uint": "usampler2D",
        },
    },
    "VEC4_T": {
        "float": "vec4",
        "half": "vec4",
        "int": "ivec4",
        "uint": "uvec4",
        "int8": "vec4",
        "uint8": "uvec4",
    },
    "T": {
        "float": "float",
        "half": "float",
        "int": "int",
        "uint": "uint",
        "int8": "int",
        "uint8": "uint8",
    },
}

FUNCS_ENV: dict[str, Any] = {
    "GET_POS": {
        3: lambda pos: pos,
        2: lambda pos: f"{pos}.xy",
    }
}


def extract_filename(path: str, keep_ext: bool = True) -> Any:
    if keep_ext:
        return os.path.basename(path)
    else:
        return os.path.basename(path).split(".")[0]


############################
#  SPIR-V Code Generation  #
############################


# https://gist.github.com/pypt/94d747fe5180851196eb
class UniqueKeyLoader(Loader):
    def construct_mapping(self, node, deep=False):  # type: ignore[no-untyped-def]
        if not isinstance(node, MappingNode):
            raise ConstructorError(
                None,
                None,
                f"expected a mapping node, but found {node.id}",
                node.start_mark,
            )
        mapping = {}
        for key_node, value_node in node.value:
            key = self.construct_object(key_node, deep=deep)  # type: ignore[no-untyped-call]
            try:
                hash(key)
            except TypeError as e:
                raise ConstructorError(
                    "while constructing a mapping",
                    node.start_mark,
                    "found unacceptable key ",
                    key_node.start_mark,
                ) from e
            # check for duplicate keys
            if key in mapping:
                raise ConstructorError(
                    "while constructing a mapping",
                    node.start_mark,
                    "found duplicate key",
                    key_node.start_mark,
                )
            value = self.construct_object(value_node, deep=deep)  # type: ignore[no-untyped-call]
            mapping[key] = value
        return mapping


# https://github.com/google/XNNPACK/blob/master/tools/xngen.py
def extract_leading_whitespace(line: str) -> str:
    match = re.match(r"\s*", line)
    return match.group(0) if match else ""


# https://github.com/google/XNNPACK/blob/master/tools/xngen.py
def escape(line: str) -> str:
    output_parts = []
    while "${" in line:
        start_pos = line.index("${")
        end_pos = line.index("}", start_pos + 2)
        if start_pos != 0:
            output_parts.append('"' + line[:start_pos].replace('"', '\\"') + '"')
        output_parts.append("str(" + line[start_pos + 2 : end_pos] + ")")
        line = line[end_pos + 1 :]
    if line:
        output_parts.append('"' + line.replace('"', '\\"') + '"')
    return " + ".join(output_parts)


# https://github.com/google/XNNPACK/blob/master/tools/xngen.py
def preprocess(
    input_text: str, variables: dict[str, Any], input_path: str = "codegen"
) -> str:
    input_lines = input_text.splitlines()
    python_lines = []

    blank_lines = 0

    last_indent = ""

    # List of tuples (total_index, python_indent)
    indent_stack = [("", "")]

    # Indicates whether this is the first line inside Python
    # code block (i.e. for, while, if, elif, else)
    python_block_start = True
    for i, input_line in enumerate(input_lines):
        if input_line == "":
            blank_lines += 1
            continue
        # Skip lint markers.
        if "LINT" in input_line:
            continue

        input_indent = extract_leading_whitespace(input_line)
        if python_block_start:
            assert input_indent.startswith(last_indent)
            extra_python_indent = input_indent[len(last_indent) :]
            python_indent = indent_stack[-1][1] + extra_python_indent
            indent_stack.append((input_indent, python_indent))
            assert input_indent.startswith(indent_stack[-1][0])
        else:
            while not input_indent.startswith(indent_stack[-1][0]):
                del indent_stack[-1]
        python_block_start = False

        python_indent = indent_stack[-1][1]
        stripped_input_line = input_line.strip()
        if stripped_input_line.startswith("$") and not stripped_input_line.startswith(
            "${"
        ):
            if stripped_input_line.endswith(":"):
                python_block_start = True
            while blank_lines != 0:
                python_lines.append(python_indent + "print(file=OUT_STREAM)")
                blank_lines -= 1
            python_lines.append(python_indent + stripped_input_line.replace("$", ""))
        else:
            assert input_line.startswith(python_indent)
            while blank_lines != 0:
                python_lines.append(python_indent + "print(file=OUT_STREAM)")
                blank_lines -= 1
            python_lines.append(
                python_indent
                + f"print({escape(input_line[len(python_indent) :])}, file=OUT_STREAM)"
            )
        last_indent = input_indent

    while blank_lines != 0:
        python_lines.append(python_indent + "print(file=OUT_STREAM)")
        blank_lines -= 1

    exec_globals = dict(variables)
    output_stream = io.StringIO()
    exec_globals["OUT_STREAM"] = output_stream

    python_bytecode = compile("\n".join(python_lines), input_path, "exec")
    exec(python_bytecode, exec_globals)

    return output_stream.getvalue()


class SPVGenerator:
    def __init__(
        self,
        src_dir_paths: str | list[str],
        env: dict[Any, Any],
        glslc_path: str | None,
    ) -> None:
        if isinstance(src_dir_paths, str):
            self.src_dir_paths = [src_dir_paths]
        else:
            self.src_dir_paths = src_dir_paths

        self.env = env
        self.glslc_path = glslc_path

        self.glsl_src_files: dict[str, str] = {}
        self.template_yaml_files: list[str] = []

        self.addSrcAndYamlFiles(self.src_dir_paths)
        self.shader_template_params: dict[Any, Any] = {}
        for yaml_file in self.template_yaml_files:
            self.parseTemplateYaml(yaml_file)

        self.output_shader_map: dict[str, tuple[str, dict[str, str]]] = {}
        self.constructOutputMap()

    def addSrcAndYamlFiles(self, src_dir_paths: list[str]) -> None:
        for src_path in src_dir_paths:
            # Collect glsl source files
            glsl_files = glob.glob(
                os.path.join(src_path, "**", "*.glsl*"), recursive=True
            )
            for file in glsl_files:
                if len(file) > 1:
                    self.glsl_src_files[extract_filename(file, keep_ext=False)] = file
            # Collect template yaml files
            yaml_files = glob.glob(
                os.path.join(src_path, "**", "*.yaml"), recursive=True
            )
            for file in yaml_files:
                if len(file) > 1:
                    self.template_yaml_files.append(file)

    def generateVariantCombinations(
        self,
        iterated_params: dict[str, Any],
        exclude_params: set[str] | None = None,
    ) -> list[Any]:
        if exclude_params is None:
            exclude_params = set()
        all_iterated_params = []
        for param_name, value_list in iterated_params.items():
            if param_name not in exclude_params:
                param_values = []
                for value in value_list:
                    suffix = value.get("SUFFIX", value["VALUE"])
                    param_values.append((param_name, suffix, value["VALUE"]))
                all_iterated_params.append(param_values)

        return list(product(*all_iterated_params))

    def parseTemplateYaml(self, yaml_file: str) -> None:
        with open(yaml_file) as f:
            contents = yaml.load(f, Loader=UniqueKeyLoader)
            for template_name, params_dict in contents.items():
                if template_name in self.shader_template_params:
                    raise KeyError(f"{template_name} params file is defined twice")

                default_params = params_dict["parameter_names_with_default_values"]
                params_names = set(default_params.keys()).union({"NAME"})

                self.shader_template_params[template_name] = []

                default_iterated_params = params_dict.get(
                    "generate_variant_forall", None
                )

                for variant in params_dict["shader_variants"]:
                    variant_params_names = set(variant.keys())
                    invalid_keys = (
                        variant_params_names
                        - params_names
                        - {"generate_variant_forall"}
                    )
                    assert len(invalid_keys) == 0

                    iterated_params = variant.get(
                        "generate_variant_forall", default_iterated_params
                    )

                    if iterated_params is not None:
                        variant_combinations = self.generateVariantCombinations(
                            iterated_params, variant_params_names
                        )

                        for combination in variant_combinations:
                            default_params_copy = copy.deepcopy(default_params)
                            for key in variant:
                                if key != "generate_variant_forall":
                                    default_params_copy[key] = variant[key]

                            variant_name = variant["NAME"]
                            for param_value in combination:
                                default_params_copy[param_value[0]] = param_value[2]
                                if len(param_value[1]) > 0:
                                    variant_name = f"{variant_name}_{param_value[1]}"

                            default_params_copy["NAME"] = variant_name

                            self.shader_template_params[template_name].append(
                                default_params_copy
                            )
                    else:
                        default_params_copy = copy.deepcopy(default_params)
                        for key in variant:
                            default_params_copy[key] = variant[key]

                        self.shader_template_params[template_name].append(
                            default_params_copy
                        )

    def create_shader_params(
        self, variant_params: dict[str, Any] | None = None
    ) -> dict[str, str]:
        if variant_params is None:
            variant_params = {}
        shader_params = copy.deepcopy(self.env)
        for key, value in variant_params.items():
            shader_params[key] = value

        shader_dtype = shader_params.get("DTYPE", "float")

        if shader_dtype == "int":
            shader_params["FORMAT"] = self.env["INT_IMAGE_FORMAT"]
        elif shader_dtype == "uint":
            shader_params["FORMAT"] = self.env["UINT_IMAGE_FORMAT"]
        elif shader_dtype == "int32":
            shader_params["FORMAT"] = "rgba32i"
        elif shader_dtype == "uint32":
            shader_params["FORMAT"] = "rgba32ui"
        elif shader_dtype == "int8":
            shader_params["FORMAT"] = "rgba8i"
        elif shader_dtype == "uint8":
            shader_params["FORMAT"] = "rgba8ui"
        elif shader_dtype == "float32":
            shader_params["FORMAT"] = "rgba32f"
        # Assume float by default
        else:
            shader_params["FORMAT"] = self.env["FLOAT_IMAGE_FORMAT"]

        return shader_params

    def constructOutputMap(self) -> None:
        for shader_name, params in self.shader_template_params.items():
            for variant in params:
                source_glsl = self.glsl_src_files[shader_name]

                self.output_shader_map[variant["NAME"]] = (
                    source_glsl,
                    self.create_shader_params(variant),
                )

        for shader_name, source_glsl in self.glsl_src_files.items():
            if shader_name not in self.shader_template_params:
                self.output_shader_map[shader_name] = (
                    source_glsl,
                    self.create_shader_params(),
                )

    def generateSPV(self, output_dir: str) -> dict[str, str]:
        output_file_map = {}
        for shader_name in self.output_shader_map:
            source_glsl = self.output_shader_map[shader_name][0]
            shader_params = self.output_shader_map[shader_name][1]

            with codecs.open(source_glsl, "r", encoding="utf-8") as input_file:
                input_text = input_file.read()
                output_text = preprocess(input_text, shader_params)

            glsl_out_path = os.path.join(output_dir, f"{shader_name}.glsl")
            with codecs.open(glsl_out_path, "w", encoding="utf-8") as output_file:
                output_file.write(output_text)

            # If no GLSL compiler is specified, then only write out the generated GLSL shaders.
            # This is mainly for testing purposes.
            if self.glslc_path is not None:
                spv_out_path = os.path.join(output_dir, f"{shader_name}.spv")

                cmd = [
                    self.glslc_path,
                    "-fshader-stage=compute",
                    glsl_out_path,
                    "-o",
                    spv_out_path,
                    "--target-env=vulkan1.0",
                    "-Werror",
                ] + [
                    arg
                    for src_dir_path in self.src_dir_paths
                    for arg in ["-I", src_dir_path]
                ]

                print("glslc cmd:", cmd)
                subprocess.check_call(cmd)

                output_file_map[spv_out_path] = glsl_out_path

        return output_file_map


##############################################
#  Shader Info and Shader Registry Handling  #
##############################################


@dataclass
class ShaderInfo:
    tile_size: list[int]
    layouts: list[str]
    weight_storage_type: str = ""
    bias_storage_type: str = ""
    register_for: tuple[str, list[str]] | None = None


def getName(filePath: str) -> str:
    return os.path.basename(filePath).replace("/", "_").replace(".", "_")


def isDescriptorLine(lineStr: str) -> bool:
    descriptorLineId = r"^layout\(set"
    return re.search(descriptorLineId, lineStr) is not None


def isTileSizeLine(lineStr: str) -> bool:
    tile_size_id = r"^ \* TILE_SIZE = \("
    return re.search(tile_size_id, lineStr) is not None


def findTileSizes(lineStr: str) -> list[int]:
    tile_size_id = r"^ \* TILE_SIZE = \(([0-9]+), ([0-9]+), ([0-9]+)\)"
    matches = re.search(tile_size_id, lineStr)
    if matches is None:
        raise AssertionError("matches is None in findTileSizes")
    return [int(matches.group(1)), int(matches.group(2)), int(matches.group(3))]


def isWeightStorageTypeLine(lineStr: str) -> bool:
    weight_storage_id = r"^ \* WEIGHT_STORAGE = "
    return re.search(weight_storage_id, lineStr) is not None


def getWeightStorageType(lineStr: str) -> str:
    weight_storage_id = r"^ \* WEIGHT_STORAGE = ([a-zA-Z]+_\dD)"
    matches = re.search(weight_storage_id, lineStr)
    if matches is None:
        raise AssertionError("matches is None in getWeightStorageType")
    return matches.group(1)


def isBiasStorageTypeLine(lineStr: str) -> bool:
    weight_storage_id = r"^ \* BIAS_STORAGE = "
    return re.search(weight_storage_id, lineStr) is not None


def getBiasStorageType(lineStr: str) -> str:
    weight_storage_id = r"^ \* BIAS_STORAGE = ([a-zA-Z]+_\dD)"
    matches = re.search(weight_storage_id, lineStr)
    if matches is None:
        raise AssertionError("matches is None in getBiasStorageType")
    return matches.group(1)


def isRegisterForLine(lineStr: str) -> bool:
    # Check for Shader Name and a list of at least one Registry Key
    register_for_id = (
        r"^ \* REGISTER_FOR = \('([A-Za-z0-9_]+)'\s*,\s*\['([A-Za-z0-9_]+)'.*\]\)"
    )
    return re.search(register_for_id, lineStr) is not None


def findRegisterFor(lineStr: str) -> tuple[str, list[str]]:
    register_for_pattern = r"'([A-Za-z0-9_]+)'"
    matches = re.findall(register_for_pattern, lineStr)
    if matches is None:
        raise AssertionError("matches is None in getBiasStorageType")
    matches_list = list(matches)
    return (matches_list[0], matches_list[1:])


typeIdMapping = {
    r"image[123]D\b": "VK_DESCRIPTOR_TYPE_STORAGE_IMAGE",
    r"sampler[123]D\b": "VK_DESCRIPTOR_TYPE_COMBINED_IMAGE_SAMPLER",
    r"\bbuffer\b": "VK_DESCRIPTOR_TYPE_STORAGE_BUFFER",
    r"\buniform\b": "VK_DESCRIPTOR_TYPE_UNIFORM_BUFFER",
}

storageTypeToEnum = {
    "TEXTURE_2D": "api::StorageType::TEXTURE_2D",
    "TEXTURE_3D": "api::StorageType::TEXTURE_3D",
    "BUFFER": "api::StorageType::BUFFER",
    "": "api::StorageType::UNKNOWN",
}


def determineDescriptorType(lineStr: str) -> str:
    for identifier, typeNum in typeIdMapping.items():
        if re.search(identifier, lineStr):
            return typeNum
    raise AssertionError(
        "No matching descriptor type for " + lineStr + " in determineDescriptorType"
    )


def getShaderInfo(srcFilePath: str) -> ShaderInfo:
    shader_info = ShaderInfo([], [], "")
    with open(srcFilePath) as srcFile:
        for line in srcFile:
            if isDescriptorLine(line):
                shader_info.layouts.append(determineDescriptorType(line))
            if isTileSizeLine(line):
                shader_info.tile_size = findTileSizes(line)
            if isWeightStorageTypeLine(line):
                shader_info.weight_storage_type = getWeightStorageType(line)
            if isBiasStorageTypeLine(line):
                shader_info.bias_storage_type = getBiasStorageType(line)
            if isRegisterForLine(line):
                shader_info.register_for = findRegisterFor(line)

    return shader_info


##########################
#  C++ File Generation  #
#########################

cpp_template = """
#include <ATen/native/vulkan/api/ShaderRegistry.h>
#include <stdint.h>
#include <vector>

using namespace at::native::vulkan;

namespace at {{
namespace native {{
namespace vulkan {{

namespace {{

{spv_bin_arrays}

}}

static void register_fn() {{

{register_shader_infos}

{shader_info_registry}

}}

static const api::ShaderRegisterInit register_shaders(&register_fn);

}}
}}
}}

"""


def generateSpvBinStr(spvPath: str, name: str) -> tuple[int, str]:
    with open(spvPath, "rb") as fr:
        next_bin = array.array("I", fr.read())
        sizeBytes = 4 * len(next_bin)
        spv_bin_str = "const uint32_t {}_bin[] = {{\n{}\n}};".format(
            name,
            textwrap.indent(",\n".join(str(x) for x in next_bin), "  "),
        )

    return sizeBytes, spv_bin_str


def generateShaderInfoStr(shader_info: ShaderInfo, name: str, sizeBytes: int) -> str:
    tile_size = (
        f"{{{', '.join(str(x) for x in shader_info.tile_size)}}}"
        if (len(shader_info.tile_size) > 0)
        else "std::vector<uint32_t>()"
    )

    shader_info_layouts = "{{{}}}".format(",\n ".join(shader_info.layouts))

    shader_info_args = [
        f'"{name}"',
        f"{name}_bin",
        str(sizeBytes),
        shader_info_layouts,
        tile_size,
        storageTypeToEnum[shader_info.weight_storage_type],
        storageTypeToEnum[shader_info.bias_storage_type],
    ]

    shader_info_str = textwrap.indent(
        "api::shader_registry().register_shader(\n  api::ShaderInfo(\n{args}));\n".format(
            args=textwrap.indent(",\n".join(shader_info_args), "     "),
        ),
        "    ",
    )

    return shader_info_str


def generateShaderDispatchStr(shader_info: ShaderInfo, name: str) -> str:
    if shader_info.register_for is None:
        return ""

    (op_name, registry_keys) = shader_info.register_for
    for registry_key in registry_keys:
        shader_dispatch_str = textwrap.indent(
            f'api::shader_registry().register_op_dispatch("{op_name}", api::DispatchKey::{registry_key.upper()}, "{name}");',
            "    ",
        )

    return shader_dispatch_str


def genCppFiles(
    spv_files: dict[str, str], cpp_header_path: str, cpp_src_file_path: str
) -> None:
    spv_bin_strs = []
    register_shader_info_strs = []
    shader_registry_strs = []

    for spvPath, srcPath in spv_files.items():
        name = getName(spvPath).replace("_spv", "")

        sizeBytes, spv_bin_str = generateSpvBinStr(spvPath, name)
        spv_bin_strs.append(spv_bin_str)

        shader_info = getShaderInfo(srcPath)

        register_shader_info_strs.append(
            generateShaderInfoStr(shader_info, name, sizeBytes)
        )

        if shader_info.register_for is not None:
            shader_registry_strs.append(generateShaderDispatchStr(shader_info, name))

    spv_bin_arrays = "\n".join(spv_bin_strs)
    register_shader_infos = "\n".join(register_shader_info_strs)
    shader_info_registry = "\n".join(shader_registry_strs)

    cpp = cpp_template.format(
        spv_bin_arrays=spv_bin_arrays,
        register_shader_infos=register_shader_infos,
        shader_info_registry=shader_info_registry,
    )

    with open(cpp_src_file_path, "w") as fw:
        fw.write(cpp)


##########
#  Main  #
##########


def parse_arg_env(items: dict[Any, Any]) -> dict[Any, Any]:
    d = {}
    if items:
        for item in items:
            tokens = item.split("=")
            key = tokens[0].strip()
            value = tokens[1].strip()
            d[key] = value
    return d


def main(argv: list[str]) -> int:
    parser = argparse.ArgumentParser(description="")
    parser.add_argument(
        "-i",
        "--glsl-paths",
        nargs="+",
        help='List of paths to look for GLSL source files, separated by spaces. Ex: --glsl-paths "path1 path2 path3"',
        default=["."],
    )
    parser.add_argument("-c", "--glslc-path", required=True, help="")
    parser.add_argument("-t", "--tmp-dir-path", required=True, help="/tmp")
    parser.add_argument("-o", "--output-path", required=True, help="")
    parser.add_argument(
        "--env", metavar="KEY=VALUE", nargs="*", help="Set a number of key-value pairs"
    )
    options = parser.parse_args()

    DEFAULT_ENV.update(TYPES_ENV)
    DEFAULT_ENV.update(FUNCS_ENV)
    env = DEFAULT_ENV

    for key, value in parse_arg_env(options.env).items():
        env[key] = value

    if not os.path.exists(options.output_path):
        os.makedirs(options.output_path)

    if not os.path.exists(options.tmp_dir_path):
        os.makedirs(options.tmp_dir_path)

    shader_generator = SPVGenerator(options.glsl_paths, env, options.glslc_path)
    output_spv_files = shader_generator.generateSPV(options.tmp_dir_path)

    genCppFiles(
        output_spv_files,
        f"{options.output_path}/{CPP_H_NAME}",
        f"{options.output_path}/{CPP_SRC_NAME}",
    )

    return 0


def invoke_main() -> None:
    sys.exit(main(sys.argv))


if __name__ == "__main__":
    invoke_main()  # pragma: no cover<|MERGE_RESOLUTION|>--- conflicted
+++ resolved
@@ -17,13 +17,8 @@
 import subprocess
 import textwrap
 from dataclasses import dataclass
-<<<<<<< HEAD
 from itertools import product
-from pathlib import Path
 from typing import Any
-=======
-from typing import Any, Dict, List, Optional, Set, Tuple, Union
->>>>>>> 065c3869
 
 import yaml
 from yaml.constructor import ConstructorError

--- conflicted
+++ resolved
@@ -4,10 +4,7 @@
 import os
 import sys
 import warnings
-<<<<<<< HEAD
-=======
 from pathlib import Path
->>>>>>> 8a5fda03
 from typing import Any
 
 REPO_ROOT = Path(__file__).resolve().parent.parent.parent
